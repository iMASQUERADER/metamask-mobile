#!/usr/bin/env bash

set -u
set -o pipefail

# yarn audit --level moderate --groups dependencies
# use `improved-yarn-audit` since that allows for exclude
# exclude `ws` until we can come up with a better solution
<<<<<<< HEAD
yarn run improved-yarn-audit --ignore-dev-deps --min-severity moderate --exclude 1748
=======
yarn run improved-yarn-audit --ignore-dev-deps --min-severity moderate --exclude 1748,1769
>>>>>>> 456d8536
audit_status="$?"

# Use a bitmask to ignore INFO and LOW severity audit results
# See here: https://yarnpkg.com/lang/en/docs/cli/audit/
audit_status="$(( audit_status & 11100 ))"

if [[ "$audit_status" != 0 ]]
then
    count="$(yarn audit --level moderate --groups dependencies --json | tail -1 | jq '.data.vulnerabilities.moderate + .data.vulnerabilities.high + .data.vulnerabilities.critical')"
    printf "✘ Audit shows %s moderate or high severity advisories _in the production dependencies_\n" "$count"
    exit 1
else
    printf "✔ Audit shows _zero_ moderate or high severity advisories _in the production dependencies_\n"
fi<|MERGE_RESOLUTION|>--- conflicted
+++ resolved
@@ -6,11 +6,7 @@
 # yarn audit --level moderate --groups dependencies
 # use `improved-yarn-audit` since that allows for exclude
 # exclude `ws` until we can come up with a better solution
-<<<<<<< HEAD
-yarn run improved-yarn-audit --ignore-dev-deps --min-severity moderate --exclude 1748
-=======
 yarn run improved-yarn-audit --ignore-dev-deps --min-severity moderate --exclude 1748,1769
->>>>>>> 456d8536
 audit_status="$?"
 
 # Use a bitmask to ignore INFO and LOW severity audit results
