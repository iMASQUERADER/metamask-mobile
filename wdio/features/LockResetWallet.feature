--- conflicted
+++ resolved
@@ -1,12 +1,8 @@
 @iosApp
 @androidApp
 @ChainScenarios
-<<<<<<< HEAD
+@regression
 Feature: Change password, Lock and Reset Wallet
-=======
-@regression
-Feature: Lock and Reset Wallet
->>>>>>> c830fc73
 
   Scenario: Import wallet
     Given I have imported my wallet
