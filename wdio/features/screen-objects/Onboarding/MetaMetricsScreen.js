/* global $ */
import Gestures from '../../helpers/Gestures';
import { OPTIN_METRICS_I_AGREE_BUTTON_ID,OPTIN_METRICS_NO_THANKS_BUTTON_ID, OPTIN_METRICS_TITLE_ID } from '../../testIDs/Screens/OptinMetricsScreen.testIds';

class MetaMetricsScreen {
  get screenTitle() {
    return $(`~${OPTIN_METRICS_TITLE_ID}`);
  }

  async isScreenTitleVisible() {
    await expect(this.screenTitle).toBeDisplayed();
  }

  async swipeUp(){
<<<<<<< HEAD
    await Gestures.swipe(
      { x: 100, y: 500 },
      { x: 100, y: 10 },
=======
    await driver.pause(5000);
    await Gestures.swipe(
      { x: 200, y: 1000 },
      { x: 200, y: 10 },
>>>>>>> cced29e1
    );
  }

  async tapIAgreeButton() {
    await this.swipeUp();
    const elem = $(`~${OPTIN_METRICS_I_AGREE_BUTTON_ID}`);
    await Gestures.tap(elem);
  }

  async tapNoThanksButton() {
    await this.swipeUp();
    const elem = $(`~${OPTIN_METRICS_NO_THANKS_BUTTON_ID}`);
    await Gestures.tap(elem);
    await elem.waitForDisplayed({ reverse: true });
  }
}

export default new MetaMetricsScreen();
<|MERGE_RESOLUTION|>--- conflicted
+++ resolved
@@ -12,16 +12,10 @@
   }
 
   async swipeUp(){
-<<<<<<< HEAD
-    await Gestures.swipe(
-      { x: 100, y: 500 },
-      { x: 100, y: 10 },
-=======
     await driver.pause(5000);
     await Gestures.swipe(
       { x: 200, y: 1000 },
       { x: 200, y: 10 },
->>>>>>> cced29e1
     );
   }
 
