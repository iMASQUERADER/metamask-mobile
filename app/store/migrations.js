import { NetworksChainId } from '@metamask/controllers';
import AppConstants from '../core/AppConstants';
import { getAllNetworks, isSafeChainId } from '../util/networks';
import { toLowerCaseEquals } from '../util/general';
import DefaultPreference from 'react-native-default-preference';
import {
  ONBOARDING_WIZARD,
  METRICS_OPT_IN,
  AGREED,
  DENIED,
  EXPLORED,
} from '../constants/storage';

export const migrations = {
  // Needed after https://github.com/MetaMask/controllers/pull/152
  0: (state) => {
    const addressBook =
      state.engine.backgroundState.AddressBookController.addressBook;
    const migratedAddressBook = {};
    Object.keys(addressBook).forEach((address) => {
      const chainId = addressBook[address].chainId.toString();
      migratedAddressBook[chainId]
        ? (migratedAddressBook[chainId] = {
            ...migratedAddressBook[chainId],
            [address]: addressBook[address],
          })
        : (migratedAddressBook[chainId] = { [address]: addressBook[address] });
    });
    state.engine.backgroundState.AddressBookController.addressBook =
      migratedAddressBook;
    return state;
  },
  // MakerDAO DAI => SAI
  1: (state) => {
    const tokens = state.engine.backgroundState.TokensController.tokens;
    const migratedTokens = [];
    tokens.forEach((token) => {
      if (
        token.symbol === 'DAI' &&
        toLowerCaseEquals(token.address, AppConstants.SAI_ADDRESS)
      ) {
        token.symbol = 'SAI';
      }
      migratedTokens.push(token);
    });
    state.engine.backgroundState.TokensController.tokens = migratedTokens;

    return state;
  },
  2: (state) => {
    const provider = state.engine.backgroundState.NetworkController.provider;

    // Check if the current network is one of the initial networks
    const isInitialNetwork =
      provider.type && getAllNetworks().includes(provider.type);

    // Check if the current network has a valid chainId
    const chainIdNumber = parseInt(provider.chainId, 10);
    const isCustomRpcWithInvalidChainId = !isSafeChainId(chainIdNumber);

    if (!isInitialNetwork && isCustomRpcWithInvalidChainId) {
      // If the current network does not have a chainId, switch to testnet.
      state.engine.backgroundState.NetworkController.provider = {
        ticker: 'ETH',
        type: 'rinkeby',
      };
    }
    return state;
  },
  3: (state) => {
    const provider = state.engine.backgroundState.NetworkController.provider;
    const chainId = NetworksChainId[provider.type];
    // if chainId === '' is a rpc
    if (chainId) {
      state.engine.backgroundState.NetworkController.provider = {
        ...provider,
        chainId,
      };
      return state;
    }

    // If provider is rpc, check if the current network has a valid chainId
    const storedChainId =
      typeof provider.chainId === 'string' ? provider.chainId : '';
    const isDecimalString = /^[1-9]\d*$/u.test(storedChainId);
    const hasInvalidChainId =
      !isDecimalString || !isSafeChainId(parseInt(storedChainId, 10));

    if (hasInvalidChainId) {
      // If the current network does not have a chainId, switch to testnet.
      state.engine.backgroundState.NetworkController.provider = {
        ticker: 'ETH',
        type: 'rinkeby',
        chainId: NetworksChainId.rinkeby,
      };
    }
    return state;
  },
  4: (state) => {
    const { allTokens } = state.engine.backgroundState.TokensController;
    const { allCollectibleContracts, allCollectibles } =
      state.engine.backgroundState.CollectiblesController;
    const { frequentRpcList } =
      state.engine.backgroundState.PreferencesController;

    const newAllCollectibleContracts = {};
    const newAllCollectibles = {};
    const newAllTokens = {};

    Object.keys(allTokens).forEach((address) => {
      newAllTokens[address] = {};
      Object.keys(allTokens[address]).forEach((networkType) => {
        if (NetworksChainId[networkType]) {
          newAllTokens[address][NetworksChainId[networkType]] =
            allTokens[address][networkType];
        } else {
          frequentRpcList.forEach(({ chainId }) => {
            newAllTokens[address][chainId] = allTokens[address][networkType];
          });
        }
      });
    });

    Object.keys(allCollectibles).forEach((address) => {
      newAllCollectibles[address] = {};
      Object.keys(allCollectibles[address]).forEach((networkType) => {
        if (NetworksChainId[networkType]) {
          newAllCollectibles[address][NetworksChainId[networkType]] =
            allCollectibles[address][networkType];
        } else {
          frequentRpcList.forEach(({ chainId }) => {
            newAllCollectibles[address][chainId] =
              allCollectibles[address][networkType];
          });
        }
      });
    });

    Object.keys(allCollectibleContracts).forEach((address) => {
      newAllCollectibleContracts[address] = {};
      Object.keys(allCollectibleContracts[address]).forEach((networkType) => {
        if (NetworksChainId[networkType]) {
          newAllCollectibleContracts[address][NetworksChainId[networkType]] =
            allCollectibleContracts[address][networkType];
        } else {
          frequentRpcList.forEach(({ chainId }) => {
            newAllCollectibleContracts[address][chainId] =
              allCollectibleContracts[address][networkType];
          });
        }
      });
    });

    state.engine.backgroundState.TokensController = {
      ...state.engine.backgroundState.TokensController,
      allTokens: newAllTokens,
    };
    state.engine.backgroundState.CollectiblesController = {
      ...state.engine.backgroundState.CollectiblesController,
      allCollectibles: newAllCollectibles,
      allCollectibleContracts: newAllCollectibleContracts,
    };
    return state;
  },
  5: (state) => {
    state.engine.backgroundState.TokensController = {
      allTokens: state.engine.backgroundState.AssetsController.allTokens,
      ignoredTokens:
        state.engine.backgroundState.AssetsController.ignoredTokens,
    };

    state.engine.backgroundState.CollectiblesController = {
      allCollectibles:
        state.engine.backgroundState.AssetsController.allCollectibles,
      allCollectibleContracts:
        state.engine.backgroundState.AssetsController.allCollectibleContracts,
      ignoredCollectibles:
        state.engine.backgroundState.AssetsController.ignoredCollectibles,
    };

    delete state.engine.backgroundState.AssetsController;

    return state;
  },
  6: (state) => {
    state.analytics?.enabled
      ? DefaultPreference.set(METRICS_OPT_IN, AGREED)
      : DefaultPreference.set(METRICS_OPT_IN, DENIED);
    DefaultPreference.set(ONBOARDING_WIZARD, EXPLORED);

    return state;
  },
  7: (state) => {
    const allTokens = state.engine.backgroundState.TokensController.allTokens;
    const newAllTokens = {};
    if (allTokens) {
      Object.keys(allTokens).forEach((accountAddress) => {
        Object.keys(allTokens[accountAddress]).forEach((chainId) => {
          const tokensArray = allTokens[accountAddress][chainId];
          if (newAllTokens[chainId] === undefined) {
            newAllTokens[chainId] = { [accountAddress]: tokensArray };
          } else {
            newAllTokens[chainId] = {
              ...newAllTokens[chainId],
              [accountAddress]: tokensArray,
            };
          }
        });
      });
    }

    const ignoredTokens =
      state.engine.backgroundState.TokensController.ignoredTokens;
    const newAllIgnoredTokens = {};
    Object.keys(allTokens).forEach((accountAddress) => {
      Object.keys(allTokens[accountAddress]).forEach((chainId) => {
        if (newAllIgnoredTokens[chainId] === undefined) {
          newAllIgnoredTokens[chainId] = {
            [accountAddress]: ignoredTokens,
          };
        } else {
          newAllIgnoredTokens[chainId] = {
            ...newAllIgnoredTokens[chainId],
            [accountAddress]: ignoredTokens,
          };
        }
      });
    });

    state.engine.backgroundState.TokensController = {
      allTokens: newAllTokens,
      allIgnoredTokens: newAllIgnoredTokens,
    };

    return state;
  },
  8: (state) => {
    // This migration ensures that ignored tokens are in the correct form
    const allIgnoredTokens =
      state.engine.backgroundState.TokensController.allIgnoredTokens || {};
    const ignoredTokens =
      state.engine.backgroundState.TokensController.ignoredTokens || [];

    const reduceTokens = (tokens) =>
      tokens.reduce((final, token) => {
        const tokenAddress =
          (typeof token === 'string' && token) || token?.address || '';
        tokenAddress && final.push(tokenAddress);
        return final;
      }, []);

    const newIgnoredTokens = reduceTokens(ignoredTokens);

    const newAllIgnoredTokens = {};
    Object.entries(allIgnoredTokens).forEach(
      ([chainId, tokensByAccountAddress]) => {
        Object.entries(tokensByAccountAddress).forEach(
          ([accountAddress, tokens]) => {
            const newTokens = reduceTokens(tokens);
            if (newAllIgnoredTokens[chainId] === undefined) {
              newAllIgnoredTokens[chainId] = { [accountAddress]: newTokens };
            } else {
              newAllIgnoredTokens[chainId] = {
                ...newAllIgnoredTokens[chainId],
                [accountAddress]: newTokens,
              };
            }
          },
        );
      },
    );

    state.engine.backgroundState.TokensController = {
      ...state.engine.backgroundState.TokensController,
      allIgnoredTokens: newAllIgnoredTokens,
      ignoredTokens: newIgnoredTokens,
    };

<<<<<<< HEAD
		return state;
	},
	9: (state) => {
		state.engine.backgroundState.PreferencesController = {
			...state.engine.backgroundState.PreferencesController,
			useStaticTokenList: true,
		};
		return state;
	},
	10: (state) => {
		state.engine.backgroundState.PreferencesController = {
			...state.engine.backgroundState.PreferencesController,
			useCollectibleDetection: false,
			openSeaEnabled: false,
		};
		return state;
	},
	11: (state) => {
		const allCollectibles = state.engine.backgroundState.CollectiblesController.allCollectibles;
		const favorites = state.collectibles.favorites;

		const migratedColletibles = {};

		Object.entries(allCollectibles).forEach(([address, networks]) => {
			if (!networks) {
				migratedColletibles[address] = networks;
				return;
			}
			migratedColletibles[address] = {};
			Object.entries(networks).forEach(([network, collectibles]) => {
				if (!collectibles) {
					migratedColletibles[address][network] = collectibles;
					return;
				}
				migratedColletibles[address][network] = collectibles
					.map((collectible) => {
						const favorite = Boolean(
							favorites[address][network] &&
								favorites[address][network].findIndex(
									(favorite) =>
										collectible.address === favorite.address &&
										collectible.tokenId === favorite.tokenId
								) !== -1
						);
						const tokenId =
							typeof collectible.tokenId === 'number'
								? collectible.tokenId.toString()
								: collectible.tokenId;
						if (tokenId.includes('.') || tokenId.includes('e+')) {
							return null;
						}

						return { ...collectible, tokenId, favorite };
					})
					.filter(Boolean);
			});
		});

		state.engine.backgroundState.CollectiblesController = {
			...state.engine.backgroundState.CollectiblesController,
			allCollectibles: migratedColletibles,
		};
		return state;
	},
=======
    return state;
  },
  9: (state) => {
    state.engine.backgroundState.PreferencesController = {
      ...state.engine.backgroundState.PreferencesController,
      useStaticTokenList: true,
    };
    return state;
  },
  10: (state) => {
    state.engine.backgroundState.PreferencesController = {
      ...state.engine.backgroundState.PreferencesController,
      useCollectibleDetection: false,
      openSeaEnabled: false,
    };
    return state;
  },
>>>>>>> b8f7402c
};

export const version = 11;<|MERGE_RESOLUTION|>--- conflicted
+++ resolved
@@ -276,72 +276,6 @@
       ignoredTokens: newIgnoredTokens,
     };
 
-<<<<<<< HEAD
-		return state;
-	},
-	9: (state) => {
-		state.engine.backgroundState.PreferencesController = {
-			...state.engine.backgroundState.PreferencesController,
-			useStaticTokenList: true,
-		};
-		return state;
-	},
-	10: (state) => {
-		state.engine.backgroundState.PreferencesController = {
-			...state.engine.backgroundState.PreferencesController,
-			useCollectibleDetection: false,
-			openSeaEnabled: false,
-		};
-		return state;
-	},
-	11: (state) => {
-		const allCollectibles = state.engine.backgroundState.CollectiblesController.allCollectibles;
-		const favorites = state.collectibles.favorites;
-
-		const migratedColletibles = {};
-
-		Object.entries(allCollectibles).forEach(([address, networks]) => {
-			if (!networks) {
-				migratedColletibles[address] = networks;
-				return;
-			}
-			migratedColletibles[address] = {};
-			Object.entries(networks).forEach(([network, collectibles]) => {
-				if (!collectibles) {
-					migratedColletibles[address][network] = collectibles;
-					return;
-				}
-				migratedColletibles[address][network] = collectibles
-					.map((collectible) => {
-						const favorite = Boolean(
-							favorites[address][network] &&
-								favorites[address][network].findIndex(
-									(favorite) =>
-										collectible.address === favorite.address &&
-										collectible.tokenId === favorite.tokenId
-								) !== -1
-						);
-						const tokenId =
-							typeof collectible.tokenId === 'number'
-								? collectible.tokenId.toString()
-								: collectible.tokenId;
-						if (tokenId.includes('.') || tokenId.includes('e+')) {
-							return null;
-						}
-
-						return { ...collectible, tokenId, favorite };
-					})
-					.filter(Boolean);
-			});
-		});
-
-		state.engine.backgroundState.CollectiblesController = {
-			...state.engine.backgroundState.CollectiblesController,
-			allCollectibles: migratedColletibles,
-		};
-		return state;
-	},
-=======
     return state;
   },
   9: (state) => {
@@ -359,7 +293,54 @@
     };
     return state;
   },
->>>>>>> b8f7402c
+  11: (state) => {
+    const allCollectibles =
+      state.engine.backgroundState.CollectiblesController.allCollectibles;
+    const favorites = state.collectibles.favorites;
+
+    const migratedColletibles = {};
+
+    Object.entries(allCollectibles).forEach(([address, networks]) => {
+      if (!networks) {
+        migratedColletibles[address] = networks;
+        return;
+      }
+      migratedColletibles[address] = {};
+      Object.entries(networks).forEach(([network, collectibles]) => {
+        if (!collectibles) {
+          migratedColletibles[address][network] = collectibles;
+          return;
+        }
+        migratedColletibles[address][network] = collectibles
+          .map((collectible) => {
+            const favorite = Boolean(
+              favorites[address][network] &&
+                favorites[address][network].findIndex(
+                  (favorite) =>
+                    collectible.address === favorite.address &&
+                    collectible.tokenId === favorite.tokenId,
+                ) !== -1,
+            );
+            const tokenId =
+              typeof collectible.tokenId === 'number'
+                ? collectible.tokenId.toString()
+                : collectible.tokenId;
+            if (tokenId.includes('.') || tokenId.includes('e+')) {
+              return null;
+            }
+
+            return { ...collectible, tokenId, favorite };
+          })
+          .filter(Boolean);
+      });
+    });
+
+    state.engine.backgroundState.CollectiblesController = {
+      ...state.engine.backgroundState.CollectiblesController,
+      allCollectibles: migratedColletibles,
+    };
+    return state;
+  },
 };
 
 export const version = 11;