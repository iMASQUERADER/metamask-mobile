--- conflicted
+++ resolved
@@ -133,15 +133,12 @@
   ),
   HARDWARE_WALLET_ERROR: generateOpt('Hardware wallet error'),
 
-<<<<<<< HEAD
-=======
   // TOKENS
   TOKEN_DETECTED: generateOpt('Token Detected'),
   TOKEN_IMPORT_CLICKED: generateOpt('Token Import Clicked'),
   TOKEN_IMPORT_CANCELED: generateOpt('Token Import Canceled'),
   TOKENS_HIDDEN: generateOpt('Tokens Hidden'),
 
->>>>>>> cecdfc5a
   // ONRAMP AGGREGATOR
   BUY_BUTTON_CLICKED: generateOpt('Buy Button Clicked'),
   ONRAMP_REGION_SELECTED: generateOpt('On-ramp Region Selected'),
@@ -164,10 +161,7 @@
   ),
   ONRAMP_EXTERNAL_LINK_CLICKED: generateOpt('External Link Clicked'),
   ONRAMP_QUOTE_ERROR: generateOpt('On-ramp Quote Error'),
-<<<<<<< HEAD
-=======
   ONRAMP_ERROR: generateOpt('On-ramp Error'),
->>>>>>> cecdfc5a
 };
 
 /**
