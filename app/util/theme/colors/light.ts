import { Colors } from '../models';
import baseColors from './base-colors';

const colors: Colors = {
	textDefault: baseColors.grey800,
	textAlternative: baseColors.grey600,
	backgroundDefault: baseColors.white,
	backgroundAlternative: baseColors.grey000,
	borderDefault: baseColors.grey100,
	muted: baseColors.grey100,
<<<<<<< HEAD
	overlay: baseColors.overlay,
	primary: baseColors.blue500,
=======
	primary: baseColors.blue500,
	onPrimary: baseColors.white,
	info: baseColors.blue000,
	onInfo: baseColors.blue500,
	error: baseColors.red000,
	onError: baseColors.red500,
	success: baseColors.green100,
	onSuccess: baseColors.green500,
	warning: baseColors.yellow000,
	onWarning: baseColors.yellow600,
	inverse: baseColors.grey800,
	onInverse: baseColors.white,
	alert: 'rgba(0,0,0,.75)',
	onAlert: baseColors.white,
	// UI escape hatches for grey colors with no general purpose
	ui4: baseColors.grey500,
	onUi4: baseColors.white,
	shadowColor: baseColors.gray900,
	// needs auditing
	transparent: 'transparent',
>>>>>>> f8a90da9
};

export default colors;<|MERGE_RESOLUTION|>--- conflicted
+++ resolved
@@ -8,10 +8,7 @@
 	backgroundAlternative: baseColors.grey000,
 	borderDefault: baseColors.grey100,
 	muted: baseColors.grey100,
-<<<<<<< HEAD
 	overlay: baseColors.overlay,
-	primary: baseColors.blue500,
-=======
 	primary: baseColors.blue500,
 	onPrimary: baseColors.white,
 	info: baseColors.blue000,
@@ -32,7 +29,6 @@
 	shadowColor: baseColors.gray900,
 	// needs auditing
 	transparent: 'transparent',
->>>>>>> f8a90da9
 };
 
 export default colors;