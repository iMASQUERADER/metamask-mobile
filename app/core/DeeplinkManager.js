'use strict';

import URL from 'url-parse';
import qs from 'qs';
import { InteractionManager, Alert } from 'react-native';
import { parse } from 'eth-url-parser';
import WalletConnect from '../core/WalletConnect';
import AppConstants from './AppConstants';
import Engine from './Engine';
import { generateApproveData } from '../util/transactions';
import { NETWORK_ERROR_MISSING_NETWORK_ID } from '../constants/error';
import { strings } from '../../locales/i18n';
import { getNetworkTypeById, handleNetworkSwitch } from '../util/networks';
import { WalletDevice } from '@metamask/transaction-controller';
import NotificationManager from '../core/NotificationManager';
import {
  ACTIONS,
  ETH_ACTIONS,
  PROTOCOLS,
  PREFIXES,
} from '../constants/deeplinks';
import { showAlert } from '../actions/alert';
import SDKConnect from '../core/SDKConnect';
import Routes from '../constants/navigation/Routes';
import Minimizer from 'react-native-minimizer';
<<<<<<< HEAD
import NotificationManager from '../core/NotificationManager';
import { getAddress } from '../util/address';

=======
import { getAddress } from '../util/address';
>>>>>>> d519915e
class DeeplinkManager {
  constructor({ navigation, frequentRpcList, dispatch, network }) {
    this.navigation = navigation;
    this.pendingDeeplink = null;
    this.frequentRpcList = frequentRpcList;
    this.dispatch = dispatch;
    this.network = network;
  }

  setDeeplink = (url) => (this.pendingDeeplink = url);

  getPendingDeeplink = () => this.pendingDeeplink;

  expireDeeplink = () => (this.pendingDeeplink = null);

  /**
   * Method in charge of changing network if is needed
   *
   * @param switchToChainId - Corresponding chain id for new network
   */
  _handleNetworkSwitch = (switchToChainId) => {
    const { NetworkController, CurrencyRateController } = Engine.context;
    const network = handleNetworkSwitch(switchToChainId, this.frequentRpcList, {
      networkController: NetworkController,
      currencyRateController: CurrencyRateController,
    });

    if (!network) return;

    this.dispatch(
      showAlert({
        isVisible: true,
        autodismiss: 5000,
        content: 'clipboard-alert',
        data: { msg: strings('send.warn_network_change') + network },
      }),
    );
  };

  _approveTransaction = async (ethUrl, origin) => {
    const {
      parameters: { address, uint256 },
      target_address,
      chain_id,
    } = ethUrl;
    const { TransactionController, PreferencesController, NetworkController } =
      Engine.context;

    if (chain_id) {
      const newNetworkType = getNetworkTypeById(chain_id);
      NetworkController.setProviderType(newNetworkType);
    }

    const uint256Number = Number(uint256);

    if (Number.isNaN(uint256Number))
      throw new Error('The parameter uint256 should be a number');
    if (!Number.isInteger(uint256Number))
      throw new Error('The parameter uint256 should be an integer');

    const value = uint256Number.toString(16);

    const spenderAddress = await getAddress(address, this.network);
    if (!spenderAddress) {
      NotificationManager.showSimpleNotification({
        status: 'simple_notification_rejected',
        duration: 5000,
        title: strings('transaction.invalid_recipient'),
        description: strings('transaction.invalid_recipient_description'),
      });
      this.navigation.navigate('WalletView');
    }

    const txParams = {
      to: target_address.toString(),
      from: PreferencesController.state.selectedAddress.toString(),
      value: '0x0',
      data: generateApproveData({ spender: spenderAddress, value }),
    };

    TransactionController.addTransaction(
      txParams,
      origin,
      WalletDevice.MM_MOBILE,
    );
  };

  async _handleEthereumUrl(url, origin) {
    let ethUrl = '';
    try {
      ethUrl = parse(url);
    } catch (e) {
      if (e) Alert.alert(strings('deeplink.invalid'), e.toString());
      return;
    }

    const txMeta = { ...ethUrl, source: url };

    try {
      /**
       * Validate and switch network before performing any other action
       */
      this._handleNetworkSwitch(ethUrl.chain_id);

      switch (ethUrl.function_name) {
        case ETH_ACTIONS.TRANSFER: {
          this.navigation.navigate('SendView', {
            screen: 'Send',
            params: { txMeta: { ...txMeta, action: 'send-token' } },
          });
          break;
        }
        case ETH_ACTIONS.APPROVE: {
          this._approveTransaction(ethUrl, origin);
          break;
        }
        default: {
          if (ethUrl.parameters?.value) {
            this.navigation.navigate('SendView', {
              screen: 'Send',
              params: { txMeta: { ...txMeta, action: 'send-eth' } },
            });
          } else {
            this.navigation.navigate('SendFlowView', {
              screen: 'SendTo',
              params: { txMeta },
            });
          }
        }
      }
    } catch (e) {
      let alertMessage;
      switch (e.message) {
        case NETWORK_ERROR_MISSING_NETWORK_ID:
          alertMessage = strings('send.network_missing_id');
          break;
        default:
          alertMessage = strings('send.network_not_found_description', {
            chain_id: ethUrl.chain_id,
          });
      }
      Alert.alert(strings('send.network_not_found_title'), alertMessage);
    }
  }

  _handleBrowserUrl(url, callback) {
    InteractionManager.runAfterInteractions(() => {
      if (callback) {
        callback(url);
      } else {
        this.navigation.navigate(Routes.BROWSER.HOME, {
          screen: Routes.BROWSER.VIEW,
          params: {
            newTabUrl: url,
            timestamp: Date.now(),
          },
        });
      }
    });
  }

  parse(url, { browserCallBack, origin, onHandled }) {
    const urlObj = new URL(
      url
        .replace(
          `${PROTOCOLS.DAPP}/${PROTOCOLS.HTTPS}://`,
          `${PROTOCOLS.DAPP}/`,
        )
        .replace(
          `${PROTOCOLS.DAPP}/${PROTOCOLS.HTTP}://`,
          `${PROTOCOLS.DAPP}/`,
        ),
    );
    let params;
    let wcCleanUrl;

    if (urlObj.query.length) {
      try {
        params = qs.parse(urlObj.query.substring(1));
      } catch (e) {
        if (e) Alert.alert(strings('deeplink.invalid'), e.toString());
      }
    }

    const handled = () => (onHandled ? onHandled() : false);

    const { MM_UNIVERSAL_LINK_HOST, MM_DEEP_ITMS_APP_LINK } = AppConstants;
    const DEEP_LINK_BASE = `${PROTOCOLS.HTTPS}://${MM_UNIVERSAL_LINK_HOST}`;

    switch (urlObj.protocol.replace(':', '')) {
      case PROTOCOLS.HTTP:
      case PROTOCOLS.HTTPS:
        // Universal links
        handled();

        if (urlObj.hostname === MM_UNIVERSAL_LINK_HOST) {
          // action is the first part of the pathname
          const action = urlObj.pathname.split('/')[1];

          if (action === ACTIONS.CONNECT) {
            if (params.redirect) {
              Minimizer.goBack();
            } else {
              SDKConnect.connectToChannel({
                id: params.channelId,
                commLayer: params.comm,
                origin,
                otherPublicKey: params.pubkey,
              });
            }
          } else if (action === ACTIONS.WC && params?.uri) {
            WalletConnect.newSession(
              params.uri,
              params.redirectUrl,
              false,
              origin,
            );
          } else if (action === ACTIONS.WC) {
            // This is called from WC just to open the app and it's not supposed to do anything
            return;
          } else if (PREFIXES[action]) {
            const url = urlObj.href.replace(
              `${DEEP_LINK_BASE}/${action}/`,
              PREFIXES[action],
            );
            // loops back to open the link with the right protocol
            this.parse(url, { browserCallBack });
          } else {
            // If it's our universal link or Apple store deep link don't open it in the browser
            if (
              (!action &&
                (urlObj.href === `${DEEP_LINK_BASE}/` ||
                  urlObj.href === DEEP_LINK_BASE)) ||
              urlObj.href === MM_DEEP_ITMS_APP_LINK
            )
              return;

            // Fix for Apple Store redirect even when app is installed
            if (urlObj.href.startsWith(`${DEEP_LINK_BASE}/`)) {
              this._handleBrowserUrl(
                `${PROTOCOLS.HTTPS}://${urlObj.href.replace(
                  `${DEEP_LINK_BASE}/`,
                  '',
                )}`,
                browserCallBack,
              );

              return;
            }

            // Normal links (same as dapp)
            this._handleBrowserUrl(urlObj.href, browserCallBack);
          }
        } else {
          // Normal links (same as dapp)
          this._handleBrowserUrl(urlObj.href, browserCallBack);
        }
        break;

      // walletconnect related deeplinks
      // address, transactions, etc
      case PROTOCOLS.WC:
        handled();

        wcCleanUrl = url.replace('wc://wc?uri=', '');
        if (!WalletConnect.isValidUri(wcCleanUrl)) return;

        WalletConnect.newSession(
          wcCleanUrl,
          params?.redirect,
          params?.autosign,
          origin,
        );
        break;

      case PROTOCOLS.ETHEREUM:
        handled();
        this._handleEthereumUrl(url, origin);
        break;

      // Specific to the browser screen
      // For ex. navigate to a specific dapp
      case PROTOCOLS.DAPP:
        // Enforce https
        handled();
        urlObj.set('protocol', 'https:');
        this._handleBrowserUrl(urlObj.href, browserCallBack);
        break;

      // Specific to the MetaMask app
      // For ex. go to settings
      case PROTOCOLS.METAMASK:
        handled();
        if (url.startsWith(`${PREFIXES.METAMASK}${ACTIONS.CONNECT}`)) {
          if (params.redirect) {
            Minimizer.goBack();
          } else {
            SDKConnect.connectToChannel({
              id: params.channelId,
              commLayer: params.comm,
              origin,
              otherPublicKey: params.pubkey,
            });
          }
        } else if (url.startsWith(`${PREFIXES.METAMASK}${ACTIONS.WC}`)) {
          const cleanUrlObj = new URL(urlObj.query.replace('?uri=', ''));
          const href = cleanUrlObj.href;

          if (!WalletConnect.isValidUri(href)) return;

          WalletConnect.newSession(
            href,
            params?.redirect,
            params?.autosign,
            origin,
          );
        }

        break;
      default:
        return false;
    }

    return true;
  }
}

let instance = null;

const SharedDeeplinkManager = {
  init: ({ navigation, frequentRpcList, dispatch, network }) => {
    instance = new DeeplinkManager({
      navigation,
      frequentRpcList,
      dispatch,
      network,
    });
  },
  parse: (url, args) => instance.parse(url, args),
  setDeeplink: (url) => instance.setDeeplink(url),
  getPendingDeeplink: () => instance.getPendingDeeplink(),
  expireDeeplink: () => instance.expireDeeplink(),
};

export default SharedDeeplinkManager;<|MERGE_RESOLUTION|>--- conflicted
+++ resolved
@@ -23,13 +23,8 @@
 import SDKConnect from '../core/SDKConnect';
 import Routes from '../constants/navigation/Routes';
 import Minimizer from 'react-native-minimizer';
-<<<<<<< HEAD
-import NotificationManager from '../core/NotificationManager';
 import { getAddress } from '../util/address';
 
-=======
-import { getAddress } from '../util/address';
->>>>>>> d519915e
 class DeeplinkManager {
   constructor({ navigation, frequentRpcList, dispatch, network }) {
     this.navigation = navigation;
