/* eslint-disable no-console */
import {
  AccountTrackerController,
  AssetsContractController,
  TokenListController,
  CurrencyRateController,
  TokenBalancesController,
  TokenRatesController,
  TokensController,
  NftController,
  TokenDetectionController,
  NftDetectionController,
} from '@metamask/assets-controllers';
import { AddressBookController } from '@metamask/address-book-controller';
import { ControllerMessenger } from '@metamask/base-controller';
import { ComposableController } from '@metamask/composable-controller';
import { KeyringController } from '@metamask/keyring-controller';
import {
  PersonalMessageManager,
  MessageManager,
  TypedMessageManager,
} from '@metamask/message-manager';
import { NetworkController } from '@metamask/network-controller';
import { PhishingController } from '@metamask/phishing-controller';
import { PreferencesController } from '@metamask/preferences-controller';
import {
  Transaction,
  TransactionController,
  WalletDevice,
} from '@metamask/transaction-controller';
import { GasFeeController } from '@metamask/gas-fee-controller';
import { ApprovalController } from '@metamask/approval-controller';
import { PermissionController } from '@metamask/permission-controller';
import SwapsController, { swapsUtils } from '@metamask/swaps-controller';
import { SnapController } from '@metamask/snap-controllers';
import AsyncStorage from '@react-native-async-storage/async-storage';
import { MetaMaskKeyring as QRHardwareKeyring } from '@keystonehq/metamask-airgapped-keyring';
import Encryptor from './Encryptor';
import { toChecksumAddress } from 'ethereumjs-util';
import RNFetchBlob from 'rn-fetch-blob';
import Networks, {
  isMainnetByChainId,
  getDecimalChainId,
  fetchEstimatedMultiLayerL1Fee,
} from '../util/networks';
import AppConstants from './AppConstants';
import { store } from '../store';
import {
  renderFromTokenMinimalUnit,
  balanceToFiatNumber,
  weiToFiatNumber,
} from '../util/number';
import NotificationManager from './NotificationManager';
import Logger from '../util/Logger';
import { LAST_INCOMING_TX_BLOCK_INFO } from '../constants/storage';
import { EndowmentPermissions } from '../constants/permissions';
import { SNAP_BLOCKLIST, checkSnapsBlockList } from '../util/snaps';
import { isZero } from '../util/lodash';
import { MetaMetricsEvents } from '../core/Analytics';
import AnalyticsV2 from '../util/analyticsV2';
import {
<<<<<<< HEAD
  SnapBridge,
  WebviewExecutionService,
  buildSnapEndowmentSpecifications,
  buildSnapRestrictedMethodSpecifications,
} from './Snaps';
import { getRpcMethodMiddleware } from './RPCMethods/RPCMethodMiddleware';
import {
=======
>>>>>>> 6e062b69
  getCaveatSpecifications,
  getPermissionSpecifications,
  unrestrictedMethods,
} from './Permissions/specifications.js';

const NON_EMPTY = 'NON_EMPTY';

const encryptor = new Encryptor();
let currentChainId: any;

/**
 * Core controller responsible for composing other metamask controllers together
 * and exposing convenience methods for common wallet operations.
 */
class Engine {
  /**
   * ComposableController reference containing all child controllers
   */
  datamodel;

  /**
   * Object containing the info for the latest incoming tx block
   * for each address and network
   */
  lastIncomingTxBlockInfo: any;

  /**
   * Creates a CoreController instance
   */
  constructor(initialState = {}) {
    if (!Engine.instance) {
      this.controllerMessenger = new ControllerMessenger();
      const preferencesController = new PreferencesController(
        {},
        {
          ipfsGateway: AppConstants.IPFS_DEFAULT_GATEWAY_URL,
          useTokenDetection:
            initialState?.PreferencesController?.useTokenDetection ?? true,
          // TODO: Use previous value when preferences UI is available
          useNftDetection: false,
          openSeaEnabled: false,
        },
      );

      const networkControllerOpts = {
        infuraProjectId: process.env.MM_INFURA_PROJECT_ID || NON_EMPTY,
        state: initialState.networkController,
        messenger: this.controllerMessenger.getRestricted({
          name: 'NetworkController',
          allowedEvents: [],
          allowedActions: [],
        }),
      };

      const networkController = new NetworkController(networkControllerOpts);
      networkController.providerConfig = {
        static: {
          eth_sendTransaction: async (
            payload: { params: any[], origin: any },
            next: any,
            end: (arg0: undefined, arg1: undefined) => void,
          ) => {
            const { TransactionController } = this.context;
            try {
              const hash = await (
                await TransactionController.addTransaction(
                  payload.params[0],
                  payload.origin,
                  WalletDevice.MM_MOBILE,
                )
              ).result;
              end(undefined, hash);
            } catch (error) {
              end(error);
            }
          },
        },
        getAccounts: (
          end: (arg0: null, arg1: any[]) => void,
          payload: { hostname: string | number },
        ) => {
          const { approvedHosts } = store.getState();
          const isEnabled = approvedHosts[payload.hostname];
          const { KeyringController } = this.context;
          const isUnlocked = KeyringController.isUnlocked();
          const selectedAddress =
            this.context.PreferencesController.state.selectedAddress;
          end(
            null,
            isUnlocked && isEnabled && selectedAddress ? [selectedAddress] : [],
          );
        },
      };
      const assetsContractController = new AssetsContractController({
        onPreferencesStateChange: (listener) =>
          preferencesController.subscribe(listener),
        onNetworkStateChange: (listener) =>
          this.controllerMessenger.subscribe(
            AppConstants.NETWORK_STATE_CHANGE_EVENT,
            listener,
          ),
      });
      const nftController = new NftController(
        {
          onPreferencesStateChange: (listener) =>
            preferencesController.subscribe(listener),
          onNetworkStateChange: (listener) =>
            this.controllerMessenger.subscribe(
              AppConstants.NETWORK_STATE_CHANGE_EVENT,
              listener,
            ),
          getERC721AssetName: assetsContractController.getERC721AssetName.bind(
            assetsContractController,
          ),
          getERC721AssetSymbol:
            assetsContractController.getERC721AssetSymbol.bind(
              assetsContractController,
            ),
          getERC721TokenURI: assetsContractController.getERC721TokenURI.bind(
            assetsContractController,
          ),
          getERC721OwnerOf: assetsContractController.getERC721OwnerOf.bind(
            assetsContractController,
          ),
          getERC1155BalanceOf:
            assetsContractController.getERC1155BalanceOf.bind(
              assetsContractController,
            ),
          getERC1155TokenURI: assetsContractController.getERC1155TokenURI.bind(
            assetsContractController,
          ),
        },
        {
          useIPFSSubdomains: false,
        },
      );
      const tokensController = new TokensController({
        onPreferencesStateChange: (listener) =>
          preferencesController.subscribe(listener),
        onNetworkStateChange: (listener) =>
          this.controllerMessenger.subscribe(
            AppConstants.NETWORK_STATE_CHANGE_EVENT,
            listener,
          ),
        config: {
          provider: networkController.provider,
          chainId: networkController.state.provider.chainId,
        },
      });

      const tokenListController = new TokenListController({
        chainId: networkController.state.provider.chainId,
        onNetworkStateChange: (listener) =>
          this.controllerMessenger.subscribe(
            AppConstants.NETWORK_STATE_CHANGE_EVENT,
            listener,
          ),
        messenger: this.controllerMessenger,
      });
      const currencyRateController = new CurrencyRateController({
        messenger: this.controllerMessenger,
        state: initialState.CurrencyRateController,
      });
      currencyRateController.start();

      const gasFeeController = new GasFeeController({
        messenger: this.controllerMessenger,
        getProvider: () => networkController.provider,
        onNetworkStateChange: (listener) =>
          this.controllerMessenger.subscribe(
            AppConstants.NETWORK_STATE_CHANGE_EVENT,
            listener,
          ),
        getCurrentNetworkEIP1559Compatibility: async () =>
          await networkController.getEIP1559Compatibility(),
        getChainId: () => networkController.state.provider.chainId,
        getCurrentNetworkLegacyGasAPICompatibility: () => {
          const chainId = networkController.state.provider.chainId;
          return (
            isMainnetByChainId(chainId) ||
            chainId === swapsUtils.BSC_CHAIN_ID ||
            chainId === swapsUtils.POLYGON_CHAIN_ID
          );
        },
        clientId: AppConstants.SWAPS.CLIENT_ID,
        legacyAPIEndpoint:
          'https://gas-api.metaswap.codefi.network/networks/<chain_id>/gasPrices',
        EIP1559APIEndpoint:
          'https://gas-api.metaswap.codefi.network/networks/<chain_id>/suggestedGasFees',
      });

<<<<<<< HEAD
      const additionalKeyrings = [QRHardwareKeyring];

      const getIdentities = () => {
        const identities = preferencesController.state.identities;
        const newIdentities = {};
        Object.keys(identities).forEach((key) => {
          newIdentities[key.toLowerCase()] = identities[key];
        });
        return newIdentities;
      };

      const keyringController = new KeyringController(
        {
          removeIdentity: preferencesController.removeIdentity.bind(
            preferencesController,
          ),
          syncIdentities: preferencesController.syncIdentities.bind(
            preferencesController,
          ),
          updateIdentities: preferencesController.updateIdentities.bind(
            preferencesController,
          ),
          setSelectedAddress: preferencesController.setSelectedAddress.bind(
            preferencesController,
          ),
          setAccountLabel: preferencesController.setAccountLabel.bind(
            preferencesController,
          ),
        },
        { encryptor, keyringTypes: additionalKeyrings },
        initialState.KeyringController,
      );

=======
>>>>>>> 6e062b69
      const approvalController = new ApprovalController({
        messenger: this.controllerMessenger.getRestricted({
          name: 'ApprovalController',
        }),
        showApprovalRequest: () => null,
      });

<<<<<<< HEAD
      const getSnapPermissionSpecifications = () => ({
        ...buildSnapEndowmentSpecifications(),
        ...buildSnapRestrictedMethodSpecifications({
          clearSnapState: this.controllerMessenger.call.bind(
            this.controllerMessenger,
            'SnapController:clearSnapState',
          ),
          // getMnemonic: this.getPrimaryKeyringMnemonic.bind(this),
          // getUnlockPromise: this.appStateController.getUnlockPromise.bind(
          //   this.appStateController,
          // ),
          getSnap: this.controllerMessenger.call.bind(
            this.controllerMessenger,
            'SnapController:get',
          ),
          handleSnapRpcRequest: this.controllerMessenger.call.bind(
            this.controllerMessenger,
            'SnapController:handleRequest',
          ),
          getSnapState: this.controllerMessenger.call.bind(
            this.controllerMessenger,
            'SnapController:getSnapState',
          ),
          // showConfirmation: (origin, confirmationData) =>
          //   this.approvalController.addAndShowApprovalRequest({
          //     origin,
          //     type: MESSAGE_TYPE.SNAP_CONFIRM,
          //     requestData: confirmationData,
          //   }),
          updateSnapState: this.controllerMessenger.call.bind(
            this.controllerMessenger,
            'SnapController:updateSnapState',
          ),
        }),
      });

      const permissionController = new PermissionController({
        messenger: this.controllerMessenger.getRestricted({
          name: 'PermissionController',
          allowedActions: [
            `${approvalController.name}:addRequest`,
            `${approvalController.name}:hasRequest`,
            `${approvalController.name}:acceptRequest`,
            `${approvalController.name}:rejectRequest`,
          ],
        }),
        state: initialState.PermissionController,
        caveatSpecifications: getCaveatSpecifications({ getIdentities }),
        permissionSpecifications: {
          ...getPermissionSpecifications({
            getAllAccounts: () => keyringController.getAccounts(),
          }),
          ...getSnapPermissionSpecifications(),
        },
        unrestrictedMethods,
      });

      this.setupSnapProvider = (snapId, connectionStream) => {
        console.log(
          '[ENGINE LOG] Engine+setupSnapProvider: Setup stream for Snap',
          snapId,
        );
        const bridge = new SnapBridge({
          snapId,
          connectionStream,
          getRPCMethodMiddleware: ({ hostname, getProviderState }) =>
            getRpcMethodMiddleware({
              hostname,
              getProviderState,
              navigation: null,
              getApprovedHosts: () => null,
              setApprovedHosts: () => null,
              approveHost: () => null,
              // Mock URL
              url: 'https://www.google.com',
              title: 'Snap',
              icon: null,
              isHomepage: false,
              fromHomepage: false,
              toggleUrlModal: () => null,
              wizardScrollAdjusted: () => null,
              tabId: false,
              isWalletConnect: true,
            }),
        });

        bridge.setupProviderConnection();
      };

      this.snapExecutionService = new WebviewExecutionService({
        iframeUrl: new URL(
          'https://metamask.github.io/iframe-execution-environment/0.11.0',
        ),
        messenger: this.controllerMessenger.getRestricted({
          name: 'ExecutionService',
        }),
        setupSnapProvider: this.setupSnapProvider.bind(this),
      });

      const snapControllerMessenger = this.controllerMessenger.getRestricted({
        name: 'SnapController',
        allowedEvents: [
          'ExecutionService:unhandledError',
          'ExecutionService:outboundRequest',
          'ExecutionService:outboundResponse',
        ],
        allowedActions: [
          `${approvalController.name}:addRequest`,
          `${permissionController.name}:getEndowments`,
          `${permissionController.name}:getPermissions`,
          `${permissionController.name}:hasPermission`,
          `${permissionController.name}:hasPermissions`,
          `${permissionController.name}:requestPermissions`,
          `${permissionController.name}:revokeAllPermissions`,
          `${permissionController.name}:revokePermissions`,
          `${permissionController.name}:revokePermissionForAllSubjects`,
          `${permissionController.name}:grantPermissions`,
          'ExecutionService:executeSnap',
          'ExecutionService:getRpcRequestHandler',
          'ExecutionService:terminateSnap',
          'ExecutionService:terminateAllSnaps',
          'ExecutionService:handleRpcRequest',
        ],
      });

      const snapController = new SnapController({
        environmentEndowmentPermissions: Object.values(EndowmentPermissions),
        featureFlags: { dappsCanUpdateSnaps: true },
        getAppKey: async () =>
          new Promise((resolve, reject) => {
            resolve('mockAppKey');
          }),
        checkBlockList: async (snapsToCheck) =>
          checkSnapsBlockList(snapsToCheck, SNAP_BLOCKLIST),
        state: initialState.snapController || {},
        messenger: snapControllerMessenger,
        fetchFunction: RNFetchBlob.config({ fileCache: true }).fetch.bind(
          RNFetchBlob,
        ),
        closeAllConnections: () =>
          console.log(
            'TO DO: Create method to close all connections (Closes all connections for the given origin, and removes the references)',
          ),
      });

      const phishingController = new PhishingController();
      phishingController.updatePhishingLists();

=======
      const phishingController = new PhishingController();
      phishingController.updatePhishingLists();

      const additionalKeyrings = [QRHardwareKeyring];

      const getIdentities = () => {
        const identities = preferencesController.state.identities;
        const newIdentities = {};
        Object.keys(identities).forEach((key) => {
          newIdentities[key.toLowerCase()] = identities[key];
        });
        return newIdentities;
      };

      const keyringController = new KeyringController(
        {
          removeIdentity: preferencesController.removeIdentity.bind(
            preferencesController,
          ),
          syncIdentities: preferencesController.syncIdentities.bind(
            preferencesController,
          ),
          updateIdentities: preferencesController.updateIdentities.bind(
            preferencesController,
          ),
          setSelectedAddress: preferencesController.setSelectedAddress.bind(
            preferencesController,
          ),
          setAccountLabel: preferencesController.setAccountLabel.bind(
            preferencesController,
          ),
        },
        { encryptor, keyringTypes: additionalKeyrings },
        initialState.KeyringController,
      );

>>>>>>> 6e062b69
      const controllers = [
        keyringController,
        new AccountTrackerController({
          onPreferencesStateChange: (listener) =>
            preferencesController.subscribe(listener),
          getIdentities: () => preferencesController.state.identities,
        }),
        new AddressBookController(),
        assetsContractController,
        nftController,
        tokensController,
        tokenListController,
        new TokenDetectionController({
          onPreferencesStateChange: (listener) =>
            preferencesController.subscribe(listener),
          onNetworkStateChange: (listener) =>
            this.controllerMessenger.subscribe(
              AppConstants.NETWORK_STATE_CHANGE_EVENT,
              listener,
            ),
          onTokenListStateChange: (listener) =>
            this.controllerMessenger.subscribe(
              `${tokenListController.name}:stateChange`,
              listener,
            ),
          addDetectedTokens: (tokens) => {
            // Track detected tokens event
            AnalyticsV2.trackEvent(MetaMetricsEvents.TOKEN_DETECTED, {
              token_standard: 'ERC20',
              asset_type: 'token',
              chain_id: getDecimalChainId(
                networkController.state.provider.chainId,
              ),
            });
            tokensController.addDetectedTokens(tokens);
          },
          getTokensState: () => tokensController.state,
          getTokenListState: () => tokenListController.state,
          getNetworkState: () => networkController.state,
          getPreferencesState: () => preferencesController.state,
          getBalancesInSingleCall:
            assetsContractController.getBalancesInSingleCall.bind(
              assetsContractController,
            ),
        }),
        new NftDetectionController({
          onNftsStateChange: (listener) => nftController.subscribe(listener),
          onPreferencesStateChange: (listener) =>
            preferencesController.subscribe(listener),
          onNetworkStateChange: (listener) =>
            this.controllerMessenger.subscribe(
              AppConstants.NETWORK_STATE_CHANGE_EVENT,
              listener,
            ),
          getOpenSeaApiKey: () => nftController.openSeaApiKey,
          addNft: nftController.addNft.bind(nftController),
          getNftState: () => nftController.state,
        }),
        currencyRateController,
        new PersonalMessageManager(),
        new MessageManager(),
        networkController,
        phishingController,
        preferencesController,
        new TokenBalancesController(
          {
            onTokensStateChange: (listener) =>
              tokensController.subscribe(listener),
            getSelectedAddress: () =>
              preferencesController.state.selectedAddress,
            getERC20BalanceOf: assetsContractController.getERC20BalanceOf.bind(
              assetsContractController,
            ),
          },
          { interval: 10000 },
        ),
        new TokenRatesController({
          onTokensStateChange: (listener) =>
            tokensController.subscribe(listener),
          onCurrencyRateStateChange: (listener) =>
            this.controllerMessenger.subscribe(
              `${currencyRateController.name}:stateChange`,
              listener,
            ),
          onNetworkStateChange: (listener) =>
            this.controllerMessenger.subscribe(
              AppConstants.NETWORK_STATE_CHANGE_EVENT,
              listener,
            ),
        }),
        new TransactionController({
          getNetworkState: () => networkController.state,
          onNetworkStateChange: (listener) =>
            this.controllerMessenger.subscribe(
              AppConstants.NETWORK_STATE_CHANGE_EVENT,
              listener,
            ),
          getProvider: () => networkController.provider,
        }),
        new TypedMessageManager(),
        new SwapsController(
          {
            fetchGasFeeEstimates: () => gasFeeController.fetchGasFeeEstimates(),
            fetchEstimatedMultiLayerL1Fee,
          },
          {
            clientId: AppConstants.SWAPS.CLIENT_ID,
            fetchAggregatorMetadataThreshold:
              AppConstants.SWAPS.CACHE_AGGREGATOR_METADATA_THRESHOLD,
            fetchTokensThreshold: AppConstants.SWAPS.CACHE_TOKENS_THRESHOLD,
            fetchTopAssetsThreshold:
              AppConstants.SWAPS.CACHE_TOP_ASSETS_THRESHOLD,
            supportedChainIds: [
              swapsUtils.ETH_CHAIN_ID,
              swapsUtils.BSC_CHAIN_ID,
              swapsUtils.SWAPS_TESTNET_CHAIN_ID,
              swapsUtils.POLYGON_CHAIN_ID,
              swapsUtils.AVALANCHE_CHAIN_ID,
            ],
          },
        ),
        gasFeeController,
        approvalController,
<<<<<<< HEAD
        permissionController,
        snapController,
=======
        new PermissionController({
          messenger: this.controllerMessenger.getRestricted({
            name: 'PermissionController',
            allowedActions: [
              `${approvalController.name}:addRequest`,
              `${approvalController.name}:hasRequest`,
              `${approvalController.name}:acceptRequest`,
              `${approvalController.name}:rejectRequest`,
            ],
          }),
          state: initialState.PermissionController,
          caveatSpecifications: getCaveatSpecifications({ getIdentities }),
          permissionSpecifications: {
            ...getPermissionSpecifications({
              getAllAccounts: () => keyringController.getAccounts(),
            }),
            /*
            ...this.getSnapPermissionSpecifications(),
            */
          },
          unrestrictedMethods,
        }),
>>>>>>> 6e062b69
      ];

      // set initial state
      // TODO: Pass initial state into each controller constructor instead
      // This is being set post-construction for now to ensure it's functionally equivalent with
      // how the `ComponsedController` used to set initial state.
      //
      // The check for `controller.subscribe !== undefined` is to filter out BaseControllerV2
      // controllers. They should be initialized via the constructor instead.
      for (const controller of controllers) {
        if (
          initialState[controller.name] &&
          controller.subscribe !== undefined
        ) {
          controller.update(initialState[controller.name]);
        }
      }
      this.datamodel = new ComposableController(
        controllers,
        this.controllerMessenger,
      );
      this.context = controllers.reduce((context, controller) => {
        context[controller.name] = controller;
        return context;
      }, {});

      const {
        NftController: nfts,
        KeyringController: keyring,
        TransactionController: transaction,
      } = this.context;

      nfts.setApiKey(process.env.MM_OPENSEA_KEY);

      transaction.configure({ sign: keyring.signTransaction.bind(keyring) });
      this.controllerMessenger.subscribe(
        AppConstants.NETWORK_STATE_CHANGE_EVENT,
        (state: { network: string, provider: { chainId: any } }) => {
          if (
            state.network !== 'loading' &&
            state.provider.chainId !== currentChainId
          ) {
            // We should add a state or event emitter saying the provider changed
            setTimeout(() => {
              this.configureControllersOnNetworkChange();
              currentChainId = state.provider.chainId;
            }, 500);
          }
        },
      );
      this.configureControllersOnNetworkChange();
      this.startPolling();
      Engine.instance = this;
    }
    return Engine.instance;
  }

  startPolling() {
    const {
      NftDetectionController,
      TokenDetectionController,
      TokenListController,
    } = this.context;
    TokenListController.start();
    NftDetectionController.start();
    TokenDetectionController.start();
  }

  configureControllersOnNetworkChange() {
    const {
      AccountTrackerController,
      AssetsContractController,
      TokenDetectionController,
      NftDetectionController,
      NetworkController: { provider, state: NetworkControllerState },
      TransactionController,
      SwapsController,
    } = this.context;

    provider.sendAsync = provider.sendAsync.bind(provider);
    AccountTrackerController.configure({ provider });
    AssetsContractController.configure({ provider });

    SwapsController.configure({
      provider,
      chainId: NetworkControllerState?.provider?.chainId,
      pollCountLimit: AppConstants.SWAPS.POLL_COUNT_LIMIT,
    });
    TransactionController.configure({ provider });
    TransactionController.hub.emit('networkChange');
    TokenDetectionController.detectTokens();
    NftDetectionController.detectNfts();
    AccountTrackerController.refresh();
  }

  refreshTransactionHistory = async (forceCheck: any) => {
    const { TransactionController, PreferencesController, NetworkController } =
      this.context;
    const { selectedAddress } = PreferencesController.state;
    const { type: networkType } = NetworkController.state.provider;
    const { networkId } = Networks[networkType];
    try {
      const lastIncomingTxBlockInfoStr = await AsyncStorage.getItem(
        LAST_INCOMING_TX_BLOCK_INFO,
      );
      const allLastIncomingTxBlocks =
        (lastIncomingTxBlockInfoStr &&
          JSON.parse(lastIncomingTxBlockInfoStr)) ||
        {};
      let blockNumber = null;
      if (
        allLastIncomingTxBlocks[`${selectedAddress}`] &&
        allLastIncomingTxBlocks[`${selectedAddress}`][`${networkId}`]
      ) {
        blockNumber =
          allLastIncomingTxBlocks[`${selectedAddress}`][`${networkId}`]
            .blockNumber;
        // Let's make sure we're not doing this too often...
        const timeSinceLastCheck =
          allLastIncomingTxBlocks[`${selectedAddress}`][`${networkId}`]
            .lastCheck;
        const delta = Date.now() - timeSinceLastCheck;
        if (delta < AppConstants.TX_CHECK_MAX_FREQUENCY && !forceCheck) {
          return false;
        }
      } else {
        allLastIncomingTxBlocks[`${selectedAddress}`] = {};
      }
      //Fetch txs and get the new lastIncomingTxBlock number
      const newlastIncomingTxBlock = await TransactionController.fetchAll(
        selectedAddress,
        {
          blockNumber,
          etherscanApiKey: process.env.MM_ETHERSCAN_KEY,
        },
      );
      // Check if it's a newer block and store it so next time we ask for the newer txs only
      if (
        allLastIncomingTxBlocks[`${selectedAddress}`][`${networkId}`] &&
        allLastIncomingTxBlocks[`${selectedAddress}`][`${networkId}`]
          .blockNumber !== newlastIncomingTxBlock &&
        newlastIncomingTxBlock &&
        newlastIncomingTxBlock !== blockNumber
      ) {
        allLastIncomingTxBlocks[`${selectedAddress}`][`${networkId}`] = {
          blockNumber: newlastIncomingTxBlock,
          lastCheck: Date.now(),
        };

        NotificationManager.gotIncomingTransaction(newlastIncomingTxBlock);
      } else {
        allLastIncomingTxBlocks[`${selectedAddress}`][`${networkId}`] = {
          ...allLastIncomingTxBlocks[`${selectedAddress}`][`${networkId}`],
          lastCheck: Date.now(),
        };
      }
      await AsyncStorage.setItem(
        LAST_INCOMING_TX_BLOCK_INFO,
        JSON.stringify(allLastIncomingTxBlocks),
      );
    } catch (e) {
      // Logger.log('Error while fetching all txs', e);
    }
  };

  getTotalFiatAccountBalance = () => {
    const {
      CurrencyRateController,
      PreferencesController,
      AccountTrackerController,
      TokenBalancesController,
      TokenRatesController,
      TokensController,
    } = this.context;
    const { selectedAddress } = PreferencesController.state;
    const { currentCurrency } = CurrencyRateController.state;
    const conversionRate =
      CurrencyRateController.state.conversionRate === null
        ? 0
        : CurrencyRateController.state.conversionRate;
    const { accounts } = AccountTrackerController.state;
    const { tokens } = TokensController.state;
    let ethFiat = 0;
    let tokenFiat = 0;
    const decimalsToShow = (currentCurrency === 'usd' && 2) || undefined;
    if (accounts[selectedAddress]) {
      ethFiat = weiToFiatNumber(
        accounts[selectedAddress].balance,
        conversionRate,
        decimalsToShow,
      );
    }
    if (tokens.length > 0) {
      const { contractBalances: tokenBalances } = TokenBalancesController.state;
      const { contractExchangeRates: tokenExchangeRates } =
        TokenRatesController.state;
      tokens.forEach(
        (item: {
          address: string,
          balance: string | undefined,
          decimals: number,
        }) => {
          const exchangeRate =
            item.address in tokenExchangeRates
              ? tokenExchangeRates[item.address]
              : undefined;
          const tokenBalance =
            item.balance ||
            (item.address in tokenBalances
              ? renderFromTokenMinimalUnit(
                  tokenBalances[item.address],
                  item.decimals,
                )
              : undefined);
          const tokenBalanceFiat = balanceToFiatNumber(
            tokenBalance,
            conversionRate,
            exchangeRate,
            decimalsToShow,
          );
          tokenFiat += tokenBalanceFiat;
        },
      );
    }

    const total = ethFiat + tokenFiat;
    return total;
  };

  /**
   * Returns true or false whether the user has funds or not
   */
  hasFunds = () => {
    try {
      const {
        engine: { backgroundState },
      } = store.getState();
      const nfts = backgroundState.NftController.nfts;
      const tokens = backgroundState.TokensController.tokens;
      const tokenBalances =
        backgroundState.TokenBalancesController.contractBalances;

      let tokenFound = false;
      tokens.forEach((token: { address: string | number }) => {
        if (
          tokenBalances[token.address] &&
          !isZero(tokenBalances[token.address])
        ) {
          tokenFound = true;
        }
      });

      const fiatBalance = this.getTotalFiatAccountBalance();

      return fiatBalance > 0 || tokenFound || nfts.length > 0;
    } catch (e) {
      Logger.log('Error while getting user funds', e);
    }
  };

  resetState = async () => {
    // Whenever we are gonna start a new wallet
    // either imported or created, we need to
    // get rid of the old data from state
    const {
      TransactionController,
      TokensController,
      NftController,
      TokenBalancesController,
      TokenRatesController,
      PermissionController,
    } = this.context;

    // Remove all permissions.
    PermissionController?.clearState?.();

    //Clear assets info
    TokensController.update({
      allTokens: {},
      ignoredTokens: [],
      tokens: [],
      suggestedAssets: [],
    });
    NftController.update({
      allNftContracts: {},
      allNfts: {},
      ignoredNfts: [],
    });

    TokensController.update({
      allTokens: {},
      allIgnoredTokens: {},
      ignoredTokens: [],
      tokens: [],
      suggestedAssets: [],
    });

    TokenBalancesController.update({ contractBalances: {} });
    TokenRatesController.update({ contractExchangeRates: {} });

    TransactionController.update({
      internalTransactions: [],
      swapsTransactions: {},
      methodData: {},
      transactions: [],
    });
  };

  sync = async ({
    accounts,
    preferences,
    network,
    transactions,
    seed,
    pass,
    importedAccounts,
    tokens: { allTokens, allIgnoredTokens },
  }) => {
    const {
      KeyringController,
      PreferencesController,
      NetworkController,
      TransactionController,
      TokensController,
    } = this.context;

    // Select same network ?
    await NetworkController.setProviderType(network.provider.type);

    // Recreate accounts
    await KeyringController.createNewVaultAndRestore(pass, seed);
    for (let i = 0; i < accounts.hd.length - 1; i++) {
      await KeyringController.addNewAccount();
    }

    // Recreate imported accounts
    if (importedAccounts) {
      for (let i = 0; i < importedAccounts.length; i++) {
        await KeyringController.importAccountWithStrategy('privateKey', [
          importedAccounts[i],
        ]);
      }
    }

    // Restore tokens
    await TokensController.update({ allTokens, allIgnoredTokens });

    // Restore preferences
    const updatedPref = { ...preferences, identities: {} };
    Object.keys(preferences.identities).forEach((address) => {
      const checksummedAddress = toChecksumAddress(address);
      if (
        accounts.hd.includes(checksummedAddress) ||
        accounts.simpleKeyPair.includes(checksummedAddress)
      ) {
        updatedPref.identities[checksummedAddress] =
          preferences.identities[address];
        updatedPref.identities[checksummedAddress].importTime = Date.now();
      }
    });
    await PreferencesController.update(updatedPref);

    if (accounts.hd.includes(toChecksumAddress(updatedPref.selectedAddress))) {
      PreferencesController.setSelectedAddress(updatedPref.selectedAddress);
    } else {
      PreferencesController.setSelectedAddress(accounts.hd[0]);
    }

    const mapTx = ({
      id,
      metamaskNetworkId,
      origin,
      status,
      time,
      hash,
      rawTx,
      txParams,
    }: {
      id: any,
      metamaskNetworkId: string,
      origin: string,
      status: string,
      time: any,
      hash: string,
      rawTx: string,
      txParams: Transaction,
    }) => ({
      id,
      networkID: metamaskNetworkId,
      origin,
      status,
      time,
      transactionHash: hash,
      rawTx,
      transaction: { ...txParams },
    });

    await TransactionController.update({
      transactions: transactions.map(mapTx),
    });

    return true;
  };
}

let instance: Engine;

export default {
  get context() {
    return instance && instance.context;
  },
  get controllerMessenger() {
    return instance && instance.controllerMessenger;
  },
  get state() {
    const {
      AccountTrackerController,
      AddressBookController,
      AssetsContractController,
      NftController,
      TokenListController,
      CurrencyRateController,
      KeyringController,
      PersonalMessageManager,
      NetworkController,
      PreferencesController,
      PhishingController,
      TokenBalancesController,
      TokenRatesController,
      TransactionController,
      TypedMessageManager,
      SwapsController,
      GasFeeController,
      TokensController,
      TokenDetectionController,
      NftDetectionController,
      PermissionController,
<<<<<<< HEAD
      SnapController,
=======
>>>>>>> 6e062b69
    } = instance.datamodel.state;

    // normalize `null` currencyRate to `0`
    // TODO: handle `null` currencyRate by hiding fiat values instead
    const modifiedCurrencyRateControllerState = {
      ...CurrencyRateController,
      conversionRate:
        CurrencyRateController.conversionRate === null
          ? 0
          : CurrencyRateController.conversionRate,
    };

    return {
      AccountTrackerController,
      AddressBookController,
      AssetsContractController,
      NftController,
      TokenListController,
      CurrencyRateController: modifiedCurrencyRateControllerState,
      KeyringController,
      PersonalMessageManager,
      NetworkController,
      PhishingController,
      PreferencesController,
      TokenBalancesController,
      TokenRatesController,
      TokensController,
      TransactionController,
      TypedMessageManager,
      SwapsController,
      GasFeeController,
      TokenDetectionController,
      NftDetectionController,
      PermissionController,
<<<<<<< HEAD
      SnapController,
=======
>>>>>>> 6e062b69
    };
  },
  get datamodel() {
    return instance.datamodel;
  },
  getTotalFiatAccountBalance() {
    return instance.getTotalFiatAccountBalance();
  },
  hasFunds() {
    return instance.hasFunds();
  },
  resetState() {
    return instance.resetState();
  },
  sync(data: any) {
    return instance.sync(data);
  },
  refreshTransactionHistory(forceCheck = false) {
    return instance.refreshTransactionHistory(forceCheck);
  },
  init(state: {} | undefined) {
    instance = new Engine(state);
    Object.freeze(instance);
    return instance;
  },
};<|MERGE_RESOLUTION|>--- conflicted
+++ resolved
@@ -59,7 +59,6 @@
 import { MetaMetricsEvents } from '../core/Analytics';
 import AnalyticsV2 from '../util/analyticsV2';
 import {
-<<<<<<< HEAD
   SnapBridge,
   WebviewExecutionService,
   buildSnapEndowmentSpecifications,
@@ -67,8 +66,6 @@
 } from './Snaps';
 import { getRpcMethodMiddleware } from './RPCMethods/RPCMethodMiddleware';
 import {
-=======
->>>>>>> 6e062b69
   getCaveatSpecifications,
   getPermissionSpecifications,
   unrestrictedMethods,
@@ -260,7 +257,6 @@
           'https://gas-api.metaswap.codefi.network/networks/<chain_id>/suggestedGasFees',
       });
 
-<<<<<<< HEAD
       const additionalKeyrings = [QRHardwareKeyring];
 
       const getIdentities = () => {
@@ -294,8 +290,6 @@
         initialState.KeyringController,
       );
 
-=======
->>>>>>> 6e062b69
       const approvalController = new ApprovalController({
         messenger: this.controllerMessenger.getRestricted({
           name: 'ApprovalController',
@@ -303,7 +297,6 @@
         showApprovalRequest: () => null,
       });
 
-<<<<<<< HEAD
       const getSnapPermissionSpecifications = () => ({
         ...buildSnapEndowmentSpecifications(),
         ...buildSnapRestrictedMethodSpecifications({
@@ -452,44 +445,6 @@
       const phishingController = new PhishingController();
       phishingController.updatePhishingLists();
 
-=======
-      const phishingController = new PhishingController();
-      phishingController.updatePhishingLists();
-
-      const additionalKeyrings = [QRHardwareKeyring];
-
-      const getIdentities = () => {
-        const identities = preferencesController.state.identities;
-        const newIdentities = {};
-        Object.keys(identities).forEach((key) => {
-          newIdentities[key.toLowerCase()] = identities[key];
-        });
-        return newIdentities;
-      };
-
-      const keyringController = new KeyringController(
-        {
-          removeIdentity: preferencesController.removeIdentity.bind(
-            preferencesController,
-          ),
-          syncIdentities: preferencesController.syncIdentities.bind(
-            preferencesController,
-          ),
-          updateIdentities: preferencesController.updateIdentities.bind(
-            preferencesController,
-          ),
-          setSelectedAddress: preferencesController.setSelectedAddress.bind(
-            preferencesController,
-          ),
-          setAccountLabel: preferencesController.setAccountLabel.bind(
-            preferencesController,
-          ),
-        },
-        { encryptor, keyringTypes: additionalKeyrings },
-        initialState.KeyringController,
-      );
-
->>>>>>> 6e062b69
       const controllers = [
         keyringController,
         new AccountTrackerController({
@@ -613,33 +568,8 @@
         ),
         gasFeeController,
         approvalController,
-<<<<<<< HEAD
         permissionController,
         snapController,
-=======
-        new PermissionController({
-          messenger: this.controllerMessenger.getRestricted({
-            name: 'PermissionController',
-            allowedActions: [
-              `${approvalController.name}:addRequest`,
-              `${approvalController.name}:hasRequest`,
-              `${approvalController.name}:acceptRequest`,
-              `${approvalController.name}:rejectRequest`,
-            ],
-          }),
-          state: initialState.PermissionController,
-          caveatSpecifications: getCaveatSpecifications({ getIdentities }),
-          permissionSpecifications: {
-            ...getPermissionSpecifications({
-              getAllAccounts: () => keyringController.getAccounts(),
-            }),
-            /*
-            ...this.getSnapPermissionSpecifications(),
-            */
-          },
-          unrestrictedMethods,
-        }),
->>>>>>> 6e062b69
       ];
 
       // set initial state
@@ -1077,10 +1007,7 @@
       TokenDetectionController,
       NftDetectionController,
       PermissionController,
-<<<<<<< HEAD
       SnapController,
-=======
->>>>>>> 6e062b69
     } = instance.datamodel.state;
 
     // normalize `null` currencyRate to `0`
@@ -1115,10 +1042,7 @@
       TokenDetectionController,
       NftDetectionController,
       PermissionController,
-<<<<<<< HEAD
       SnapController,
-=======
->>>>>>> 6e062b69
     };
   },
   get datamodel() {
