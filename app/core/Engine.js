--- conflicted
+++ resolved
@@ -257,8 +257,6 @@
           'https://gas-api.metaswap.codefi.network/networks/<chain_id>/suggestedGasFees',
       });
 
-<<<<<<< HEAD
-=======
       const approvalController = new ApprovalController({
         messenger: this.controllerMessenger.getRestricted({
           name: 'ApprovalController',
@@ -268,7 +266,6 @@
 
       const phishingController = new PhishingController();
 
->>>>>>> cd02e018
       const additionalKeyrings = [QRHardwareKeyring];
 
       const getIdentities = () => {
@@ -301,13 +298,6 @@
         { encryptor, keyringTypes: additionalKeyrings },
         initialState.KeyringController,
       );
-
-      const approvalController = new ApprovalController({
-        messenger: this.controllerMessenger.getRestricted({
-          name: 'ApprovalController',
-        }),
-        showApprovalRequest: () => null,
-      });
 
       const getSnapPermissionSpecifications = () => ({
         ...buildSnapEndowmentSpecifications(),
@@ -455,9 +445,6 @@
             'TO DO: Create method to close all connections (Closes all connections for the given origin, and removes the references)',
           ),
       });
-
-      const phishingController = new PhishingController();
-      phishingController.updatePhishingLists();
 
       const controllers = [
         keyringController,
