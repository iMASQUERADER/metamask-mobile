/* eslint-disable no-console */
import {
  AccountTrackerController,
  AddressBookController,
  AssetsContractController,
  TokenListController,
  ControllerMessenger,
  ComposableController,
  CurrencyRateController,
  KeyringController,
  PersonalMessageManager,
  MessageManager,
  NetworkController,
  PhishingController,
  PreferencesController,
  TokenBalancesController,
  TokenRatesController,
  Transaction,
  TransactionController,
  TypedMessageManager,
  WalletDevice,
  GasFeeController,
  TokensController,
  NftController,
  TokenDetectionController,
  NftDetectionController,
  ApprovalController,
} from '@metamask/controllers';
import SwapsController, { swapsUtils } from '@metamask/swaps-controller';
import { SnapController } from '@metamask/snap-controllers';
import AsyncStorage from '@react-native-async-storage/async-storage';
import { MetaMaskKeyring as QRHardwareKeyring } from '@keystonehq/metamask-airgapped-keyring';
import Encryptor from './Encryptor';
import { toChecksumAddress } from 'ethereumjs-util';
import RNFetchBlob from 'rn-fetch-blob';
import Networks, {
  isMainnetByChainId,
  getDecimalChainId,
} from '../util/networks';
import AppConstants from './AppConstants';
import { store } from '../store';
import {
  renderFromTokenMinimalUnit,
  balanceToFiatNumber,
  weiToFiatNumber,
} from '../util/number';
import NotificationManager from './NotificationManager';
import Logger from '../util/Logger';
import { LAST_INCOMING_TX_BLOCK_INFO } from '../constants/storage';
import { EndowmentPermissions } from '../constants/permissions';
import { SNAP_BLOCKLIST, checkSnapsBlockList } from '../util/snaps';
import { isZero } from '../util/lodash';
import AnalyticsV2 from '../util/analyticsV2';
import { SnapBridge, WebviewExecutionService } from './Snaps';
import { getRpcMethodMiddleware } from './RPCMethods/RPCMethodMiddleware';

const NON_EMPTY = 'NON_EMPTY';

const encryptor = new Encryptor();
let currentChainId: any;

/**
 * Core controller responsible for composing other metamask controllers together
 * and exposing convenience methods for common wallet operations.
 */
class Engine {
  /**
   * ComposableController reference containing all child controllers
   */
  datamodel;

  /**
   * Object containing the info for the latest incoming tx block
   * for each address and network
   */
  lastIncomingTxBlockInfo: any;

  /**
   * Creates a CoreController instance
   */
  constructor(initialState = {}) {
    if (!Engine.instance) {
      this.controllerMessenger = new ControllerMessenger();
      const preferencesController = new PreferencesController(
        {},
        {
          ipfsGateway: AppConstants.IPFS_DEFAULT_GATEWAY_URL,
          useTokenDetection:
            initialState?.PreferencesController?.useTokenDetection ?? true,
          // TODO: Use previous value when preferences UI is available
          useNftDetection: false,
          openSeaEnabled: false,
        },
      );

      const networkControllerOpts = {
        infuraProjectId: process.env.MM_INFURA_PROJECT_ID || NON_EMPTY,
        state: initialState.networkController,
        messenger: this.controllerMessenger.getRestricted({
          name: 'NetworkController',
          allowedEvents: [],
          allowedActions: [],
        }),
      };

      const networkController = new NetworkController(networkControllerOpts);
      networkController.providerConfig = {
        static: {
          eth_sendTransaction: async (
            payload: { params: any[], origin: any },
            next: any,
            end: (arg0: undefined, arg1: undefined) => void,
          ) => {
            const { TransactionController } = this.context;
            try {
              const hash = await (
                await TransactionController.addTransaction(
                  payload.params[0],
                  payload.origin,
                  WalletDevice.MM_MOBILE,
                )
              ).result;
              end(undefined, hash);
            } catch (error) {
              end(error);
            }
          },
        },
        getAccounts: (
          end: (arg0: null, arg1: any[]) => void,
          payload: { hostname: string | number },
        ) => {
          const { approvedHosts, privacyMode } = store.getState();
          const isEnabled = !privacyMode || approvedHosts[payload.hostname];
          const { KeyringController } = this.context;
          const isUnlocked = KeyringController.isUnlocked();
          const selectedAddress =
            this.context.PreferencesController.state.selectedAddress;
          end(
            null,
            isUnlocked && isEnabled && selectedAddress ? [selectedAddress] : [],
          );
        },
      };
      const assetsContractController = new AssetsContractController({
        onPreferencesStateChange: (listener) =>
          preferencesController.subscribe(listener),
        onNetworkStateChange: (listener) =>
          this.controllerMessenger.subscribe(
            AppConstants.NETWORK_STATE_CHANGE_EVENT,
            listener,
          ),
      });
      const nftController = new NftController(
        {
          onPreferencesStateChange: (listener) =>
            preferencesController.subscribe(listener),
          onNetworkStateChange: (listener) =>
            this.controllerMessenger.subscribe(
              AppConstants.NETWORK_STATE_CHANGE_EVENT,
              listener,
            ),
          getERC721AssetName: assetsContractController.getERC721AssetName.bind(
            assetsContractController,
          ),
          getERC721AssetSymbol:
            assetsContractController.getERC721AssetSymbol.bind(
              assetsContractController,
            ),
          getERC721TokenURI: assetsContractController.getERC721TokenURI.bind(
            assetsContractController,
          ),
          getERC721OwnerOf: assetsContractController.getERC721OwnerOf.bind(
            assetsContractController,
          ),
          getERC1155BalanceOf:
            assetsContractController.getERC1155BalanceOf.bind(
              assetsContractController,
            ),
          getERC1155TokenURI: assetsContractController.getERC1155TokenURI.bind(
            assetsContractController,
          ),
        },
        {
          useIPFSSubdomains: false,
        },
      );
      const tokensController = new TokensController({
        onPreferencesStateChange: (listener) =>
          preferencesController.subscribe(listener),
        onNetworkStateChange: (listener) =>
          this.controllerMessenger.subscribe(
            AppConstants.NETWORK_STATE_CHANGE_EVENT,
            listener,
          ),
        config: { provider: networkController.provider },
      });

      const tokenListController = new TokenListController({
        chainId: networkController.provider.chainId,
        onNetworkStateChange: (listener) =>
          this.controllerMessenger.subscribe(
            AppConstants.NETWORK_STATE_CHANGE_EVENT,
            listener,
          ),
        messenger: this.controllerMessenger,
      });
      const currencyRateController = new CurrencyRateController({
        messenger: this.controllerMessenger,
        state: initialState.CurrencyRateController,
      });
      currencyRateController.start();

      const gasFeeController = new GasFeeController({
        messenger: this.controllerMessenger,
        getProvider: () => networkController.provider,
        onNetworkStateChange: (listener) =>
          this.controllerMessenger.subscribe(
            AppConstants.NETWORK_STATE_CHANGE_EVENT,
            listener,
          ),
        getCurrentNetworkEIP1559Compatibility: async () =>
          await networkController.getEIP1559Compatibility(),
        getChainId: () => networkController.state.provider.chainId,
        getCurrentNetworkLegacyGasAPICompatibility: () => {
          const chainId = networkController.state.provider.chainId;
          return (
            isMainnetByChainId(chainId) ||
            chainId === swapsUtils.BSC_CHAIN_ID ||
            chainId === swapsUtils.POLYGON_CHAIN_ID
          );
        },
        clientId: AppConstants.SWAPS.CLIENT_ID,
        legacyAPIEndpoint:
          'https://gas-api.metaswap.codefi.network/networks/<chain_id>/gasPrices',
        EIP1559APIEndpoint:
          'https://gas-api.metaswap.codefi.network/networks/<chain_id>/suggestedGasFees',
      });

<<<<<<< HEAD
      this.setupSnapProvider = (snapId, connectionStream) => {
        console.log(
          '[ENGINE LOG] Engine+setupSnapProvider: Setup stream for Snap',
          snapId,
        );
        const bridge = new SnapBridge({
          snapId,
          connectionStream,
          getRPCMethodMiddleware: ({ hostname, getProviderState }) =>
            getRpcMethodMiddleware({
              hostname,
              getProviderState,
              navigation: null,
              getApprovedHosts: () => null,
              setApprovedHosts: () => null,
              approveHost: () => null,
              // Mock URL
              url: 'https://www.google.com',
              title: 'Snap',
              icon: null,
              isHomepage: false,
              fromHomepage: false,
              toggleUrlModal: () => null,
              wizardScrollAdjusted: () => null,
              tabId: false,
              isWalletConnect: true,
            }),
        });

        bridge.setupProviderConnection();
      };

      this.snapExecutionService = new WebviewExecutionService({
        iframeUrl: new URL(
          'https://metamask.github.io/iframe-execution-environment/0.11.0',
        ),
        messenger: this.controllerMessenger.getRestricted({
          name: 'ExecutionService',
        }),
        setupSnapProvider: this.setupSnapProvider.bind(this),
      });

      const snapControllerMessenger = this.controllerMessenger.getRestricted({
        name: 'SnapController',
        allowedEvents: [
          'ExecutionService:unhandledError',
          'ExecutionService:outboundRequest',
          'ExecutionService:outboundResponse',
        ],
        allowedActions: [
          'ExecutionService:executeSnap',
          'ExecutionService:getRpcRequestHandler',
          'ExecutionService:terminateSnap',
          'ExecutionService:terminateAllSnaps',
          'ExecutionService:handleRpcRequest',
        ],
      });

      const snapController = new SnapController({
        environmentEndowmentPermissions: Object.values(EndowmentPermissions),
        featureFlags: { dappsCanUpdateSnaps: true },
        getAppKey: async () =>
          new Promise((resolve, reject) => {
            resolve('mockAppKey');
          }),
        checkBlockList: async (snapsToCheck) =>
          checkSnapsBlockList(snapsToCheck, SNAP_BLOCKLIST),
        state: {},
        messenger: snapControllerMessenger,
        fetchFunction: RNFetchBlob.config({ fileCache: true }).fetch.bind(
          RNFetchBlob,
        ),
        closeAllConnections: () =>
          console.log(
            'TO DO: Create method to close all connections (Closes all connections for the given origin, and removes the references)',
          ),
      });
=======
      const phishingController = new PhishingController();
      phishingController.updatePhishingLists();
>>>>>>> c0122b14

      const additionalKeyrings = [QRHardwareKeyring];

      const controllers = [
        new KeyringController(
          {
            removeIdentity: preferencesController.removeIdentity.bind(
              preferencesController,
            ),
            syncIdentities: preferencesController.syncIdentities.bind(
              preferencesController,
            ),
            updateIdentities: preferencesController.updateIdentities.bind(
              preferencesController,
            ),
            setSelectedAddress: preferencesController.setSelectedAddress.bind(
              preferencesController,
            ),
            setAccountLabel: preferencesController.setAccountLabel.bind(
              preferencesController,
            ),
          },
          { encryptor, keyringTypes: additionalKeyrings },
          initialState.KeyringController,
        ),
        new AccountTrackerController({
          onPreferencesStateChange: (listener) =>
            preferencesController.subscribe(listener),
          getIdentities: () => preferencesController.state.identities,
        }),
        new AddressBookController(),
        assetsContractController,
        nftController,
        tokensController,
        tokenListController,
        new TokenDetectionController({
          onPreferencesStateChange: (listener) =>
            preferencesController.subscribe(listener),
          onNetworkStateChange: (listener) =>
            this.controllerMessenger.subscribe(
              AppConstants.NETWORK_STATE_CHANGE_EVENT,
              listener,
            ),
          onTokenListStateChange: (listener) =>
            this.controllerMessenger.subscribe(
              `${tokenListController.name}:stateChange`,
              listener,
            ),
          addDetectedTokens: (tokens) => {
            // Track detected tokens event
            AnalyticsV2.trackEvent(
              AnalyticsV2.ANALYTICS_EVENTS.TOKEN_DETECTED,
              {
                token_standard: 'ERC20',
                asset_type: 'token',
                chain_id: getDecimalChainId(
                  networkController.state.provider.chainId,
                ),
              },
            );
            tokensController.addDetectedTokens(tokens);
          },
          getTokensState: () => tokensController.state,
          getTokenListState: () => tokenListController.state,
          getNetworkState: () => networkController.state,
          getPreferencesState: () => preferencesController.state,
          getBalancesInSingleCall:
            assetsContractController.getBalancesInSingleCall.bind(
              assetsContractController,
            ),
        }),
        new NftDetectionController({
          onNftsStateChange: (listener) => nftController.subscribe(listener),
          onPreferencesStateChange: (listener) =>
            preferencesController.subscribe(listener),
          onNetworkStateChange: (listener) =>
            this.controllerMessenger.subscribe(
              AppConstants.NETWORK_STATE_CHANGE_EVENT,
              listener,
            ),
          getOpenSeaApiKey: () => nftController.openSeaApiKey,
          addNft: nftController.addNft.bind(nftController),
          getNftState: () => nftController.state,
        }),
        currencyRateController,
        new PersonalMessageManager(),
        new MessageManager(),
        networkController,
        phishingController,
        preferencesController,
        new TokenBalancesController(
          {
            onTokensStateChange: (listener) =>
              tokensController.subscribe(listener),
            getSelectedAddress: () =>
              preferencesController.state.selectedAddress,
            getERC20BalanceOf: assetsContractController.getERC20BalanceOf.bind(
              assetsContractController,
            ),
          },
          { interval: 10000 },
        ),
        new TokenRatesController({
          onTokensStateChange: (listener) =>
            tokensController.subscribe(listener),
          onCurrencyRateStateChange: (listener) =>
            this.controllerMessenger.subscribe(
              `${currencyRateController.name}:stateChange`,
              listener,
            ),
          onNetworkStateChange: (listener) =>
            this.controllerMessenger.subscribe(
              AppConstants.NETWORK_STATE_CHANGE_EVENT,
              listener,
            ),
        }),
        new TransactionController({
          getNetworkState: () => networkController.state,
          onNetworkStateChange: (listener) =>
            this.controllerMessenger.subscribe(
              AppConstants.NETWORK_STATE_CHANGE_EVENT,
              listener,
            ),
          getProvider: () => networkController.provider,
        }),
        new TypedMessageManager(),
        new SwapsController(
          {
            fetchGasFeeEstimates: () => gasFeeController.fetchGasFeeEstimates(),
          },
          {
            clientId: AppConstants.SWAPS.CLIENT_ID,
            fetchAggregatorMetadataThreshold:
              AppConstants.SWAPS.CACHE_AGGREGATOR_METADATA_THRESHOLD,
            fetchTokensThreshold: AppConstants.SWAPS.CACHE_TOKENS_THRESHOLD,
            fetchTopAssetsThreshold:
              AppConstants.SWAPS.CACHE_TOP_ASSETS_THRESHOLD,
            supportedChainIds: [
              swapsUtils.ETH_CHAIN_ID,
              swapsUtils.BSC_CHAIN_ID,
              swapsUtils.SWAPS_TESTNET_CHAIN_ID,
              swapsUtils.POLYGON_CHAIN_ID,
              swapsUtils.AVALANCHE_CHAIN_ID,
            ],
          },
        ),
        gasFeeController,
        new ApprovalController({
          messenger: this.controllerMessenger.getRestricted({
            name: 'ApprovalController',
          }),
          showApprovalRequest: () => null,
        }),
        snapController,
      ];

      // set initial state
      // TODO: Pass initial state into each controller constructor instead
      // This is being set post-construction for now to ensure it's functionally equivalent with
      // how the `ComponsedController` used to set initial state.
      //
      // The check for `controller.subscribe !== undefined` is to filter out BaseControllerV2
      // controllers. They should be initialized via the constructor instead.
      for (const controller of controllers) {
        if (
          initialState[controller.name] &&
          controller.subscribe !== undefined
        ) {
          controller.update(initialState[controller.name]);
        }
      }
      this.datamodel = new ComposableController(
        controllers,
        this.controllerMessenger,
      );
      this.context = controllers.reduce((context, controller) => {
        context[controller.name] = controller;
        return context;
      }, {});

      const {
        NftController: nfts,
        KeyringController: keyring,
        TransactionController: transaction,
      } = this.context;

      nfts.setApiKey(process.env.MM_OPENSEA_KEY);

      transaction.configure({ sign: keyring.signTransaction.bind(keyring) });
      this.controllerMessenger.subscribe(
        AppConstants.NETWORK_STATE_CHANGE_EVENT,
        (state: { network: string, provider: { chainId: any } }) => {
          if (
            state.network !== 'loading' &&
            state.provider.chainId !== currentChainId
          ) {
            // We should add a state or event emitter saying the provider changed
            setTimeout(() => {
              this.configureControllersOnNetworkChange();
              currentChainId = state.provider.chainId;
            }, 500);
          }
        },
      );
      this.configureControllersOnNetworkChange();
      this.startPolling();
      Engine.instance = this;
    }
    return Engine.instance;
  }

  startPolling() {
    const {
      NftDetectionController,
      TokenDetectionController,
      TokenListController,
    } = this.context;
    TokenListController.start();
    NftDetectionController.start();
    TokenDetectionController.start();
  }

  configureControllersOnNetworkChange() {
    const {
      AccountTrackerController,
      AssetsContractController,
      TokenDetectionController,
      NftDetectionController,
      NetworkController: { provider, state: NetworkControllerState },
      TransactionController,
      SwapsController,
    } = this.context;

    provider.sendAsync = provider.sendAsync.bind(provider);
    AccountTrackerController.configure({ provider });
    AssetsContractController.configure({ provider });

    SwapsController.configure({
      provider,
      chainId: NetworkControllerState?.provider?.chainId,
      pollCountLimit: AppConstants.SWAPS.POLL_COUNT_LIMIT,
    });
    TransactionController.configure({ provider });
    TransactionController.hub.emit('networkChange');
    TokenDetectionController.detectTokens();
    NftDetectionController.detectNfts();
    AccountTrackerController.refresh();
  }

  refreshTransactionHistory = async (forceCheck: any) => {
    const { TransactionController, PreferencesController, NetworkController } =
      this.context;
    const { selectedAddress } = PreferencesController.state;
    const { type: networkType } = NetworkController.state.provider;
    const { networkId } = Networks[networkType];
    try {
      const lastIncomingTxBlockInfoStr = await AsyncStorage.getItem(
        LAST_INCOMING_TX_BLOCK_INFO,
      );
      const allLastIncomingTxBlocks =
        (lastIncomingTxBlockInfoStr &&
          JSON.parse(lastIncomingTxBlockInfoStr)) ||
        {};
      let blockNumber = null;
      if (
        allLastIncomingTxBlocks[`${selectedAddress}`] &&
        allLastIncomingTxBlocks[`${selectedAddress}`][`${networkId}`]
      ) {
        blockNumber =
          allLastIncomingTxBlocks[`${selectedAddress}`][`${networkId}`]
            .blockNumber;
        // Let's make sure we're not doing this too often...
        const timeSinceLastCheck =
          allLastIncomingTxBlocks[`${selectedAddress}`][`${networkId}`]
            .lastCheck;
        const delta = Date.now() - timeSinceLastCheck;
        if (delta < AppConstants.TX_CHECK_MAX_FREQUENCY && !forceCheck) {
          return false;
        }
      } else {
        allLastIncomingTxBlocks[`${selectedAddress}`] = {};
      }
      //Fetch txs and get the new lastIncomingTxBlock number
      const newlastIncomingTxBlock = await TransactionController.fetchAll(
        selectedAddress,
        {
          blockNumber,
          etherscanApiKey: process.env.MM_ETHERSCAN_KEY,
        },
      );
      // Check if it's a newer block and store it so next time we ask for the newer txs only
      if (
        allLastIncomingTxBlocks[`${selectedAddress}`][`${networkId}`] &&
        allLastIncomingTxBlocks[`${selectedAddress}`][`${networkId}`]
          .blockNumber !== newlastIncomingTxBlock &&
        newlastIncomingTxBlock &&
        newlastIncomingTxBlock !== blockNumber
      ) {
        allLastIncomingTxBlocks[`${selectedAddress}`][`${networkId}`] = {
          blockNumber: newlastIncomingTxBlock,
          lastCheck: Date.now(),
        };

        NotificationManager.gotIncomingTransaction(newlastIncomingTxBlock);
      } else {
        allLastIncomingTxBlocks[`${selectedAddress}`][`${networkId}`] = {
          ...allLastIncomingTxBlocks[`${selectedAddress}`][`${networkId}`],
          lastCheck: Date.now(),
        };
      }
      await AsyncStorage.setItem(
        LAST_INCOMING_TX_BLOCK_INFO,
        JSON.stringify(allLastIncomingTxBlocks),
      );
    } catch (e) {
      // Logger.log('Error while fetching all txs', e);
    }
  };

  getTotalFiatAccountBalance = () => {
    const {
      CurrencyRateController,
      PreferencesController,
      AccountTrackerController,
      TokenBalancesController,
      TokenRatesController,
      TokensController,
    } = this.context;
    const { selectedAddress } = PreferencesController.state;
    const { currentCurrency } = CurrencyRateController.state;
    const conversionRate =
      CurrencyRateController.state.conversionRate === null
        ? 0
        : CurrencyRateController.state.conversionRate;
    const { accounts } = AccountTrackerController.state;
    const { tokens } = TokensController.state;
    let ethFiat = 0;
    let tokenFiat = 0;
    const decimalsToShow = (currentCurrency === 'usd' && 2) || undefined;
    if (accounts[selectedAddress]) {
      ethFiat = weiToFiatNumber(
        accounts[selectedAddress].balance,
        conversionRate,
        decimalsToShow,
      );
    }
    if (tokens.length > 0) {
      const { contractBalances: tokenBalances } = TokenBalancesController.state;
      const { contractExchangeRates: tokenExchangeRates } =
        TokenRatesController.state;
      tokens.forEach(
        (item: {
          address: string,
          balance: string | undefined,
          decimals: number,
        }) => {
          const exchangeRate =
            item.address in tokenExchangeRates
              ? tokenExchangeRates[item.address]
              : undefined;
          const tokenBalance =
            item.balance ||
            (item.address in tokenBalances
              ? renderFromTokenMinimalUnit(
                  tokenBalances[item.address],
                  item.decimals,
                )
              : undefined);
          const tokenBalanceFiat = balanceToFiatNumber(
            tokenBalance,
            conversionRate,
            exchangeRate,
            decimalsToShow,
          );
          tokenFiat += tokenBalanceFiat;
        },
      );
    }

    const total = ethFiat + tokenFiat;
    return total;
  };

  /**
   * Returns true or false whether the user has funds or not
   */
  hasFunds = () => {
    try {
      const {
        engine: { backgroundState },
      } = store.getState();
      const nfts = backgroundState.NftController.nfts;
      const tokens = backgroundState.TokensController.tokens;
      const tokenBalances =
        backgroundState.TokenBalancesController.contractBalances;

      let tokenFound = false;
      tokens.forEach((token: { address: string | number }) => {
        if (
          tokenBalances[token.address] &&
          !isZero(tokenBalances[token.address])
        ) {
          tokenFound = true;
        }
      });

      const fiatBalance = this.getTotalFiatAccountBalance();

      return fiatBalance > 0 || tokenFound || nfts.length > 0;
    } catch (e) {
      Logger.log('Error while getting user funds', e);
    }
  };

  resetState = async () => {
    // Whenever we are gonna start a new wallet
    // either imported or created, we need to
    // get rid of the old data from state
    const {
      TransactionController,
      TokensController,
      NftController,
      TokenBalancesController,
      TokenRatesController,
    } = this.context;

    //Clear assets info
    TokensController.update({
      allTokens: {},
      ignoredTokens: [],
      tokens: [],
      suggestedAssets: [],
    });
    NftController.update({
      allNftContracts: {},
      allNfts: {},
      ignoredNfts: [],
    });

    TokensController.update({
      allTokens: {},
      allIgnoredTokens: {},
      ignoredTokens: [],
      tokens: [],
      suggestedAssets: [],
    });

    TokenBalancesController.update({ contractBalances: {} });
    TokenRatesController.update({ contractExchangeRates: {} });

    TransactionController.update({
      internalTransactions: [],
      swapsTransactions: {},
      methodData: {},
      transactions: [],
    });
  };

  sync = async ({
    accounts,
    preferences,
    network,
    transactions,
    seed,
    pass,
    importedAccounts,
    tokens: { allTokens, allIgnoredTokens },
  }) => {
    const {
      KeyringController,
      PreferencesController,
      NetworkController,
      TransactionController,
      TokensController,
    } = this.context;

    // Select same network ?
    await NetworkController.setProviderType(network.provider.type);

    // Recreate accounts
    await KeyringController.createNewVaultAndRestore(pass, seed);
    for (let i = 0; i < accounts.hd.length - 1; i++) {
      await KeyringController.addNewAccount();
    }

    // Recreate imported accounts
    if (importedAccounts) {
      for (let i = 0; i < importedAccounts.length; i++) {
        await KeyringController.importAccountWithStrategy('privateKey', [
          importedAccounts[i],
        ]);
      }
    }

    // Restore tokens
    await TokensController.update({ allTokens, allIgnoredTokens });

    // Restore preferences
    const updatedPref = { ...preferences, identities: {} };
    Object.keys(preferences.identities).forEach((address) => {
      const checksummedAddress = toChecksumAddress(address);
      if (
        accounts.hd.includes(checksummedAddress) ||
        accounts.simpleKeyPair.includes(checksummedAddress)
      ) {
        updatedPref.identities[checksummedAddress] =
          preferences.identities[address];
        updatedPref.identities[checksummedAddress].importTime = Date.now();
      }
    });
    await PreferencesController.update(updatedPref);

    if (accounts.hd.includes(toChecksumAddress(updatedPref.selectedAddress))) {
      PreferencesController.setSelectedAddress(updatedPref.selectedAddress);
    } else {
      PreferencesController.setSelectedAddress(accounts.hd[0]);
    }

    const mapTx = ({
      id,
      metamaskNetworkId,
      origin,
      status,
      time,
      hash,
      rawTx,
      txParams,
    }: {
      id: any,
      metamaskNetworkId: string,
      origin: string,
      status: string,
      time: any,
      hash: string,
      rawTx: string,
      txParams: Transaction,
    }) => ({
      id,
      networkID: metamaskNetworkId,
      origin,
      status,
      time,
      transactionHash: hash,
      rawTx,
      transaction: { ...txParams },
    });

    await TransactionController.update({
      transactions: transactions.map(mapTx),
    });

    return true;
  };
}

let instance: Engine;

export default {
  get context() {
    return instance && instance.context;
  },
  get controllerMessenger() {
    return instance && instance.controllerMessenger;
  },
  get state() {
    const {
      AccountTrackerController,
      AddressBookController,
      AssetsContractController,
      NftController,
      TokenListController,
      CurrencyRateController,
      KeyringController,
      PersonalMessageManager,
      NetworkController,
      PreferencesController,
      PhishingController,
      TokenBalancesController,
      TokenRatesController,
      TransactionController,
      TypedMessageManager,
      SwapsController,
      GasFeeController,
      TokensController,
      TokenDetectionController,
      NftDetectionController,
    } = instance.datamodel.state;

    // normalize `null` currencyRate to `0`
    // TODO: handle `null` currencyRate by hiding fiat values instead
    const modifiedCurrencyRateControllerState = {
      ...CurrencyRateController,
      conversionRate:
        CurrencyRateController.conversionRate === null
          ? 0
          : CurrencyRateController.conversionRate,
    };

    return {
      AccountTrackerController,
      AddressBookController,
      AssetsContractController,
      NftController,
      TokenListController,
      CurrencyRateController: modifiedCurrencyRateControllerState,
      KeyringController,
      PersonalMessageManager,
      NetworkController,
      PhishingController,
      PreferencesController,
      TokenBalancesController,
      TokenRatesController,
      TokensController,
      TransactionController,
      TypedMessageManager,
      SwapsController,
      GasFeeController,
      TokenDetectionController,
      NftDetectionController,
    };
  },
  get datamodel() {
    return instance.datamodel;
  },
  getTotalFiatAccountBalance() {
    return instance.getTotalFiatAccountBalance();
  },
  hasFunds() {
    return instance.hasFunds();
  },
  resetState() {
    return instance.resetState();
  },
  sync(data: any) {
    return instance.sync(data);
  },
  refreshTransactionHistory(forceCheck = false) {
    return instance.refreshTransactionHistory(forceCheck);
  },
  init(state: {} | undefined) {
    instance = new Engine(state);
    Object.freeze(instance);
    return instance;
  },
};<|MERGE_RESOLUTION|>--- conflicted
+++ resolved
@@ -237,7 +237,6 @@
           'https://gas-api.metaswap.codefi.network/networks/<chain_id>/suggestedGasFees',
       });
 
-<<<<<<< HEAD
       this.setupSnapProvider = (snapId, connectionStream) => {
         console.log(
           '[ENGINE LOG] Engine+setupSnapProvider: Setup stream for Snap',
@@ -315,10 +314,9 @@
             'TO DO: Create method to close all connections (Closes all connections for the given origin, and removes the references)',
           ),
       });
-=======
+
       const phishingController = new PhishingController();
       phishingController.updatePhishingLists();
->>>>>>> c0122b14
 
       const additionalKeyrings = [QRHardwareKeyring];
 
