import {
  AccountTrackerController,
  AssetsContractController,
  TokenListController,
  CurrencyRateController,
  TokenBalancesController,
  TokenRatesController,
  TokensController,
  NftController,
  TokenDetectionController,
  NftDetectionController,
} from '@metamask/assets-controllers';
import { AddressBookController } from '@metamask/address-book-controller';
import { ControllerMessenger } from '@metamask/base-controller';
import { ComposableController } from '@metamask/composable-controller';
import { KeyringController } from '@metamask/keyring-controller';
import {
  PersonalMessageManager,
  MessageManager,
  TypedMessageManager,
} from '@metamask/message-manager';
import { NetworkController } from '@metamask/network-controller';
import { PhishingController } from '@metamask/phishing-controller';
import { PreferencesController } from '@metamask/preferences-controller';
import {
  Transaction,
  TransactionController,
  WalletDevice,
} from '@metamask/transaction-controller';
import { GasFeeController } from '@metamask/gas-fee-controller';
import { ApprovalController } from '@metamask/approval-controller';
import { PermissionController } from '@metamask/permission-controller';
import SwapsController, { swapsUtils } from '@metamask/swaps-controller';
import AsyncStorage from '@react-native-async-storage/async-storage';
import { MetaMaskKeyring as QRHardwareKeyring } from '@keystonehq/metamask-airgapped-keyring';
import LedgerKeyring from '@ledgerhq/metamask-keyring';
import Encryptor from './Encryptor';
import { toChecksumAddress } from 'ethereumjs-util';
import Networks, {
  isMainnetByChainId,
  getDecimalChainId,
  fetchEstimatedMultiLayerL1Fee,
} from '../util/networks';
import AppConstants from './AppConstants';
import { store } from '../store';
import {
  renderFromTokenMinimalUnit,
  balanceToFiatNumber,
  weiToFiatNumber,
} from '../util/number';
import NotificationManager from './NotificationManager';
import Logger from '../util/Logger';
import { LAST_INCOMING_TX_BLOCK_INFO } from '../constants/storage';
import { isZero } from '../util/lodash';
import { MetaMetricsEvents } from '../core/Analytics';
import AnalyticsV2 from '../util/analyticsV2';
import {
  getCaveatSpecifications,
  getPermissionSpecifications,
  unrestrictedMethods,
} from './Permissions/specifications.js';
<<<<<<< HEAD
=======

const NON_EMPTY = 'NON_EMPTY';
>>>>>>> d0eb4d7c

const encryptor = new Encryptor();
let currentChainId: any;

/**
 * Core controller responsible for composing other metamask controllers together
 * and exposing convenience methods for common wallet operations.
 */
class Engine {
  /**
   * ComposableController reference containing all child controllers
   */
  datamodel;

  /**
   * Object containing the info for the latest incoming tx block
   * for each address and network
   */
  lastIncomingTxBlockInfo: any;

  /**
   * Creates a CoreController instance
   */
  constructor(initialState = {}) {
    if (!Engine.instance) {
      this.controllerMessenger = new ControllerMessenger();
      const preferencesController = new PreferencesController(
        {},
        {
          ipfsGateway: AppConstants.IPFS_DEFAULT_GATEWAY_URL,
          useTokenDetection:
            initialState?.PreferencesController?.useTokenDetection ?? true,
          // TODO: Use previous value when preferences UI is available
          useNftDetection: false,
          openSeaEnabled: false,
        },
      );

      const networkControllerOpts = {
        infuraProjectId: 'd039103314584a379e33c21fbe89b6cb', // process.env.MM_INFURA_PROJECT_ID || NON_EMPTY,
        state: initialState.networkController,
        messenger: this.controllerMessenger.getRestricted({
          name: 'NetworkController',
          allowedEvents: [],
          allowedActions: [],
        }),
      };

      const networkController = new NetworkController(networkControllerOpts);
      networkController.providerConfig = {
        static: {
          eth_sendTransaction: async (
            payload: { params: any[], origin: any },
            next: any,
            end: (arg0: undefined, arg1: undefined) => void,
          ) => {
            const { TransactionController } = this.context;
            try {
              const hash = await (
                await TransactionController.addTransaction(
                  payload.params[0],
                  payload.origin,
                  WalletDevice.MM_MOBILE,
                )
              ).result;
              end(undefined, hash);
            } catch (error) {
              end(error);
            }
          },
        },
        getAccounts: (
          end: (arg0: null, arg1: any[]) => void,
          payload: { hostname: string | number },
        ) => {
          const { approvedHosts } = store.getState();
          const isEnabled = approvedHosts[payload.hostname];
          const { KeyringController } = this.context;
          const isUnlocked = KeyringController.isUnlocked();
          const selectedAddress =
            this.context.PreferencesController.state.selectedAddress;
          end(
            null,
            isUnlocked && isEnabled && selectedAddress ? [selectedAddress] : [],
          );
        },
      };
      const assetsContractController = new AssetsContractController({
        onPreferencesStateChange: (listener) =>
          preferencesController.subscribe(listener),
        onNetworkStateChange: (listener) =>
          this.controllerMessenger.subscribe(
            AppConstants.NETWORK_STATE_CHANGE_EVENT,
            listener,
          ),
      });
      const nftController = new NftController(
        {
          onPreferencesStateChange: (listener) =>
            preferencesController.subscribe(listener),
          onNetworkStateChange: (listener) =>
            this.controllerMessenger.subscribe(
              AppConstants.NETWORK_STATE_CHANGE_EVENT,
              listener,
            ),
          getERC721AssetName: assetsContractController.getERC721AssetName.bind(
            assetsContractController,
          ),
          getERC721AssetSymbol:
            assetsContractController.getERC721AssetSymbol.bind(
              assetsContractController,
            ),
          getERC721TokenURI: assetsContractController.getERC721TokenURI.bind(
            assetsContractController,
          ),
          getERC721OwnerOf: assetsContractController.getERC721OwnerOf.bind(
            assetsContractController,
          ),
          getERC1155BalanceOf:
            assetsContractController.getERC1155BalanceOf.bind(
              assetsContractController,
            ),
          getERC1155TokenURI: assetsContractController.getERC1155TokenURI.bind(
            assetsContractController,
          ),
        },
        {
          useIPFSSubdomains: false,
        },
      );
      const tokensController = new TokensController({
        onPreferencesStateChange: (listener) =>
          preferencesController.subscribe(listener),
        onNetworkStateChange: (listener) =>
          this.controllerMessenger.subscribe(
            AppConstants.NETWORK_STATE_CHANGE_EVENT,
            listener,
          ),
        config: {
          provider: networkController.provider,
          chainId: networkController.state.provider.chainId,
        },
      });

      const tokenListController = new TokenListController({
        chainId: networkController.state.provider.chainId,
        onNetworkStateChange: (listener) =>
          this.controllerMessenger.subscribe(
            AppConstants.NETWORK_STATE_CHANGE_EVENT,
            listener,
          ),
        messenger: this.controllerMessenger,
      });
      const currencyRateController = new CurrencyRateController({
        messenger: this.controllerMessenger,
        state: initialState.CurrencyRateController,
      });
      currencyRateController.start();

      const gasFeeController = new GasFeeController({
        messenger: this.controllerMessenger,
        getProvider: () => networkController.provider,
        onNetworkStateChange: (listener) =>
          this.controllerMessenger.subscribe(
            AppConstants.NETWORK_STATE_CHANGE_EVENT,
            listener,
          ),
        getCurrentNetworkEIP1559Compatibility: async () =>
          await networkController.getEIP1559Compatibility(),
        getChainId: () => networkController.state.provider.chainId,
        getCurrentNetworkLegacyGasAPICompatibility: () => {
          const chainId = networkController.state.provider.chainId;
          return (
            isMainnetByChainId(chainId) ||
            chainId === swapsUtils.BSC_CHAIN_ID ||
            chainId === swapsUtils.POLYGON_CHAIN_ID
          );
        },
        clientId: AppConstants.SWAPS.CLIENT_ID,
        legacyAPIEndpoint:
          'https://gas-api.metaswap.codefi.network/networks/<chain_id>/gasPrices',
        EIP1559APIEndpoint:
          'https://gas-api.metaswap.codefi.network/networks/<chain_id>/suggestedGasFees',
      });

      const approvalController = new ApprovalController({
        messenger: this.controllerMessenger.getRestricted({
          name: 'ApprovalController',
        }),
        showApprovalRequest: () => null,
      });

      const phishingController = new PhishingController();
      phishingController.updatePhishingLists();

      const additionalKeyrings = [QRHardwareKeyring, LedgerKeyring];

      const getIdentities = () => {
        const identities = preferencesController.state.identities;
        const newIdentities = {};
        Object.keys(identities).forEach((key) => {
          newIdentities[key.toLowerCase()] = identities[key];
        });
        return newIdentities;
      };

      const keyringController = new KeyringController(
        {
          removeIdentity: preferencesController.removeIdentity.bind(
            preferencesController,
          ),
          syncIdentities: preferencesController.syncIdentities.bind(
            preferencesController,
          ),
          updateIdentities: preferencesController.updateIdentities.bind(
            preferencesController,
          ),
          setSelectedAddress: preferencesController.setSelectedAddress.bind(
            preferencesController,
          ),
          setAccountLabel: preferencesController.setAccountLabel.bind(
            preferencesController,
          ),
        },
        { encryptor, keyringTypes: additionalKeyrings },
        initialState.KeyringController,
      );

      const getIdentities = () => {
        const identities = preferencesController.state.identities;
        const newIdentities = {};
        Object.keys(identities).forEach((key) => {
          newIdentities[key.toLowerCase()] = identities[key];
        });
        return newIdentities;
      };

      const keyringController = new KeyringController(
        {
          removeIdentity: preferencesController.removeIdentity.bind(
            preferencesController,
          ),
          syncIdentities: preferencesController.syncIdentities.bind(
            preferencesController,
          ),
          updateIdentities: preferencesController.updateIdentities.bind(
            preferencesController,
          ),
          setSelectedAddress: preferencesController.setSelectedAddress.bind(
            preferencesController,
          ),
          setAccountLabel: preferencesController.setAccountLabel.bind(
            preferencesController,
          ),
        },
        { encryptor, keyringTypes: additionalKeyrings },
        initialState.KeyringController,
      );

      const controllers = [
        keyringController,
        new AccountTrackerController({
          onPreferencesStateChange: (listener) =>
            preferencesController.subscribe(listener),
          getIdentities: () => preferencesController.state.identities,
        }),
        new AddressBookController(),
        assetsContractController,
        nftController,
        tokensController,
        tokenListController,
        new TokenDetectionController({
          onPreferencesStateChange: (listener) =>
            preferencesController.subscribe(listener),
          onNetworkStateChange: (listener) =>
            this.controllerMessenger.subscribe(
              AppConstants.NETWORK_STATE_CHANGE_EVENT,
              listener,
            ),
          onTokenListStateChange: (listener) =>
            this.controllerMessenger.subscribe(
              `${tokenListController.name}:stateChange`,
              listener,
            ),
          addDetectedTokens: (tokens) => {
            // Track detected tokens event
            AnalyticsV2.trackEvent(MetaMetricsEvents.TOKEN_DETECTED, {
              token_standard: 'ERC20',
              asset_type: 'token',
              chain_id: getDecimalChainId(
                networkController.state.provider.chainId,
              ),
            });
            tokensController.addDetectedTokens(tokens);
          },
          getTokensState: () => tokensController.state,
          getTokenListState: () => tokenListController.state,
          getNetworkState: () => networkController.state,
          getPreferencesState: () => preferencesController.state,
          getBalancesInSingleCall:
            assetsContractController.getBalancesInSingleCall.bind(
              assetsContractController,
            ),
        }),
        new NftDetectionController({
          onNftsStateChange: (listener) => nftController.subscribe(listener),
          onPreferencesStateChange: (listener) =>
            preferencesController.subscribe(listener),
          onNetworkStateChange: (listener) =>
            this.controllerMessenger.subscribe(
              AppConstants.NETWORK_STATE_CHANGE_EVENT,
              listener,
            ),
          getOpenSeaApiKey: () => nftController.openSeaApiKey,
          addNft: nftController.addNft.bind(nftController),
          getNftState: () => nftController.state,
        }),
        currencyRateController,
        new PersonalMessageManager(),
        new MessageManager(),
        networkController,
        phishingController,
        preferencesController,
        new TokenBalancesController(
          {
            onTokensStateChange: (listener) =>
              tokensController.subscribe(listener),
            getSelectedAddress: () =>
              preferencesController.state.selectedAddress,
            getERC20BalanceOf: assetsContractController.getERC20BalanceOf.bind(
              assetsContractController,
            ),
          },
          { interval: 10000 },
        ),
        new TokenRatesController(
          {
            onTokensStateChange: (listener) =>
              tokensController.subscribe(listener),
            onCurrencyRateStateChange: (listener) =>
              this.controllerMessenger.subscribe(
                `${currencyRateController.name}:stateChange`,
                listener,
              ),
            onNetworkStateChange: (listener) =>
              this.controllerMessenger.subscribe(
                AppConstants.NETWORK_STATE_CHANGE_EVENT,
                listener,
              ),
          },
          {
            chainId: networkController.state.provider.chainId,
          },
        ),
        new TransactionController({
          getNetworkState: () => networkController.state,
          onNetworkStateChange: (listener) =>
            this.controllerMessenger.subscribe(
              AppConstants.NETWORK_STATE_CHANGE_EVENT,
              listener,
            ),
          getProvider: () => networkController.provider,
        }),
        new TypedMessageManager(),
        new SwapsController(
          {
            fetchGasFeeEstimates: () => gasFeeController.fetchGasFeeEstimates(),
            fetchEstimatedMultiLayerL1Fee,
          },
          {
            clientId: AppConstants.SWAPS.CLIENT_ID,
            fetchAggregatorMetadataThreshold:
              AppConstants.SWAPS.CACHE_AGGREGATOR_METADATA_THRESHOLD,
            fetchTokensThreshold: AppConstants.SWAPS.CACHE_TOKENS_THRESHOLD,
            fetchTopAssetsThreshold:
              AppConstants.SWAPS.CACHE_TOP_ASSETS_THRESHOLD,
            supportedChainIds: [
              swapsUtils.ETH_CHAIN_ID,
              swapsUtils.BSC_CHAIN_ID,
              swapsUtils.SWAPS_TESTNET_CHAIN_ID,
              swapsUtils.POLYGON_CHAIN_ID,
              swapsUtils.AVALANCHE_CHAIN_ID,
              swapsUtils.ARBITRUM_CHAIN_ID,
              swapsUtils.OPTIMISM_CHAIN_ID,
            ],
          },
        ),
        gasFeeController,
        approvalController,
        new PermissionController({
          messenger: this.controllerMessenger.getRestricted({
            name: 'PermissionController',
            allowedActions: [
              `${approvalController.name}:addRequest`,
              `${approvalController.name}:hasRequest`,
              `${approvalController.name}:acceptRequest`,
              `${approvalController.name}:rejectRequest`,
            ],
          }),
          state: initialState.PermissionController,
          caveatSpecifications: getCaveatSpecifications({ getIdentities }),
          permissionSpecifications: {
            ...getPermissionSpecifications({
              getAllAccounts: () => keyringController.getAccounts(),
            }),
            /*
            ...this.getSnapPermissionSpecifications(),
            */
          },
          unrestrictedMethods,
        }),
      ];
      // set initial state
      // TODO: Pass initial state into each controller constructor instead
      // This is being set post-construction for now to ensure it's functionally equivalent with
      // how the `ComponsedController` used to set initial state.
      //
      // The check for `controller.subscribe !== undefined` is to filter out BaseControllerV2
      // controllers. They should be initialized via the constructor instead.
      for (const controller of controllers) {
        if (
          initialState[controller.name] &&
          controller.subscribe !== undefined
        ) {
          controller.update(initialState[controller.name]);
        }
      }
      this.datamodel = new ComposableController(
        controllers,
        this.controllerMessenger,
      );
      this.context = controllers.reduce((context, controller) => {
        context[controller.name] = controller;
        return context;
      }, {});

      const {
        NftController: nfts,
        KeyringController: keyring,
        TransactionController: transaction,
      } = this.context;

      nfts.setApiKey(process.env.MM_OPENSEA_KEY);

      transaction.configure({ sign: keyring.signTransaction.bind(keyring) });
      this.controllerMessenger.subscribe(
        AppConstants.NETWORK_STATE_CHANGE_EVENT,
        (state: { network: string, provider: { chainId: any } }) => {
          if (
            state.network !== 'loading' &&
            state.provider.chainId !== currentChainId
          ) {
            // We should add a state or event emitter saying the provider changed
            setTimeout(() => {
              this.configureControllersOnNetworkChange();
              currentChainId = state.provider.chainId;
            }, 500);
          }
        },
      );
      this.configureControllersOnNetworkChange();
      this.startPolling();
      Engine.instance = this;
    }
    return Engine.instance;
  }

  startPolling() {
    const {
      NftDetectionController,
      TokenDetectionController,
      TokenListController,
    } = this.context;
    TokenListController.start();
    NftDetectionController.start();
    TokenDetectionController.start();
  }

  configureControllersOnNetworkChange() {
    const {
      AccountTrackerController,
      AssetsContractController,
      TokenDetectionController,
      NftDetectionController,
      NetworkController: { provider, state: NetworkControllerState },
      TransactionController,
      SwapsController,
    } = this.context;

    provider.sendAsync = provider.sendAsync.bind(provider);
    AccountTrackerController.configure({ provider });
    AssetsContractController.configure({ provider });

    SwapsController.configure({
      provider,
      chainId: NetworkControllerState?.provider?.chainId,
      pollCountLimit: AppConstants.SWAPS.POLL_COUNT_LIMIT,
    });
    TransactionController.configure({ provider });
    TransactionController.hub.emit('networkChange');
    TokenDetectionController.detectTokens();
    NftDetectionController.detectNfts();
    AccountTrackerController.refresh();
  }

  refreshTransactionHistory = async (forceCheck: any) => {
    const { TransactionController, PreferencesController, NetworkController } =
      this.context;
    const { selectedAddress } = PreferencesController.state;
    const { type: networkType } = NetworkController.state.provider;
    const { networkId } = Networks[networkType];
    try {
      const lastIncomingTxBlockInfoStr = await AsyncStorage.getItem(
        LAST_INCOMING_TX_BLOCK_INFO,
      );
      const allLastIncomingTxBlocks =
        (lastIncomingTxBlockInfoStr &&
          JSON.parse(lastIncomingTxBlockInfoStr)) ||
        {};
      let blockNumber = null;
      if (
        allLastIncomingTxBlocks[`${selectedAddress}`] &&
        allLastIncomingTxBlocks[`${selectedAddress}`][`${networkId}`]
      ) {
        blockNumber =
          allLastIncomingTxBlocks[`${selectedAddress}`][`${networkId}`]
            .blockNumber;
        // Let's make sure we're not doing this too often...
        const timeSinceLastCheck =
          allLastIncomingTxBlocks[`${selectedAddress}`][`${networkId}`]
            .lastCheck;
        const delta = Date.now() - timeSinceLastCheck;
        if (delta < AppConstants.TX_CHECK_MAX_FREQUENCY && !forceCheck) {
          return false;
        }
      } else {
        allLastIncomingTxBlocks[`${selectedAddress}`] = {};
      }
      //Fetch txs and get the new lastIncomingTxBlock number
      const newlastIncomingTxBlock = await TransactionController.fetchAll(
        selectedAddress,
        {
          blockNumber,
          etherscanApiKey: process.env.MM_ETHERSCAN_KEY,
        },
      );
      // Check if it's a newer block and store it so next time we ask for the newer txs only
      if (
        allLastIncomingTxBlocks[`${selectedAddress}`][`${networkId}`] &&
        allLastIncomingTxBlocks[`${selectedAddress}`][`${networkId}`]
          .blockNumber !== newlastIncomingTxBlock &&
        newlastIncomingTxBlock &&
        newlastIncomingTxBlock !== blockNumber
      ) {
        allLastIncomingTxBlocks[`${selectedAddress}`][`${networkId}`] = {
          blockNumber: newlastIncomingTxBlock,
          lastCheck: Date.now(),
        };

        NotificationManager.gotIncomingTransaction(newlastIncomingTxBlock);
      } else {
        allLastIncomingTxBlocks[`${selectedAddress}`][`${networkId}`] = {
          ...allLastIncomingTxBlocks[`${selectedAddress}`][`${networkId}`],
          lastCheck: Date.now(),
        };
      }
      await AsyncStorage.setItem(
        LAST_INCOMING_TX_BLOCK_INFO,
        JSON.stringify(allLastIncomingTxBlocks),
      );
    } catch (e) {
      // Logger.log('Error while fetching all txs', e);
    }
  };

  getTotalFiatAccountBalance = () => {
    const {
      CurrencyRateController,
      PreferencesController,
      AccountTrackerController,
      TokenBalancesController,
      TokenRatesController,
      TokensController,
    } = this.context;
    const { selectedAddress } = PreferencesController.state;
    const { currentCurrency } = CurrencyRateController.state;
    const conversionRate =
      CurrencyRateController.state.conversionRate === null
        ? 0
        : CurrencyRateController.state.conversionRate;
    const { accounts } = AccountTrackerController.state;
    const { tokens } = TokensController.state;
    let ethFiat = 0;
    let tokenFiat = 0;
    const decimalsToShow = (currentCurrency === 'usd' && 2) || undefined;
    if (accounts[selectedAddress]) {
      ethFiat = weiToFiatNumber(
        accounts[selectedAddress].balance,
        conversionRate,
        decimalsToShow,
      );
    }
    if (tokens.length > 0) {
      const { contractBalances: tokenBalances } = TokenBalancesController.state;
      const { contractExchangeRates: tokenExchangeRates } =
        TokenRatesController.state;
      tokens.forEach(
        (item: {
          address: string,
          balance: string | undefined,
          decimals: number,
        }) => {
          const exchangeRate =
            item.address in tokenExchangeRates
              ? tokenExchangeRates[item.address]
              : undefined;
          const tokenBalance =
            item.balance ||
            (item.address in tokenBalances
              ? renderFromTokenMinimalUnit(
                  tokenBalances[item.address],
                  item.decimals,
                )
              : undefined);
          const tokenBalanceFiat = balanceToFiatNumber(
            tokenBalance,
            conversionRate,
            exchangeRate,
            decimalsToShow,
          );
          tokenFiat += tokenBalanceFiat;
        },
      );
    }

    const total = ethFiat + tokenFiat;
    return total;
  };

  /**
   * Returns true or false whether the user has funds or not
   */
  hasFunds = () => {
    try {
      const {
        engine: { backgroundState },
      } = store.getState();
      const nfts = backgroundState.NftController.nfts;
      const tokens = backgroundState.TokensController.tokens;
      const tokenBalances =
        backgroundState.TokenBalancesController.contractBalances;

      let tokenFound = false;
      tokens.forEach((token: { address: string | number }) => {
        if (
          tokenBalances[token.address] &&
          !isZero(tokenBalances[token.address])
        ) {
          tokenFound = true;
        }
      });

      const fiatBalance = this.getTotalFiatAccountBalance();

      return fiatBalance > 0 || tokenFound || nfts.length > 0;
    } catch (e) {
      Logger.log('Error while getting user funds', e);
    }
  };

  resetState = async () => {
    // Whenever we are gonna start a new wallet
    // either imported or created, we need to
    // get rid of the old data from state
    const {
      TransactionController,
      TokensController,
      NftController,
      TokenBalancesController,
      TokenRatesController,
      PermissionController,
    } = this.context;

    // Remove all permissions.
    PermissionController?.clearState?.();

    //Clear assets info
    TokensController.update({
      allTokens: {},
      ignoredTokens: [],
      tokens: [],
      suggestedAssets: [],
    });
    NftController.update({
      allNftContracts: {},
      allNfts: {},
      ignoredNfts: [],
    });

    TokensController.update({
      allTokens: {},
      allIgnoredTokens: {},
      ignoredTokens: [],
      tokens: [],
      suggestedAssets: [],
    });

    TokenBalancesController.update({ contractBalances: {} });
    TokenRatesController.update({ contractExchangeRates: {} });

    TransactionController.update({
      internalTransactions: [],
      swapsTransactions: {},
      methodData: {},
      transactions: [],
    });
  };

  sync = async ({
    accounts,
    preferences,
    network,
    transactions,
    seed,
    pass,
    importedAccounts,
    tokens: { allTokens, allIgnoredTokens },
  }) => {
    const {
      KeyringController,
      PreferencesController,
      NetworkController,
      TransactionController,
      TokensController,
    } = this.context;

    // Select same network ?
    await NetworkController.setProviderType(network.provider.type);

    // Recreate accounts
    await KeyringController.createNewVaultAndRestore(pass, seed);
    for (let i = 0; i < accounts.hd.length - 1; i++) {
      await KeyringController.addNewAccount();
    }

    // Recreate imported accounts
    if (importedAccounts) {
      for (let i = 0; i < importedAccounts.length; i++) {
        await KeyringController.importAccountWithStrategy('privateKey', [
          importedAccounts[i],
        ]);
      }
    }

    // Restore tokens
    await TokensController.update({ allTokens, allIgnoredTokens });

    // Restore preferences
    const updatedPref = { ...preferences, identities: {} };
    Object.keys(preferences.identities).forEach((address) => {
      const checksummedAddress = toChecksumAddress(address);
      if (
        accounts.hd.includes(checksummedAddress) ||
        accounts.simpleKeyPair.includes(checksummedAddress)
      ) {
        updatedPref.identities[checksummedAddress] =
          preferences.identities[address];
        updatedPref.identities[checksummedAddress].importTime = Date.now();
      }
    });
    await PreferencesController.update(updatedPref);

    if (accounts.hd.includes(toChecksumAddress(updatedPref.selectedAddress))) {
      PreferencesController.setSelectedAddress(updatedPref.selectedAddress);
    } else {
      PreferencesController.setSelectedAddress(accounts.hd[0]);
    }

    const mapTx = ({
      id,
      metamaskNetworkId,
      origin,
      status,
      time,
      hash,
      rawTx,
      txParams,
    }: {
      id: any,
      metamaskNetworkId: string,
      origin: string,
      status: string,
      time: any,
      hash: string,
      rawTx: string,
      txParams: Transaction,
    }) => ({
      id,
      networkID: metamaskNetworkId,
      origin,
      status,
      time,
      transactionHash: hash,
      rawTx,
      transaction: { ...txParams },
    });

    await TransactionController.update({
      transactions: transactions.map(mapTx),
    });

    return true;
  };
}

let instance: Engine;

export default {
  get context() {
    return instance && instance.context;
  },
  get controllerMessenger() {
    return instance && instance.controllerMessenger;
  },
  get state() {
    const {
      AccountTrackerController,
      AddressBookController,
      AssetsContractController,
      NftController,
      TokenListController,
      CurrencyRateController,
      KeyringController,
      PersonalMessageManager,
      NetworkController,
      PreferencesController,
      PhishingController,
      TokenBalancesController,
      TokenRatesController,
      TransactionController,
      TypedMessageManager,
      SwapsController,
      GasFeeController,
      TokensController,
      TokenDetectionController,
      NftDetectionController,
      PermissionController,
    } = instance.datamodel.state;

    // normalize `null` currencyRate to `0`
    // TODO: handle `null` currencyRate by hiding fiat values instead
    const modifiedCurrencyRateControllerState = {
      ...CurrencyRateController,
      conversionRate:
        CurrencyRateController.conversionRate === null
          ? 0
          : CurrencyRateController.conversionRate,
    };

    return {
      AccountTrackerController,
      AddressBookController,
      AssetsContractController,
      NftController,
      TokenListController,
      CurrencyRateController: modifiedCurrencyRateControllerState,
      KeyringController,
      PersonalMessageManager,
      NetworkController,
      PhishingController,
      PreferencesController,
      TokenBalancesController,
      TokenRatesController,
      TokensController,
      TransactionController,
      TypedMessageManager,
      SwapsController,
      GasFeeController,
      TokenDetectionController,
      NftDetectionController,
      PermissionController,
    };
  },
  get datamodel() {
    return instance.datamodel;
  },
  getTotalFiatAccountBalance() {
    return instance.getTotalFiatAccountBalance();
  },
  hasFunds() {
    return instance.hasFunds();
  },
  resetState() {
    return instance.resetState();
  },
  sync(data: any) {
    return instance.sync(data);
  },
  refreshTransactionHistory(forceCheck = false) {
    return instance.refreshTransactionHistory(forceCheck);
  },
  init(state: {} | undefined) {
    instance = new Engine(state);
    Object.freeze(instance);
    return instance;
  },
};<|MERGE_RESOLUTION|>--- conflicted
+++ resolved
@@ -59,11 +59,8 @@
   getPermissionSpecifications,
   unrestrictedMethods,
 } from './Permissions/specifications.js';
-<<<<<<< HEAD
-=======
-
-const NON_EMPTY = 'NON_EMPTY';
->>>>>>> d0eb4d7c
+
+// const NON_EMPTY = 'NON_EMPTY';
 
 const encryptor = new Encryptor();
 let currentChainId: any;
@@ -260,37 +257,6 @@
       phishingController.updatePhishingLists();
 
       const additionalKeyrings = [QRHardwareKeyring, LedgerKeyring];
-
-      const getIdentities = () => {
-        const identities = preferencesController.state.identities;
-        const newIdentities = {};
-        Object.keys(identities).forEach((key) => {
-          newIdentities[key.toLowerCase()] = identities[key];
-        });
-        return newIdentities;
-      };
-
-      const keyringController = new KeyringController(
-        {
-          removeIdentity: preferencesController.removeIdentity.bind(
-            preferencesController,
-          ),
-          syncIdentities: preferencesController.syncIdentities.bind(
-            preferencesController,
-          ),
-          updateIdentities: preferencesController.updateIdentities.bind(
-            preferencesController,
-          ),
-          setSelectedAddress: preferencesController.setSelectedAddress.bind(
-            preferencesController,
-          ),
-          setAccountLabel: preferencesController.setAccountLabel.bind(
-            preferencesController,
-          ),
-        },
-        { encryptor, keyringTypes: additionalKeyrings },
-        initialState.KeyringController,
-      );
 
       const getIdentities = () => {
         const identities = preferencesController.state.identities;
