/* eslint-disable no-console */
import {
  AccountTrackerController,
  AddressBookController,
  AssetsContractController,
  TokenListController,
  ControllerMessenger,
  ComposableController,
  CurrencyRateController,
  KeyringController,
  PersonalMessageManager,
  MessageManager,
  NetworkController,
  PhishingController,
  PreferencesController,
  TokenBalancesController,
  TokenRatesController,
  Transaction,
  TransactionController,
  TypedMessageManager,
  WalletDevice,
  GasFeeController,
  TokensController,
  NftController,
  TokenDetectionController,
  NftDetectionController,
  ApprovalController,
  PermissionController,
} from '@metamask/controllers';
import SwapsController, { swapsUtils } from '@metamask/swaps-controller';
import { SnapController } from '@metamask/snap-controllers';
import AsyncStorage from '@react-native-async-storage/async-storage';
import { MetaMaskKeyring as QRHardwareKeyring } from '@keystonehq/metamask-airgapped-keyring';
import Encryptor from './Encryptor';
import { toChecksumAddress } from 'ethereumjs-util';
import RNFetchBlob from 'rn-fetch-blob';
import Networks, {
  isMainnetByChainId,
  getDecimalChainId,
} from '../util/networks';
import AppConstants from './AppConstants';
import { store } from '../store';
import {
  renderFromTokenMinimalUnit,
  balanceToFiatNumber,
  weiToFiatNumber,
} from '../util/number';
import NotificationManager from './NotificationManager';
import Logger from '../util/Logger';
import { LAST_INCOMING_TX_BLOCK_INFO } from '../constants/storage';
import { EndowmentPermissions } from '../constants/permissions';
import { SNAP_BLOCKLIST, checkSnapsBlockList } from '../util/snaps';
import { isZero } from '../util/lodash';
import AnalyticsV2 from '../util/analyticsV2';
<<<<<<< HEAD
import { SnapBridge, WebviewExecutionService } from './Snaps';
import { getRpcMethodMiddleware } from './RPCMethods/RPCMethodMiddleware';
=======
import {
  getCaveatSpecifications,
  getPermissionSpecifications,
  unrestrictedMethods,
} from './Permissions/specifications.js';
>>>>>>> d2b27538

const NON_EMPTY = 'NON_EMPTY';

const encryptor = new Encryptor();
let currentChainId: any;

/**
 * Core controller responsible for composing other metamask controllers together
 * and exposing convenience methods for common wallet operations.
 */
class Engine {
  /**
   * ComposableController reference containing all child controllers
   */
  datamodel;

  /**
   * Object containing the info for the latest incoming tx block
   * for each address and network
   */
  lastIncomingTxBlockInfo: any;

  /**
   * Creates a CoreController instance
   */
  constructor(initialState = {}) {
    if (!Engine.instance) {
      this.controllerMessenger = new ControllerMessenger();
      const preferencesController = new PreferencesController(
        {},
        {
          ipfsGateway: AppConstants.IPFS_DEFAULT_GATEWAY_URL,
          useTokenDetection:
            initialState?.PreferencesController?.useTokenDetection ?? true,
          // TODO: Use previous value when preferences UI is available
          useNftDetection: false,
          openSeaEnabled: false,
        },
      );

      const networkControllerOpts = {
        infuraProjectId: process.env.MM_INFURA_PROJECT_ID || NON_EMPTY,
        state: initialState.networkController,
        messenger: this.controllerMessenger.getRestricted({
          name: 'NetworkController',
          allowedEvents: [],
          allowedActions: [],
        }),
      };

      const networkController = new NetworkController(networkControllerOpts);
      networkController.providerConfig = {
        static: {
          eth_sendTransaction: async (
            payload: { params: any[], origin: any },
            next: any,
            end: (arg0: undefined, arg1: undefined) => void,
          ) => {
            const { TransactionController } = this.context;
            try {
              const hash = await (
                await TransactionController.addTransaction(
                  payload.params[0],
                  payload.origin,
                  WalletDevice.MM_MOBILE,
                )
              ).result;
              end(undefined, hash);
            } catch (error) {
              end(error);
            }
          },
        },
        getAccounts: (
          end: (arg0: null, arg1: any[]) => void,
          payload: { hostname: string | number },
        ) => {
          const { approvedHosts } = store.getState();
          const isEnabled = approvedHosts[payload.hostname];
          const { KeyringController } = this.context;
          const isUnlocked = KeyringController.isUnlocked();
          const selectedAddress =
            this.context.PreferencesController.state.selectedAddress;
          end(
            null,
            isUnlocked && isEnabled && selectedAddress ? [selectedAddress] : [],
          );
        },
      };
      const assetsContractController = new AssetsContractController({
        onPreferencesStateChange: (listener) =>
          preferencesController.subscribe(listener),
        onNetworkStateChange: (listener) =>
          this.controllerMessenger.subscribe(
            AppConstants.NETWORK_STATE_CHANGE_EVENT,
            listener,
          ),
      });
      const nftController = new NftController(
        {
          onPreferencesStateChange: (listener) =>
            preferencesController.subscribe(listener),
          onNetworkStateChange: (listener) =>
            this.controllerMessenger.subscribe(
              AppConstants.NETWORK_STATE_CHANGE_EVENT,
              listener,
            ),
          getERC721AssetName: assetsContractController.getERC721AssetName.bind(
            assetsContractController,
          ),
          getERC721AssetSymbol:
            assetsContractController.getERC721AssetSymbol.bind(
              assetsContractController,
            ),
          getERC721TokenURI: assetsContractController.getERC721TokenURI.bind(
            assetsContractController,
          ),
          getERC721OwnerOf: assetsContractController.getERC721OwnerOf.bind(
            assetsContractController,
          ),
          getERC1155BalanceOf:
            assetsContractController.getERC1155BalanceOf.bind(
              assetsContractController,
            ),
          getERC1155TokenURI: assetsContractController.getERC1155TokenURI.bind(
            assetsContractController,
          ),
        },
        {
          useIPFSSubdomains: false,
        },
      );
      const tokensController = new TokensController({
        onPreferencesStateChange: (listener) =>
          preferencesController.subscribe(listener),
        onNetworkStateChange: (listener) =>
          this.controllerMessenger.subscribe(
            AppConstants.NETWORK_STATE_CHANGE_EVENT,
            listener,
          ),
        config: { provider: networkController.provider },
      });

      const tokenListController = new TokenListController({
        chainId: networkController.provider.chainId,
        onNetworkStateChange: (listener) =>
          this.controllerMessenger.subscribe(
            AppConstants.NETWORK_STATE_CHANGE_EVENT,
            listener,
          ),
        messenger: this.controllerMessenger,
      });
      const currencyRateController = new CurrencyRateController({
        messenger: this.controllerMessenger,
        state: initialState.CurrencyRateController,
      });
      currencyRateController.start();

      const gasFeeController = new GasFeeController({
        messenger: this.controllerMessenger,
        getProvider: () => networkController.provider,
        onNetworkStateChange: (listener) =>
          this.controllerMessenger.subscribe(
            AppConstants.NETWORK_STATE_CHANGE_EVENT,
            listener,
          ),
        getCurrentNetworkEIP1559Compatibility: async () =>
          await networkController.getEIP1559Compatibility(),
        getChainId: () => networkController.state.provider.chainId,
        getCurrentNetworkLegacyGasAPICompatibility: () => {
          const chainId = networkController.state.provider.chainId;
          return (
            isMainnetByChainId(chainId) ||
            chainId === swapsUtils.BSC_CHAIN_ID ||
            chainId === swapsUtils.POLYGON_CHAIN_ID
          );
        },
        clientId: AppConstants.SWAPS.CLIENT_ID,
        legacyAPIEndpoint:
          'https://gas-api.metaswap.codefi.network/networks/<chain_id>/gasPrices',
        EIP1559APIEndpoint:
          'https://gas-api.metaswap.codefi.network/networks/<chain_id>/suggestedGasFees',
      });

<<<<<<< HEAD
      this.setupSnapProvider = (snapId, connectionStream) => {
        console.log(
          '[ENGINE LOG] Engine+setupSnapProvider: Setup stream for Snap',
          snapId,
        );
        const bridge = new SnapBridge({
          snapId,
          connectionStream,
          getRPCMethodMiddleware: ({ hostname, getProviderState }) =>
            getRpcMethodMiddleware({
              hostname,
              getProviderState,
              navigation: null,
              getApprovedHosts: () => null,
              setApprovedHosts: () => null,
              approveHost: () => null,
              // Mock URL
              url: 'https://www.google.com',
              title: 'Snap',
              icon: null,
              isHomepage: false,
              fromHomepage: false,
              toggleUrlModal: () => null,
              wizardScrollAdjusted: () => null,
              tabId: false,
              isWalletConnect: true,
            }),
        });

        bridge.setupProviderConnection();
      };

      this.snapExecutionService = new WebviewExecutionService({
        iframeUrl: new URL(
          'https://metamask.github.io/iframe-execution-environment/0.11.0',
        ),
        messenger: this.controllerMessenger.getRestricted({
          name: 'ExecutionService',
        }),
        setupSnapProvider: this.setupSnapProvider.bind(this),
      });

      const snapControllerMessenger = this.controllerMessenger.getRestricted({
        name: 'SnapController',
        allowedEvents: [
          'ExecutionService:unhandledError',
          'ExecutionService:outboundRequest',
          'ExecutionService:outboundResponse',
        ],
        allowedActions: [
          'ExecutionService:executeSnap',
          'ExecutionService:getRpcRequestHandler',
          'ExecutionService:terminateSnap',
          'ExecutionService:terminateAllSnaps',
          'ExecutionService:handleRpcRequest',
        ],
      });

      const snapController = new SnapController({
        environmentEndowmentPermissions: Object.values(EndowmentPermissions),
        featureFlags: { dappsCanUpdateSnaps: true },
        getAppKey: async () =>
          new Promise((resolve, reject) => {
            resolve('mockAppKey');
          }),
        checkBlockList: async (snapsToCheck) =>
          checkSnapsBlockList(snapsToCheck, SNAP_BLOCKLIST),
        state: {},
        messenger: snapControllerMessenger,
        fetchFunction: RNFetchBlob.config({ fileCache: true }).fetch.bind(
          RNFetchBlob,
        ),
        closeAllConnections: () =>
          console.log(
            'TO DO: Create method to close all connections (Closes all connections for the given origin, and removes the references)',
          ),
=======
      const approvalController = new ApprovalController({
        messenger: this.controllerMessenger.getRestricted({
          name: 'ApprovalController',
        }),
        showApprovalRequest: () => null,
>>>>>>> d2b27538
      });

      const phishingController = new PhishingController();
      phishingController.updatePhishingLists();

      const additionalKeyrings = [QRHardwareKeyring];

      const getIdentities = () => {
        const identities = preferencesController.state.identities;
        const newIdentities = {};
        Object.keys(identities).forEach((key) => {
          newIdentities[key.toLowerCase()] = identities[key];
        });
        return newIdentities;
      };

      const keyringController = new KeyringController(
        {
          removeIdentity: preferencesController.removeIdentity.bind(
            preferencesController,
          ),
          syncIdentities: preferencesController.syncIdentities.bind(
            preferencesController,
          ),
          updateIdentities: preferencesController.updateIdentities.bind(
            preferencesController,
          ),
          setSelectedAddress: preferencesController.setSelectedAddress.bind(
            preferencesController,
          ),
          setAccountLabel: preferencesController.setAccountLabel.bind(
            preferencesController,
          ),
        },
        { encryptor, keyringTypes: additionalKeyrings },
        initialState.KeyringController,
      );

      const controllers = [
        keyringController,
        new AccountTrackerController({
          onPreferencesStateChange: (listener) =>
            preferencesController.subscribe(listener),
          getIdentities: () => preferencesController.state.identities,
        }),
        new AddressBookController(),
        assetsContractController,
        nftController,
        tokensController,
        tokenListController,
        new TokenDetectionController({
          onPreferencesStateChange: (listener) =>
            preferencesController.subscribe(listener),
          onNetworkStateChange: (listener) =>
            this.controllerMessenger.subscribe(
              AppConstants.NETWORK_STATE_CHANGE_EVENT,
              listener,
            ),
          onTokenListStateChange: (listener) =>
            this.controllerMessenger.subscribe(
              `${tokenListController.name}:stateChange`,
              listener,
            ),
          addDetectedTokens: (tokens) => {
            // Track detected tokens event
            AnalyticsV2.trackEvent(
              AnalyticsV2.ANALYTICS_EVENTS.TOKEN_DETECTED,
              {
                token_standard: 'ERC20',
                asset_type: 'token',
                chain_id: getDecimalChainId(
                  networkController.state.provider.chainId,
                ),
              },
            );
            tokensController.addDetectedTokens(tokens);
          },
          getTokensState: () => tokensController.state,
          getTokenListState: () => tokenListController.state,
          getNetworkState: () => networkController.state,
          getPreferencesState: () => preferencesController.state,
          getBalancesInSingleCall:
            assetsContractController.getBalancesInSingleCall.bind(
              assetsContractController,
            ),
        }),
        new NftDetectionController({
          onNftsStateChange: (listener) => nftController.subscribe(listener),
          onPreferencesStateChange: (listener) =>
            preferencesController.subscribe(listener),
          onNetworkStateChange: (listener) =>
            this.controllerMessenger.subscribe(
              AppConstants.NETWORK_STATE_CHANGE_EVENT,
              listener,
            ),
          getOpenSeaApiKey: () => nftController.openSeaApiKey,
          addNft: nftController.addNft.bind(nftController),
          getNftState: () => nftController.state,
        }),
        currencyRateController,
        new PersonalMessageManager(),
        new MessageManager(),
        networkController,
        phishingController,
        preferencesController,
        new TokenBalancesController(
          {
            onTokensStateChange: (listener) =>
              tokensController.subscribe(listener),
            getSelectedAddress: () =>
              preferencesController.state.selectedAddress,
            getERC20BalanceOf: assetsContractController.getERC20BalanceOf.bind(
              assetsContractController,
            ),
          },
          { interval: 10000 },
        ),
        new TokenRatesController({
          onTokensStateChange: (listener) =>
            tokensController.subscribe(listener),
          onCurrencyRateStateChange: (listener) =>
            this.controllerMessenger.subscribe(
              `${currencyRateController.name}:stateChange`,
              listener,
            ),
          onNetworkStateChange: (listener) =>
            this.controllerMessenger.subscribe(
              AppConstants.NETWORK_STATE_CHANGE_EVENT,
              listener,
            ),
        }),
        new TransactionController({
          getNetworkState: () => networkController.state,
          onNetworkStateChange: (listener) =>
            this.controllerMessenger.subscribe(
              AppConstants.NETWORK_STATE_CHANGE_EVENT,
              listener,
            ),
          getProvider: () => networkController.provider,
        }),
        new TypedMessageManager(),
        new SwapsController(
          {
            fetchGasFeeEstimates: () => gasFeeController.fetchGasFeeEstimates(),
          },
          {
            clientId: AppConstants.SWAPS.CLIENT_ID,
            fetchAggregatorMetadataThreshold:
              AppConstants.SWAPS.CACHE_AGGREGATOR_METADATA_THRESHOLD,
            fetchTokensThreshold: AppConstants.SWAPS.CACHE_TOKENS_THRESHOLD,
            fetchTopAssetsThreshold:
              AppConstants.SWAPS.CACHE_TOP_ASSETS_THRESHOLD,
            supportedChainIds: [
              swapsUtils.ETH_CHAIN_ID,
              swapsUtils.BSC_CHAIN_ID,
              swapsUtils.SWAPS_TESTNET_CHAIN_ID,
              swapsUtils.POLYGON_CHAIN_ID,
              swapsUtils.AVALANCHE_CHAIN_ID,
            ],
          },
        ),
        gasFeeController,
        approvalController,
        new PermissionController({
          messenger: this.controllerMessenger.getRestricted({
            name: 'PermissionController',
            allowedActions: [
              `${approvalController.name}:addRequest`,
              `${approvalController.name}:hasRequest`,
              `${approvalController.name}:acceptRequest`,
              `${approvalController.name}:rejectRequest`,
            ],
          }),
          state: initialState.PermissionController,
          caveatSpecifications: getCaveatSpecifications({ getIdentities }),
          permissionSpecifications: {
            ...getPermissionSpecifications({
              getAllAccounts: () => keyringController.getAccounts(),
            }),
            /*
            ...this.getSnapPermissionSpecifications(),
            */
          },
          unrestrictedMethods,
        }),
        snapController,
      ];

      // set initial state
      // TODO: Pass initial state into each controller constructor instead
      // This is being set post-construction for now to ensure it's functionally equivalent with
      // how the `ComponsedController` used to set initial state.
      //
      // The check for `controller.subscribe !== undefined` is to filter out BaseControllerV2
      // controllers. They should be initialized via the constructor instead.
      for (const controller of controllers) {
        if (
          initialState[controller.name] &&
          controller.subscribe !== undefined
        ) {
          controller.update(initialState[controller.name]);
        }
      }
      this.datamodel = new ComposableController(
        controllers,
        this.controllerMessenger,
      );
      this.context = controllers.reduce((context, controller) => {
        context[controller.name] = controller;
        return context;
      }, {});

      const {
        NftController: nfts,
        KeyringController: keyring,
        TransactionController: transaction,
      } = this.context;

      nfts.setApiKey(process.env.MM_OPENSEA_KEY);

      transaction.configure({ sign: keyring.signTransaction.bind(keyring) });
      this.controllerMessenger.subscribe(
        AppConstants.NETWORK_STATE_CHANGE_EVENT,
        (state: { network: string, provider: { chainId: any } }) => {
          if (
            state.network !== 'loading' &&
            state.provider.chainId !== currentChainId
          ) {
            // We should add a state or event emitter saying the provider changed
            setTimeout(() => {
              this.configureControllersOnNetworkChange();
              currentChainId = state.provider.chainId;
            }, 500);
          }
        },
      );
      this.configureControllersOnNetworkChange();
      this.startPolling();
      Engine.instance = this;
    }
    return Engine.instance;
  }

  startPolling() {
    const {
      NftDetectionController,
      TokenDetectionController,
      TokenListController,
    } = this.context;
    TokenListController.start();
    NftDetectionController.start();
    TokenDetectionController.start();
  }

  configureControllersOnNetworkChange() {
    const {
      AccountTrackerController,
      AssetsContractController,
      TokenDetectionController,
      NftDetectionController,
      NetworkController: { provider, state: NetworkControllerState },
      TransactionController,
      SwapsController,
    } = this.context;

    provider.sendAsync = provider.sendAsync.bind(provider);
    AccountTrackerController.configure({ provider });
    AssetsContractController.configure({ provider });

    SwapsController.configure({
      provider,
      chainId: NetworkControllerState?.provider?.chainId,
      pollCountLimit: AppConstants.SWAPS.POLL_COUNT_LIMIT,
    });
    TransactionController.configure({ provider });
    TransactionController.hub.emit('networkChange');
    TokenDetectionController.detectTokens();
    NftDetectionController.detectNfts();
    AccountTrackerController.refresh();
  }

  refreshTransactionHistory = async (forceCheck: any) => {
    const { TransactionController, PreferencesController, NetworkController } =
      this.context;
    const { selectedAddress } = PreferencesController.state;
    const { type: networkType } = NetworkController.state.provider;
    const { networkId } = Networks[networkType];
    try {
      const lastIncomingTxBlockInfoStr = await AsyncStorage.getItem(
        LAST_INCOMING_TX_BLOCK_INFO,
      );
      const allLastIncomingTxBlocks =
        (lastIncomingTxBlockInfoStr &&
          JSON.parse(lastIncomingTxBlockInfoStr)) ||
        {};
      let blockNumber = null;
      if (
        allLastIncomingTxBlocks[`${selectedAddress}`] &&
        allLastIncomingTxBlocks[`${selectedAddress}`][`${networkId}`]
      ) {
        blockNumber =
          allLastIncomingTxBlocks[`${selectedAddress}`][`${networkId}`]
            .blockNumber;
        // Let's make sure we're not doing this too often...
        const timeSinceLastCheck =
          allLastIncomingTxBlocks[`${selectedAddress}`][`${networkId}`]
            .lastCheck;
        const delta = Date.now() - timeSinceLastCheck;
        if (delta < AppConstants.TX_CHECK_MAX_FREQUENCY && !forceCheck) {
          return false;
        }
      } else {
        allLastIncomingTxBlocks[`${selectedAddress}`] = {};
      }
      //Fetch txs and get the new lastIncomingTxBlock number
      const newlastIncomingTxBlock = await TransactionController.fetchAll(
        selectedAddress,
        {
          blockNumber,
          etherscanApiKey: process.env.MM_ETHERSCAN_KEY,
        },
      );
      // Check if it's a newer block and store it so next time we ask for the newer txs only
      if (
        allLastIncomingTxBlocks[`${selectedAddress}`][`${networkId}`] &&
        allLastIncomingTxBlocks[`${selectedAddress}`][`${networkId}`]
          .blockNumber !== newlastIncomingTxBlock &&
        newlastIncomingTxBlock &&
        newlastIncomingTxBlock !== blockNumber
      ) {
        allLastIncomingTxBlocks[`${selectedAddress}`][`${networkId}`] = {
          blockNumber: newlastIncomingTxBlock,
          lastCheck: Date.now(),
        };

        NotificationManager.gotIncomingTransaction(newlastIncomingTxBlock);
      } else {
        allLastIncomingTxBlocks[`${selectedAddress}`][`${networkId}`] = {
          ...allLastIncomingTxBlocks[`${selectedAddress}`][`${networkId}`],
          lastCheck: Date.now(),
        };
      }
      await AsyncStorage.setItem(
        LAST_INCOMING_TX_BLOCK_INFO,
        JSON.stringify(allLastIncomingTxBlocks),
      );
    } catch (e) {
      // Logger.log('Error while fetching all txs', e);
    }
  };

  getTotalFiatAccountBalance = () => {
    const {
      CurrencyRateController,
      PreferencesController,
      AccountTrackerController,
      TokenBalancesController,
      TokenRatesController,
      TokensController,
    } = this.context;
    const { selectedAddress } = PreferencesController.state;
    const { currentCurrency } = CurrencyRateController.state;
    const conversionRate =
      CurrencyRateController.state.conversionRate === null
        ? 0
        : CurrencyRateController.state.conversionRate;
    const { accounts } = AccountTrackerController.state;
    const { tokens } = TokensController.state;
    let ethFiat = 0;
    let tokenFiat = 0;
    const decimalsToShow = (currentCurrency === 'usd' && 2) || undefined;
    if (accounts[selectedAddress]) {
      ethFiat = weiToFiatNumber(
        accounts[selectedAddress].balance,
        conversionRate,
        decimalsToShow,
      );
    }
    if (tokens.length > 0) {
      const { contractBalances: tokenBalances } = TokenBalancesController.state;
      const { contractExchangeRates: tokenExchangeRates } =
        TokenRatesController.state;
      tokens.forEach(
        (item: {
          address: string,
          balance: string | undefined,
          decimals: number,
        }) => {
          const exchangeRate =
            item.address in tokenExchangeRates
              ? tokenExchangeRates[item.address]
              : undefined;
          const tokenBalance =
            item.balance ||
            (item.address in tokenBalances
              ? renderFromTokenMinimalUnit(
                  tokenBalances[item.address],
                  item.decimals,
                )
              : undefined);
          const tokenBalanceFiat = balanceToFiatNumber(
            tokenBalance,
            conversionRate,
            exchangeRate,
            decimalsToShow,
          );
          tokenFiat += tokenBalanceFiat;
        },
      );
    }

    const total = ethFiat + tokenFiat;
    return total;
  };

  /**
   * Returns true or false whether the user has funds or not
   */
  hasFunds = () => {
    try {
      const {
        engine: { backgroundState },
      } = store.getState();
      const nfts = backgroundState.NftController.nfts;
      const tokens = backgroundState.TokensController.tokens;
      const tokenBalances =
        backgroundState.TokenBalancesController.contractBalances;

      let tokenFound = false;
      tokens.forEach((token: { address: string | number }) => {
        if (
          tokenBalances[token.address] &&
          !isZero(tokenBalances[token.address])
        ) {
          tokenFound = true;
        }
      });

      const fiatBalance = this.getTotalFiatAccountBalance();

      return fiatBalance > 0 || tokenFound || nfts.length > 0;
    } catch (e) {
      Logger.log('Error while getting user funds', e);
    }
  };

  resetState = async () => {
    // Whenever we are gonna start a new wallet
    // either imported or created, we need to
    // get rid of the old data from state
    const {
      TransactionController,
      TokensController,
      NftController,
      TokenBalancesController,
      TokenRatesController,
      PermissionController,
    } = this.context;

    // Remove all permissions.
    PermissionController?.clearState?.();

    //Clear assets info
    TokensController.update({
      allTokens: {},
      ignoredTokens: [],
      tokens: [],
      suggestedAssets: [],
    });
    NftController.update({
      allNftContracts: {},
      allNfts: {},
      ignoredNfts: [],
    });

    TokensController.update({
      allTokens: {},
      allIgnoredTokens: {},
      ignoredTokens: [],
      tokens: [],
      suggestedAssets: [],
    });

    TokenBalancesController.update({ contractBalances: {} });
    TokenRatesController.update({ contractExchangeRates: {} });

    TransactionController.update({
      internalTransactions: [],
      swapsTransactions: {},
      methodData: {},
      transactions: [],
    });
  };

  sync = async ({
    accounts,
    preferences,
    network,
    transactions,
    seed,
    pass,
    importedAccounts,
    tokens: { allTokens, allIgnoredTokens },
  }) => {
    const {
      KeyringController,
      PreferencesController,
      NetworkController,
      TransactionController,
      TokensController,
    } = this.context;

    // Select same network ?
    await NetworkController.setProviderType(network.provider.type);

    // Recreate accounts
    await KeyringController.createNewVaultAndRestore(pass, seed);
    for (let i = 0; i < accounts.hd.length - 1; i++) {
      await KeyringController.addNewAccount();
    }

    // Recreate imported accounts
    if (importedAccounts) {
      for (let i = 0; i < importedAccounts.length; i++) {
        await KeyringController.importAccountWithStrategy('privateKey', [
          importedAccounts[i],
        ]);
      }
    }

    // Restore tokens
    await TokensController.update({ allTokens, allIgnoredTokens });

    // Restore preferences
    const updatedPref = { ...preferences, identities: {} };
    Object.keys(preferences.identities).forEach((address) => {
      const checksummedAddress = toChecksumAddress(address);
      if (
        accounts.hd.includes(checksummedAddress) ||
        accounts.simpleKeyPair.includes(checksummedAddress)
      ) {
        updatedPref.identities[checksummedAddress] =
          preferences.identities[address];
        updatedPref.identities[checksummedAddress].importTime = Date.now();
      }
    });
    await PreferencesController.update(updatedPref);

    if (accounts.hd.includes(toChecksumAddress(updatedPref.selectedAddress))) {
      PreferencesController.setSelectedAddress(updatedPref.selectedAddress);
    } else {
      PreferencesController.setSelectedAddress(accounts.hd[0]);
    }

    const mapTx = ({
      id,
      metamaskNetworkId,
      origin,
      status,
      time,
      hash,
      rawTx,
      txParams,
    }: {
      id: any,
      metamaskNetworkId: string,
      origin: string,
      status: string,
      time: any,
      hash: string,
      rawTx: string,
      txParams: Transaction,
    }) => ({
      id,
      networkID: metamaskNetworkId,
      origin,
      status,
      time,
      transactionHash: hash,
      rawTx,
      transaction: { ...txParams },
    });

    await TransactionController.update({
      transactions: transactions.map(mapTx),
    });

    return true;
  };
}

let instance: Engine;

export default {
  get context() {
    return instance && instance.context;
  },
  get controllerMessenger() {
    return instance && instance.controllerMessenger;
  },
  get state() {
    const {
      AccountTrackerController,
      AddressBookController,
      AssetsContractController,
      NftController,
      TokenListController,
      CurrencyRateController,
      KeyringController,
      PersonalMessageManager,
      NetworkController,
      PreferencesController,
      PhishingController,
      TokenBalancesController,
      TokenRatesController,
      TransactionController,
      TypedMessageManager,
      SwapsController,
      GasFeeController,
      TokensController,
      TokenDetectionController,
      NftDetectionController,
      PermissionController,
    } = instance.datamodel.state;

    // normalize `null` currencyRate to `0`
    // TODO: handle `null` currencyRate by hiding fiat values instead
    const modifiedCurrencyRateControllerState = {
      ...CurrencyRateController,
      conversionRate:
        CurrencyRateController.conversionRate === null
          ? 0
          : CurrencyRateController.conversionRate,
    };

    return {
      AccountTrackerController,
      AddressBookController,
      AssetsContractController,
      NftController,
      TokenListController,
      CurrencyRateController: modifiedCurrencyRateControllerState,
      KeyringController,
      PersonalMessageManager,
      NetworkController,
      PhishingController,
      PreferencesController,
      TokenBalancesController,
      TokenRatesController,
      TokensController,
      TransactionController,
      TypedMessageManager,
      SwapsController,
      GasFeeController,
      TokenDetectionController,
      NftDetectionController,
      PermissionController,
    };
  },
  get datamodel() {
    return instance.datamodel;
  },
  getTotalFiatAccountBalance() {
    return instance.getTotalFiatAccountBalance();
  },
  hasFunds() {
    return instance.hasFunds();
  },
  resetState() {
    return instance.resetState();
  },
  sync(data: any) {
    return instance.sync(data);
  },
  refreshTransactionHistory(forceCheck = false) {
    return instance.refreshTransactionHistory(forceCheck);
  },
  init(state: {} | undefined) {
    instance = new Engine(state);
    Object.freeze(instance);
    return instance;
  },
};<|MERGE_RESOLUTION|>--- conflicted
+++ resolved
@@ -52,16 +52,13 @@
 import { SNAP_BLOCKLIST, checkSnapsBlockList } from '../util/snaps';
 import { isZero } from '../util/lodash';
 import AnalyticsV2 from '../util/analyticsV2';
-<<<<<<< HEAD
 import { SnapBridge, WebviewExecutionService } from './Snaps';
 import { getRpcMethodMiddleware } from './RPCMethods/RPCMethodMiddleware';
-=======
 import {
   getCaveatSpecifications,
   getPermissionSpecifications,
   unrestrictedMethods,
 } from './Permissions/specifications.js';
->>>>>>> d2b27538
 
 const NON_EMPTY = 'NON_EMPTY';
 
@@ -246,7 +243,6 @@
           'https://gas-api.metaswap.codefi.network/networks/<chain_id>/suggestedGasFees',
       });
 
-<<<<<<< HEAD
       this.setupSnapProvider = (snapId, connectionStream) => {
         console.log(
           '[ENGINE LOG] Engine+setupSnapProvider: Setup stream for Snap',
@@ -323,13 +319,13 @@
           console.log(
             'TO DO: Create method to close all connections (Closes all connections for the given origin, and removes the references)',
           ),
-=======
+      });
+
       const approvalController = new ApprovalController({
         messenger: this.controllerMessenger.getRestricted({
           name: 'ApprovalController',
         }),
         showApprovalRequest: () => null,
->>>>>>> d2b27538
       });
 
       const phishingController = new PhishingController();
