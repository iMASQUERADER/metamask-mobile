--- conflicted
+++ resolved
@@ -1,8 +1,5 @@
 import { createSelector } from 'reselect';
-<<<<<<< HEAD
-=======
 import { FIAT_ORDER_PROVIDERS, FIAT_ORDER_STATES } from '../../constants/on-ramp';
->>>>>>> 456d8536
 
 /**
  * @typedef FiatOrder
@@ -36,19 +33,6 @@
 	FIAT_SET_COUNTRY: 'FIAT_SET_COUNTRY'
 };
 
-<<<<<<< HEAD
-/** Action Creators */
-
-const ACTIONS = {
-	FIAT_ADD_ORDER: 'FIAT_ADD_ORDER',
-	FIAT_UPDATE_ORDER: 'FIAT_UPDATE_ORDER',
-	FIAT_REMOVE_ORDER: 'FIAT_REMOVE_ORDER',
-	FIAT_RESET: 'FIAT_RESET',
-	FIAT_SET_COUNTRY: 'FIAT_SET_COUNTRY'
-};
-
-=======
->>>>>>> 456d8536
 export const addFiatOrder = order => ({ type: ACTIONS.FIAT_ADD_ORDER, payload: order });
 export const updateFiatOrder = order => ({ type: ACTIONS.FIAT_UPDATE_ORDER, payload: order });
 export const setFiatOrdersCountry = countryCode => ({ type: ACTIONS.FIAT_SET_COUNTRY, payload: countryCode });
@@ -79,7 +63,6 @@
 const ordersSelector = state => state.fiatOrders.orders || [];
 const selectedAddressSelector = state => state.engine.backgroundState.PreferencesController.selectedAddress;
 const chainIdSelector = state => state.engine.backgroundState.NetworkController.provider.chainId;
-<<<<<<< HEAD
 
 export const fiatOrdersCountrySelector = state => state.fiatOrders.selectedCountry;
 
@@ -91,19 +74,6 @@
 		orders.filter(order => order.account === selectedAddress && order.network === chainId)
 );
 
-=======
-
-export const fiatOrdersCountrySelector = state => state.fiatOrders.selectedCountry;
-
-export const getOrders = createSelector(
-	ordersSelector,
-	selectedAddressSelector,
-	chainIdSelector,
-	(orders, selectedAddress, chainId) =>
-		orders.filter(order => order.account === selectedAddress && order.network === chainId)
-);
-
->>>>>>> 456d8536
 export const getPendingOrders = createSelector(
 	ordersSelector,
 	selectedAddressSelector,
