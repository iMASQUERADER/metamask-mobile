const Routes = {
  WALLET_VIEW: 'WalletView',
  BROWSER_TAB_HOME: 'BrowserTabHome',
  BROWSER_URL_MODAL: 'BrowserUrlModal',
  BROWSER_VIEW: 'BrowserView',
  FIAT_ON_RAMP_AGGREGATOR: {
    ID: 'FiatOnRampAggregator',
    GET_STARTED: 'GetStarted',
    PAYMENT_METHOD: 'PaymentMethod',
    PAYMENT_METHOD_HAS_STARTED: 'PaymentMethodHasStarted',
    AMOUNT_TO_BUY: 'AmountToBuy',
    GET_QUOTES: 'GetQuotes',
    CHECKOUT: 'Checkout',
    REGION: 'Region',
    REGION_HAS_STARTED: 'RegionHasStarted',
    ORDER_DETAILS: 'OrderDetails',
    SETTINGS: 'OnRampSettings',
    ADD_ACTIVATION_KEY: 'OnrampAddActivationKey',
  },
  QR_SCANNER: 'QRScanner',
  TRANSACTIONS_VIEW: 'TransactionsView',
  MODAL: {
    DELETE_WALLET: 'DeleteWalletModal',
    ROOT_MODAL_FLOW: 'RootModalFlow',
    MODAL_CONFIRMATION: 'ModalConfirmation',
    WHATS_NEW: 'WhatsNewModal',
    TURN_OFF_REMEMBER_ME: 'TurnOffRememberMeModal',
    UPDATE_NEEDED: 'UpdateNeededModal',
    ENABLE_AUTOMATIC_SECURITY_CHECKS: 'EnableAutomaticSecurityChecksModal',
    DETECTED_TOKENS: 'DetectedTokens',
<<<<<<< HEAD
=======
    SRP_REVEAL_QUIZ: 'SRPRevealQuiz',
>>>>>>> 6e062b69
  },
  ONBOARDING: {
    ROOT_NAV: 'OnboardingRootNav',
    HOME_NAV: 'HomeNav',
    ONBOARDING: 'Onboarding',
    LOGIN: 'Login',
    NAV: 'OnboardingNav',
    MANUAL_BACKUP: {
      STEP_3: 'ManualBackupStep3',
    },
  },
  SEND_FLOW: {
    SEND_TO: 'SendTo',
  },
  SETTINGS: {
    CONTACT_FORM: 'ContactForm',
  },
  SHEET: {
    ACCOUNT_SELECTOR: 'AccountSelector',
    ACCOUNT_CONNECT: 'AccountConnect',
    ACCOUNT_PERMISSIONS: 'AccountPermissions',
  },
  BROWSER: {
    HOME: 'BrowserTabHome',
    URL_MODAL: 'BrowserUrlModal',
    VIEW: 'BrowserView',
  },
  WEBVIEW: {
    MAIN: 'Webview',
    SIMPLE: 'SimpleWebview',
  },
  WALLET: {
    HOME: 'WalletTabHome',
  },
  SNAPS: {
    HOME: 'SnapsHome',
  },
  SHEET: {
    ACCOUNT_SELECTOR: 'AccountSelector',
    ACCOUNT_CONNECT: 'AccountConnect',
    ACCOUNT_PERMISSIONS: 'AccountPermissions',
  },
  BROWSER: {
    HOME: 'BrowserTabHome',
    URL_MODAL: 'BrowserUrlModal',
    VIEW: 'BrowserView',
  },
  WEBVIEW: {
    MAIN: 'Webview',
    SIMPLE: 'SimpleWebview',
  },
  WALLET: {
    HOME: 'WalletTabHome',
  },
};

export default Routes;<|MERGE_RESOLUTION|>--- conflicted
+++ resolved
@@ -28,10 +28,7 @@
     UPDATE_NEEDED: 'UpdateNeededModal',
     ENABLE_AUTOMATIC_SECURITY_CHECKS: 'EnableAutomaticSecurityChecksModal',
     DETECTED_TOKENS: 'DetectedTokens',
-<<<<<<< HEAD
-=======
     SRP_REVEAL_QUIZ: 'SRPRevealQuiz',
->>>>>>> 6e062b69
   },
   ONBOARDING: {
     ROOT_NAV: 'OnboardingRootNav',
@@ -69,23 +66,6 @@
   SNAPS: {
     HOME: 'SnapsHome',
   },
-  SHEET: {
-    ACCOUNT_SELECTOR: 'AccountSelector',
-    ACCOUNT_CONNECT: 'AccountConnect',
-    ACCOUNT_PERMISSIONS: 'AccountPermissions',
-  },
-  BROWSER: {
-    HOME: 'BrowserTabHome',
-    URL_MODAL: 'BrowserUrlModal',
-    VIEW: 'BrowserView',
-  },
-  WEBVIEW: {
-    MAIN: 'Webview',
-    SIMPLE: 'SimpleWebview',
-  },
-  WALLET: {
-    HOME: 'WalletTabHome',
-  },
 };
 
 export default Routes;