const Routes = {
<<<<<<< HEAD
=======
  WALLET_VIEW: 'WalletView',
  BROWSER_TAB_HOME: 'BrowserTabHome',
  BROWSER_URL_MODAL: 'BrowserUrlModal',
  BROWSER_VIEW: 'BrowserView',
>>>>>>> 32c36930
  FIAT_ON_RAMP_AGGREGATOR: {
    ID: 'FiatOnRampAggregator',
    GET_STARTED: 'GetStarted',
    PAYMENT_METHOD: 'PaymentMethod',
    PAYMENT_METHOD_HAS_STARTED: 'PaymentMethodHasStarted',
    AMOUNT_TO_BUY: 'AmountToBuy',
    GET_QUOTES: 'GetQuotes',
    CHECKOUT: 'Checkout',
    REGION: 'Region',
    REGION_HAS_STARTED: 'RegionHasStarted',
    ORDER_DETAILS: 'OrderDetails',
  },
  QR_SCANNER: 'QRScanner',
  TRANSACTIONS_VIEW: 'TransactionsView',
  MODAL: {
    DELETE_WALLET: 'DeleteWalletModal',
    ROOT_MODAL_FLOW: 'RootModalFlow',
    MODAL_CONFIRMATION: 'ModalConfirmation',
    WHATS_NEW: 'WhatsNewModal',
    TURN_OFF_REMEMBER_ME: 'TurnOffRememberMeModal',
    UPDATE_NEEDED: 'UpdateNeededModal',
    ENABLE_AUTOMATIC_SECURITY_CHECKS: 'EnableAutomaticSecurityChecksModal',
  },
  ONBOARDING: {
    ROOT_NAV: 'OnboardingRootNav',
    HOME_NAV: 'HomeNav',
    ONBOARDING: 'Onboarding',
    LOGIN: 'Login',
    NAV: 'OnboardingNav',
    MANUAL_BACKUP: {
      STEP_3: 'ManualBackupStep3',
    },
  },
  SEND_FLOW: {
    SEND_TO: 'SendTo',
  },
  SETTINGS: {
    CONTACT_FORM: 'ContactForm',
  },
  SHEET: {
    ACCOUNT_SELECTOR: 'AccountSelector',
    ACCOUNT_CONNECT: 'AccountConnect',
    ACCOUNT_PERMISSIONS: 'AccountPermissions',
  },
  BROWSER: {
    HOME: 'BrowserTabHome',
    URL_MODAL: 'BrowserUrlModal',
    VIEW: 'BrowserView',
  },
  WALLET: {
    HOME: 'WalletTabHome',
  },
};

export default Routes;<|MERGE_RESOLUTION|>--- conflicted
+++ resolved
@@ -1,11 +1,8 @@
 const Routes = {
-<<<<<<< HEAD
-=======
   WALLET_VIEW: 'WalletView',
   BROWSER_TAB_HOME: 'BrowserTabHome',
   BROWSER_URL_MODAL: 'BrowserUrlModal',
   BROWSER_VIEW: 'BrowserView',
->>>>>>> 32c36930
   FIAT_ON_RAMP_AGGREGATOR: {
     ID: 'FiatOnRampAggregator',
     GET_STARTED: 'GetStarted',
