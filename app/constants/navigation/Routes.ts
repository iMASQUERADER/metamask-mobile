--- conflicted
+++ resolved
@@ -27,11 +27,8 @@
     TURN_OFF_REMEMBER_ME: 'TurnOffRememberMeModal',
     UPDATE_NEEDED: 'UpdateNeededModal',
     ENABLE_AUTOMATIC_SECURITY_CHECKS: 'EnableAutomaticSecurityChecksModal',
-<<<<<<< HEAD
     DETECTED_TOKENS: 'DetectedTokens',
-=======
     SRP_REVEAL_QUIZ: 'SRPRevealQuiz',
->>>>>>> 3ddd171f
   },
   ONBOARDING: {
     ROOT_NAV: 'OnboardingRootNav',
