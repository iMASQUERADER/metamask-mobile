--- conflicted
+++ resolved
@@ -24,15 +24,7 @@
       }
     }
     size="32"
-<<<<<<< HEAD
-    style={
-      Object {
-        "marginRight": 8,
-      }
-    }
-=======
     variant="Favicon"
->>>>>>> 94f5501f
   />
   <Text
     style={
