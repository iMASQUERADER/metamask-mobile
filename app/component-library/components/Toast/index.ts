export { default } from './Toast';
<<<<<<< HEAD
export { ToastVariant } from './Toast.types';
export type { ToastOptions } from './Toast.types';
=======
export { ToastVariants } from './Toast.types';
>>>>>>> 94f5501f
export { ToastContext, ToastContextWrapper } from './Toast.context';<|MERGE_RESOLUTION|>--- conflicted
+++ resolved
@@ -1,8 +1,3 @@
 export { default } from './Toast';
-<<<<<<< HEAD
-export { ToastVariant } from './Toast.types';
-export type { ToastOptions } from './Toast.types';
-=======
 export { ToastVariants } from './Toast.types';
->>>>>>> 94f5501f
 export { ToastContext, ToastContextWrapper } from './Toast.context';