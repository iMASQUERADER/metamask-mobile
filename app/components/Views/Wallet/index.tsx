// eslint-disable-next-line @typescript-eslint/ban-ts-comment
// @ts-nocheck
import React, {
  useEffect,
  useRef,
  useState,
  useCallback,
  useContext,
  useMemo,
} from 'react';
import {
  RefreshControl,
  ScrollView,
  InteractionManager,
  ActivityIndicator,
  StyleSheet,
  View,
  TextStyle,
} from 'react-native';
import { Theme } from '@metamask/design-tokens';
import { useDispatch, useSelector } from 'react-redux';
import ScrollableTabView from 'react-native-scrollable-tab-view';
import DefaultTabBar from 'react-native-scrollable-tab-view/DefaultTabBar';
import { baseStyles } from '../../../styles/common';
import AccountOverview from '../../UI/AccountOverview';
import Tokens from '../../UI/Tokens';
import { getWalletNavbarOptions } from '../../UI/Navbar';
import { strings } from '../../../../locales/i18n';
import { renderFromWei, weiToFiat, hexToBN } from '../../../util/number';
import Engine from '../../../core/Engine';
import CollectibleContracts from '../../UI/CollectibleContracts';
import Analytics from '../../../core/Analytics/Analytics';
import { MetaMetricsEvents } from '../../../core/Analytics';
import { getTicker } from '../../../util/transactions';
import OnboardingWizard from '../../UI/OnboardingWizard';
import ErrorBoundary from '../ErrorBoundary';
import { DrawerContext } from '../../Nav/Main/MainNavigator';
import { useTheme } from '../../../util/theme';
import { shouldShowWhatsNewModal } from '../../../util/onboarding';
import Logger from '../../../util/Logger';
import Routes from '../../../constants/navigation/Routes';
import {
  getNetworkImageSource,
  getNetworkNameFromProvider,
} from '../../../util/networks';
import { toggleNetworkModal } from '../../../actions/modals';
import generateTestId from '../../../../wdio/utils/generateTestId';

const createStyles = ({ colors, typography }: Theme) =>
  StyleSheet.create({
    wrapper: {
      flex: 1,
      backgroundColor: colors.background.default,
    },
    tabUnderlineStyle: {
      height: 2,
      backgroundColor: colors.primary.default,
    },
    tabStyle: {
      paddingBottom: 0,
    },
    tabBar: {
      borderColor: colors.border.muted,
      marginTop: 16,
    },
    textStyle: {
      ...(typography.sHeadingSM as TextStyle),
    },
    loader: {
      backgroundColor: colors.background.default,
      flex: 1,
      justifyContent: 'center',
      alignItems: 'center',
    },
  });

/**
 * Main view for the wallet
 */
const Wallet = ({ navigation }: any) => {
  const { drawerRef } = useContext(DrawerContext);
  const [refreshing, setRefreshing] = useState(false);
  const accountOverviewRef = useRef(null);
<<<<<<< HEAD
  const { colors } = useTheme();
  const styles = createStyles(colors);

=======
  const theme = useTheme();
  const styles = createStyles(theme);
  const { colors } = theme;
>>>>>>> 6e062b69
  /**
   * Map of accounts to information objects including balances
   */
  const accounts = useSelector(
    (state: any) =>
      state.engine.backgroundState.AccountTrackerController.accounts,
  );
  /**
   * ETH to current currency conversion rate
   */
  const conversionRate = useSelector(
    (state: any) =>
      state.engine.backgroundState.CurrencyRateController.conversionRate,
  );
  /**
   * Currency code of the currently-active currency
   */
  const currentCurrency = useSelector(
    (state: any) =>
      state.engine.backgroundState.CurrencyRateController.currentCurrency,
  );
  /**
   * An object containing each identity in the format address => account
   */
  const identities = useSelector(
    (state: any) =>
      state.engine.backgroundState.PreferencesController.identities,
  );
  /**
   * A string that represents the selected address
   */
  const selectedAddress = useSelector(
    (state: any) =>
      state.engine.backgroundState.PreferencesController.selectedAddress,
  );
  /**
   * An array that represents the user tokens
   */
  const tokens = useSelector(
    (state: any) => state.engine.backgroundState.TokensController.tokens,
  );
  /**
   * Current provider ticker
   */
  const ticker = useSelector(
    (state: any) =>
      state.engine.backgroundState.NetworkController.provider.ticker,
  );
  /**
   * Current onboarding wizard step
   */
  const wizardStep = useSelector((state: any) => state.wizard.step);
  /**
   * Current network
   */
  const networkProvider = useSelector(
    (state: any) => state.engine.backgroundState.NetworkController.provider,
  );
  const dispatch = useDispatch();
  const networkName = useMemo(
    () => getNetworkNameFromProvider(networkProvider),
    [networkProvider],
  );

  const networkImageSource = useMemo(
    () =>
      getNetworkImageSource({
        networkType: networkProvider.type,
        chainId: networkProvider.chainId,
      }),
    [networkProvider],
  );

  /**
   * Callback to trigger when pressing the navigation title.
   */
  const onTitlePress = () => dispatch(toggleNetworkModal());

  const { colors: themeColors } = useTheme();

  /**
   * Check to see if we need to show What's New modal
   */
  useEffect(() => {
    if (wizardStep > 0) {
      // Do not check since it will conflict with the onboarding wizard
      return;
    }
    const checkWhatsNewModal = async () => {
      try {
        const shouldShowWhatsNew = await shouldShowWhatsNewModal();
        if (shouldShowWhatsNew) {
          navigation.navigate(Routes.MODAL.ROOT_MODAL_FLOW, {
            screen: Routes.MODAL.WHATS_NEW,
          });
        }
      } catch (error) {
        Logger.log(error, "Error while checking What's New modal!");
      }
    };
    checkWhatsNewModal();
  }, [wizardStep, navigation]);

  useEffect(
    () => {
      requestAnimationFrame(async () => {
        const {
          TokenDetectionController,
          NftDetectionController,
          AccountTrackerController,
        } = Engine.context as any;
        TokenDetectionController.detectTokens();
        NftDetectionController.detectNfts();
        AccountTrackerController.refresh();
      });
    },
    /* eslint-disable-next-line */
    [navigation],
  );

  useEffect(() => {
    navigation.setOptions(
      getWalletNavbarOptions(
        networkName,
        networkImageSource,
        onTitlePress,
        navigation,
        drawerRef,
        themeColors,
      ),
    );
    /* eslint-disable-next-line */
  }, [navigation, themeColors, networkName, networkImageSource, onTitlePress]);

  const onRefresh = useCallback(async () => {
    requestAnimationFrame(async () => {
      setRefreshing(true);
      const {
        TokenDetectionController,
        NftDetectionController,
        AccountTrackerController,
        CurrencyRateController,
        TokenRatesController,
      } = Engine.context as any;
      const actions = [
        TokenDetectionController.detectTokens(),
        NftDetectionController.detectNfts(),
        AccountTrackerController.refresh(),
        CurrencyRateController.start(),
        TokenRatesController.poll(),
      ];
      await Promise.all(actions);
      setRefreshing(false);
    });
  }, [setRefreshing]);

  const renderTabBar = useCallback(
    () => (
      <DefaultTabBar
        underlineStyle={styles.tabUnderlineStyle}
        activeTextColor={colors.text.default}
        inactiveTextColor={colors.text.muted}
        backgroundColor={colors.background.default}
        tabStyle={styles.tabStyle}
        textStyle={styles.textStyle}
        style={styles.tabBar}
      />
    ),
    [styles, colors],
  );

  const onChangeTab = useCallback((obj) => {
    InteractionManager.runAfterInteractions(() => {
      if (obj.ref.props.tabLabel === strings('wallet.tokens')) {
        Analytics.trackEvent(MetaMetricsEvents.WALLET_TOKENS);
      } else {
        Analytics.trackEvent(MetaMetricsEvents.WALLET_COLLECTIBLES);
      }
    });
  }, []);

  const onRef = useCallback((ref) => {
    accountOverviewRef.current = ref;
  }, []);

  const renderContent = useCallback(() => {
    let balance: any = 0;
    let assets = tokens;
    if (accounts[selectedAddress]) {
      balance = renderFromWei(accounts[selectedAddress].balance);
      assets = [
        {
          name: 'Ether', // FIXME: use 'Ether' for mainnet only, what should it be for custom networks?
          symbol: getTicker(ticker),
          isETH: true,
          balance,
          balanceFiat: weiToFiat(
            hexToBN(accounts[selectedAddress].balance) as any,
            conversionRate,
            currentCurrency,
          ),
          logo: '../images/eth-logo-new.png',
        },
        ...(tokens || []),
      ];
    } else {
      assets = tokens;
    }
    const account = {
      address: selectedAddress,
      ...identities[selectedAddress],
      ...accounts[selectedAddress],
    };

    return (
      <View style={styles.wrapper}>
        <AccountOverview
          account={account}
          navigation={navigation}
          onRef={onRef}
        />
        <ScrollableTabView
          renderTabBar={renderTabBar}
          // eslint-disable-next-line react/jsx-no-bind
          onChangeTab={onChangeTab}
        >
          <Tokens
            tabLabel={strings('wallet.tokens')}
            key={'tokens-tab'}
            navigation={navigation}
            tokens={assets}
          />
          <CollectibleContracts
            tabLabel={strings('wallet.collectibles')}
            key={'nfts-tab'}
            navigation={navigation}
          />
        </ScrollableTabView>
      </View>
    );
  }, [
    renderTabBar,
    accounts,
    conversionRate,
    currentCurrency,
    identities,
    navigation,
    onChangeTab,
    onRef,
    selectedAddress,
    ticker,
    tokens,
    styles,
  ]);

  const renderLoader = useCallback(
    () => (
      <View style={styles.loader}>
        <ActivityIndicator size="small" />
      </View>
    ),
    [styles],
  );

  /**
   * Return current step of onboarding wizard if not step 5 nor 0
   */
  const renderOnboardingWizard = useCallback(
    () =>
      [1, 2, 3, 4].includes(wizardStep) && (
        <OnboardingWizard
          navigation={navigation}
          coachmarkRef={accountOverviewRef.current}
        />
      ),
    [navigation, wizardStep],
  );

  return (
    <ErrorBoundary view="Wallet">
      <View style={baseStyles.flexGrow} {...generateTestId('wallet-screen')}>
        <ScrollView
          style={styles.wrapper}
          refreshControl={
            <RefreshControl
              colors={[colors.primary.default]}
              tintColor={colors.icon.default}
              refreshing={refreshing}
              onRefresh={onRefresh}
            />
          }
        >
          {selectedAddress ? renderContent() : renderLoader()}
        </ScrollView>
        {renderOnboardingWizard()}
      </View>
    </ErrorBoundary>
  );
};

export default Wallet;<|MERGE_RESOLUTION|>--- conflicted
+++ resolved
@@ -81,15 +81,9 @@
   const { drawerRef } = useContext(DrawerContext);
   const [refreshing, setRefreshing] = useState(false);
   const accountOverviewRef = useRef(null);
-<<<<<<< HEAD
-  const { colors } = useTheme();
-  const styles = createStyles(colors);
-
-=======
   const theme = useTheme();
   const styles = createStyles(theme);
   const { colors } = theme;
->>>>>>> 6e062b69
   /**
    * Map of accounts to information objects including balances
    */
