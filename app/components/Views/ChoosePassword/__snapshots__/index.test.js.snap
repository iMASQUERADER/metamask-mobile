// Jest Snapshot v1, https://goo.gl/fbAQLP

exports[`ChoosePassword should render correctly 1`] = `
<ForwardRef(SafeAreaView)
  style={
    Object {
      "backgroundColor": "#FFFFFF",
      "flex": 1,
    }
  }
>
  <View
    style={
      Object {
        "flex": 1,
        "paddingBottom": 20,
        "paddingHorizontal": 20,
      }
    }
    testID="choose-password-screen"
  >
    <OnboardingProgress
      currentStep={0}
      steps={
        Array [
          "Create password",
          "Secure wallet",
          "Confirm seed phrase",
        ]
      }
    />
    <KeyboardAwareScrollViewMock
      enableAutomaticScroll={true}
      enableOnAndroid={false}
      enableResetScrollToCoords={true}
      extraHeight={75}
      extraScrollHeight={0}
      keyboardOpeningTime={250}
      resetScrollToCoords={
        Object {
          "x": 0,
          "y": 0,
        }
      }
      style={
        Object {
          "flex": 1,
          "paddingBottom": 20,
          "paddingHorizontal": 20,
        }
      }
      viewIsInsideTabBar={false}
    >
      <View
        testID="create-password-screen"
      >
        <View
          style={
            Object {
              "alignItems": "center",
              "textAlign": "center",
            }
          }
        >
          <Text
            style={
              Object {
                "color": "#000000",
<<<<<<< HEAD
                "fontFamily": "CircularStd-Medium",
                "fontSize": 24,
=======
                "fontFamily": "EuclidCircularB-Regular",
                "fontSize": 32,
>>>>>>> b4aa3741
                "fontWeight": "400",
                "justifyContent": "center",
                "marginBottom": 20,
                "marginTop": 20,
                "textAlign": "center",
              }
            }
          >
            Create password
          </Text>
          <View
            style={
              Object {
                "justifyContent": "center",
                "marginBottom": 10,
              }
            }
          >
            <Text
              style={
                Object {
                  "color": "#000000",
                  "fontFamily": "EuclidCircularB-Regular",
                  "fontSize": 16,
                  "fontWeight": "400",
                  "lineHeight": 23,
                  "textAlign": "center",
                }
              }
            >
              This password will unlock your MetaMask wallet only on this device.
            </Text>
          </View>
        </View>
        <View
          style={
            Object {
              "position": "relative",
            }
          }
        >
          <Text
            style={
              Object {
                "color": "#8E8E93",
                "fontFamily": "CircularStd-Medium",
                "fontSize": 12,
                "fontWeight": "400",
                "height": 20,
                "marginTop": 14,
                "textAlign": "left",
              }
            }
          >
            New Password
          </Text>
          <Text
            onPress={[Function]}
            style={
              Array [
                Object {
<<<<<<< HEAD
                  "color": "#8E8E93",
                  "fontFamily": "CircularStd-Medium",
                  "fontSize": 12,
=======
                  "color": "#777777",
                  "fontFamily": "EuclidCircularB-Regular",
                  "fontSize": 16,
>>>>>>> b4aa3741
                  "fontWeight": "400",
                  "height": 20,
                  "marginTop": 14,
                  "textAlign": "left",
                },
                Object {
                  "position": "absolute",
                  "right": 0,
                  "top": 0,
                },
              ]
            }
          >
            Show
          </Text>
          <TextInput
            autoCapitalize="none"
            onChangeText={[Function]}
            onSubmitEditing={[Function]}
            placeholder=""
            returnKeyType="next"
            secureTextEntry={true}
            style={
              Object {
<<<<<<< HEAD
                "borderColor": "#6a737d",
                "borderRadius": 6,
                "borderWidth": 1,
                "fontFamily": "CircularStd-Medium",
=======
                "borderBottomColor": "#d6d9dc",
                "borderBottomWidth": 1,
                "borderRadius": 4,
                "fontFamily": "EuclidCircularB-Regular",
>>>>>>> b4aa3741
                "fontSize": 20,
                "fontWeight": "400",
                "padding": 10,
              }
            }
            testID="input-password"
            value=""
          />
<<<<<<< HEAD
          <Text
            style={
              Object {
                "color": "#8E8E93",
                "fontFamily": "CircularStd-Medium",
=======
          <TouchableOpacity
            onPress={[Function]}
            style={
              Object {
                "alignSelf": "flex-end",
                "backgroundColor": "#FFFFFF",
                "marginTop": 8,
                "position": "absolute",
              }
            }
          >
            <Text
              style={
                Object {
                  "color": "#777777",
                  "fontFamily": "EuclidCircularB-Regular",
                  "fontSize": 12,
                  "fontWeight": "400",
                  "height": 20,
                  "marginLeft": 5,
                  "marginTop": 10,
                  "textAlign": "left",
                }
              }
            >
              Show
            </Text>
          </TouchableOpacity>
          <Text
            style={
              Object {
                "color": "#777777",
                "fontFamily": "EuclidCircularB-Regular",
>>>>>>> b4aa3741
                "fontSize": 12,
                "fontWeight": "400",
                "height": 20,
                "marginTop": 14,
                "textAlign": "left",
              }
            }
          />
        </View>
        <View
          style={
            Object {
              "position": "relative",
            }
          }
        >
          <Text
            style={
<<<<<<< HEAD
              Object {
                "color": "#8E8E93",
                "fontFamily": "CircularStd-Medium",
                "fontSize": 12,
                "fontWeight": "400",
                "height": 20,
                "marginTop": 14,
                "textAlign": "left",
              }
=======
              Array [
                Object {
                  "color": "#777777",
                  "fontFamily": "EuclidCircularB-Regular",
                  "fontSize": 16,
                  "fontWeight": "400",
                  "marginLeft": 5,
                  "marginTop": -35,
                  "position": "absolute",
                  "textAlign": "left",
                },
                Object {
                  "transform": Array [
                    Object {
                      "scale": 1,
                    },
                    Object {
                      "translateX": 0,
                    },
                    Object {
                      "translateY": 50,
                    },
                  ],
                },
              ]
>>>>>>> b4aa3741
            }
          >
            Confirm Password
          </Text>
          <TextInput
            autoCapitalize="none"
            onChangeText={[Function]}
            onSubmitEditing={[Function]}
            placeholder=""
            placeholderTextColor="#d6d9dc"
            returnKeyType="done"
            secureTextEntry={true}
            style={
              Object {
<<<<<<< HEAD
                "borderColor": "#6a737d",
                "borderRadius": 6,
                "borderWidth": 1,
                "fontFamily": "CircularStd-Medium",
=======
                "borderBottomColor": "#d6d9dc",
                "borderBottomWidth": 1,
                "borderRadius": 4,
                "fontFamily": "EuclidCircularB-Regular",
>>>>>>> b4aa3741
                "fontSize": 20,
                "fontWeight": "400",
                "padding": 10,
              }
            }
            testID="input-password-confirm"
            value=""
          />
          <View
            style={
              Object {
                "alignSelf": "flex-end",
                "position": "absolute",
                "right": 17,
                "top": 50,
              }
            }
          />
          <Text
            style={
              Object {
<<<<<<< HEAD
                "color": "#8E8E93",
                "fontFamily": "CircularStd-Medium",
=======
                "color": "#777777",
                "fontFamily": "EuclidCircularB-Regular",
>>>>>>> b4aa3741
                "fontSize": 12,
                "fontWeight": "400",
                "height": 20,
                "marginTop": 14,
                "textAlign": "left",
              }
            }
          >
            Must be at least 8 characters
          </Text>
        </View>
        <View>
          <View
            style={
              Object {
                "marginBottom": 30,
                "marginTop": 20,
                "position": "relative",
              }
            }
          >
            <Text
              style={
                Object {
                  "color": "#000000",
                  "fontSize": 14,
                  "left": 0,
                  "position": "absolute",
                  "top": 0,
                }
              }
            >
              Remember me
            </Text>
            <Switch
              ios_backgroundColor="#9fa6ae"
              onValueChange={[Function]}
              style={
                Object {
                  "position": "absolute",
                  "right": 0,
                  "top": 0,
                }
              }
              trackColor={
                Object {
                  "false": "#9fa6ae",
                  "true": "#86e29b",
                }
              }
              value={false}
            />
          </View>
        </View>
        <View
          style={
            Object {
              "alignItems": "center",
              "flex": 1,
              "flexDirection": "row",
              "justifyContent": "center",
              "marginHorizontal": 10,
              "marginTop": 10,
            }
          }
        >
<<<<<<< HEAD
          <ForwardRef(CheckBoxWithRef)
            boxType="square"
=======
          <Text
            style={
              Object {
                "flex": 1,
                "fontFamily": "EuclidCircularB-Regular",
                "fontSize": 16,
                "fontWeight": "400",
              }
            }
          >
            Remember me
          </Text>
          <Switch
            ios_backgroundColor="#9fa6ae"
>>>>>>> b4aa3741
            onValueChange={[Function]}
            style={
              Object {
                "height": 18,
                "margin": 10,
                "marginLeft": -6,
                "width": 18,
              }
            }
            tintColors={
              Object {
                "true": "#037dd6",
              }
            }
            value={false}
          />
          <Text
            onPress={[Function]}
            style={
              Object {
                "color": "#000000",
                "fontSize": 14,
                "paddingHorizontal": 10,
              }
            }
          >
            I understand that MetaMask cannot recover this password for me.
             
            <Text
              onPress={[Function]}
              style={
                Object {
                  "color": "#037dd6",
                  "textDecorationColor": "#037dd6",
                  "textDecorationLine": "underline",
                }
              }
            >
              Learn more.
            </Text>
          </Text>
        </View>
      </View>
      <View
        style={
          Object {
            "marginTop": 20,
            "paddingHorizontal": 10,
          }
        }
      >
        <StyledButton
          disabled={true}
          disabledContainerStyle={
            Object {
              "opacity": 0.6,
            }
          }
          onPress={[Function]}
          styleDisabled={
            Object {
              "opacity": 0.6,
            }
          }
          testID="submit-button"
          type="blue"
        >
          NEXT
        </StyledButton>
      </View>
    </KeyboardAwareScrollViewMock>
  </View>
</ForwardRef(SafeAreaView)>
`;<|MERGE_RESOLUTION|>--- conflicted
+++ resolved
@@ -66,13 +66,8 @@
             style={
               Object {
                 "color": "#000000",
-<<<<<<< HEAD
-                "fontFamily": "CircularStd-Medium",
+                "fontFamily": "EuclidCircularB-Regular",
                 "fontSize": 24,
-=======
-                "fontFamily": "EuclidCircularB-Regular",
-                "fontSize": 32,
->>>>>>> b4aa3741
                 "fontWeight": "400",
                 "justifyContent": "center",
                 "marginBottom": 20,
@@ -118,7 +113,7 @@
             style={
               Object {
                 "color": "#8E8E93",
-                "fontFamily": "CircularStd-Medium",
+                "fontFamily": "EuclidCircularB-Regular",
                 "fontSize": 12,
                 "fontWeight": "400",
                 "height": 20,
@@ -134,15 +129,9 @@
             style={
               Array [
                 Object {
-<<<<<<< HEAD
                   "color": "#8E8E93",
-                  "fontFamily": "CircularStd-Medium",
+                  "fontFamily": "EuclidCircularB-Regular",
                   "fontSize": 12,
-=======
-                  "color": "#777777",
-                  "fontFamily": "EuclidCircularB-Regular",
-                  "fontSize": 16,
->>>>>>> b4aa3741
                   "fontWeight": "400",
                   "height": 20,
                   "marginTop": 14,
@@ -167,17 +156,10 @@
             secureTextEntry={true}
             style={
               Object {
-<<<<<<< HEAD
                 "borderColor": "#6a737d",
                 "borderRadius": 6,
                 "borderWidth": 1,
-                "fontFamily": "CircularStd-Medium",
-=======
-                "borderBottomColor": "#d6d9dc",
-                "borderBottomWidth": 1,
-                "borderRadius": 4,
-                "fontFamily": "EuclidCircularB-Regular",
->>>>>>> b4aa3741
+                "fontFamily": "EuclidCircularB-Regular",
                 "fontSize": 20,
                 "fontWeight": "400",
                 "padding": 10,
@@ -186,47 +168,11 @@
             testID="input-password"
             value=""
           />
-<<<<<<< HEAD
           <Text
             style={
               Object {
                 "color": "#8E8E93",
-                "fontFamily": "CircularStd-Medium",
-=======
-          <TouchableOpacity
-            onPress={[Function]}
-            style={
-              Object {
-                "alignSelf": "flex-end",
-                "backgroundColor": "#FFFFFF",
-                "marginTop": 8,
-                "position": "absolute",
-              }
-            }
-          >
-            <Text
-              style={
-                Object {
-                  "color": "#777777",
-                  "fontFamily": "EuclidCircularB-Regular",
-                  "fontSize": 12,
-                  "fontWeight": "400",
-                  "height": 20,
-                  "marginLeft": 5,
-                  "marginTop": 10,
-                  "textAlign": "left",
-                }
-              }
-            >
-              Show
-            </Text>
-          </TouchableOpacity>
-          <Text
-            style={
-              Object {
-                "color": "#777777",
-                "fontFamily": "EuclidCircularB-Regular",
->>>>>>> b4aa3741
+                "fontFamily": "EuclidCircularB-Regular",
                 "fontSize": 12,
                 "fontWeight": "400",
                 "height": 20,
@@ -245,43 +191,15 @@
         >
           <Text
             style={
-<<<<<<< HEAD
               Object {
                 "color": "#8E8E93",
-                "fontFamily": "CircularStd-Medium",
+                "fontFamily": "EuclidCircularB-Regular",
                 "fontSize": 12,
                 "fontWeight": "400",
                 "height": 20,
                 "marginTop": 14,
                 "textAlign": "left",
               }
-=======
-              Array [
-                Object {
-                  "color": "#777777",
-                  "fontFamily": "EuclidCircularB-Regular",
-                  "fontSize": 16,
-                  "fontWeight": "400",
-                  "marginLeft": 5,
-                  "marginTop": -35,
-                  "position": "absolute",
-                  "textAlign": "left",
-                },
-                Object {
-                  "transform": Array [
-                    Object {
-                      "scale": 1,
-                    },
-                    Object {
-                      "translateX": 0,
-                    },
-                    Object {
-                      "translateY": 50,
-                    },
-                  ],
-                },
-              ]
->>>>>>> b4aa3741
             }
           >
             Confirm Password
@@ -296,17 +214,10 @@
             secureTextEntry={true}
             style={
               Object {
-<<<<<<< HEAD
                 "borderColor": "#6a737d",
                 "borderRadius": 6,
                 "borderWidth": 1,
-                "fontFamily": "CircularStd-Medium",
-=======
-                "borderBottomColor": "#d6d9dc",
-                "borderBottomWidth": 1,
-                "borderRadius": 4,
-                "fontFamily": "EuclidCircularB-Regular",
->>>>>>> b4aa3741
+                "fontFamily": "EuclidCircularB-Regular",
                 "fontSize": 20,
                 "fontWeight": "400",
                 "padding": 10,
@@ -328,13 +239,8 @@
           <Text
             style={
               Object {
-<<<<<<< HEAD
                 "color": "#8E8E93",
-                "fontFamily": "CircularStd-Medium",
-=======
-                "color": "#777777",
-                "fontFamily": "EuclidCircularB-Regular",
->>>>>>> b4aa3741
+                "fontFamily": "EuclidCircularB-Regular",
                 "fontSize": 12,
                 "fontWeight": "400",
                 "height": 20,
@@ -401,25 +307,8 @@
             }
           }
         >
-<<<<<<< HEAD
           <ForwardRef(CheckBoxWithRef)
             boxType="square"
-=======
-          <Text
-            style={
-              Object {
-                "flex": 1,
-                "fontFamily": "EuclidCircularB-Regular",
-                "fontSize": 16,
-                "fontWeight": "400",
-              }
-            }
-          >
-            Remember me
-          </Text>
-          <Switch
-            ios_backgroundColor="#9fa6ae"
->>>>>>> b4aa3741
             onValueChange={[Function]}
             style={
               Object {
