// Jest Snapshot v1, https://goo.gl/fbAQLP

exports[`Amount should convert ERC-20 token value to USD 1`] = `
<View
  style={
    Object {
      "flex": 1,
    }
  }
>
  <RNCSafeAreaProvider
    onInsetsChange={[Function]}
    style={
      Array [
        Object {
          "flex": 1,
        },
        undefined,
      ]
    }
  >
    <View
      pointerEvents="box-none"
      style={
        Object {
          "zIndex": 1,
        }
      }
    >
      <View
        accessibilityElementsHidden={false}
        importantForAccessibility="auto"
        onLayout={[Function]}
        pointerEvents="box-none"
        style={null}
      >
        <View
          pointerEvents="box-none"
          style={
            Object {
              "bottom": 0,
              "left": 0,
              "opacity": 1,
              "position": "absolute",
              "right": 0,
              "top": 0,
              "zIndex": 0,
            }
          }
        >
          <View
            style={
              Object {
                "backgroundColor": "rgb(255, 255, 255)",
                "borderBottomColor": "rgb(216, 216, 216)",
                "flex": 1,
                "shadowColor": "rgb(216, 216, 216)",
                "shadowOffset": Object {
                  "height": 0.5,
                  "width": 0,
                },
                "shadowOpacity": 0.85,
                "shadowRadius": 0,
              }
            }
          />
        </View>
        <View
          pointerEvents="box-none"
          style={
            Object {
              "height": 64,
              "maxHeight": undefined,
              "minHeight": undefined,
              "opacity": undefined,
              "transform": undefined,
            }
          }
        >
          <View
            pointerEvents="none"
            style={
              Object {
                "height": 20,
              }
            }
          />
          <View
            pointerEvents="box-none"
            style={
              Object {
                "alignItems": "center",
                "flex": 1,
                "flexDirection": "row",
                "justifyContent": "center",
              }
            }
          >
            <View
              pointerEvents="box-none"
              style={
                Object {
                  "marginHorizontal": 16,
                  "opacity": 1,
                }
              }
            >
              <Text
                accessibilityRole="header"
                aria-level="1"
                collapsable={false}
                nativeID="animatedComponent"
                numberOfLines={1}
                onLayout={[Function]}
                style={
                  Object {
                    "color": "rgb(28, 28, 30)",
                    "fontSize": 17,
                    "fontWeight": "600",
                  }
                }
              >
                Amount
              </Text>
            </View>
          </View>
        </View>
      </View>
    </View>
    <RNSScreenContainer
      onLayout={[Function]}
      style={
        Object {
          "flex": 1,
        }
      }
    >
      <RNSScreen
        activityState={2}
        forwardedRef={[Function]}
        pointerEvents="box-none"
        style={
          Object {
            "bottom": 0,
            "left": 0,
            "position": "absolute",
            "right": 0,
            "top": 0,
          }
        }
      >
        <View
          collapsable={false}
          style={
            Object {
              "opacity": 1,
            }
          }
        />
        <View
          accessibilityElementsHidden={false}
          closing={false}
          gestureVelocityImpact={0.3}
          importantForAccessibility="auto"
          onClose={[Function]}
          onGestureBegin={[Function]}
          onGestureCanceled={[Function]}
          onGestureEnd={[Function]}
          onOpen={[Function]}
          onTransition={[Function]}
          pointerEvents="box-none"
          style={
            Array [
              Object {
                "overflow": undefined,
              },
              Object {
                "bottom": 0,
                "left": 0,
                "position": "absolute",
                "right": 0,
                "top": 0,
              },
            ]
          }
          transitionSpec={
            Object {
              "close": Object {
                "animation": "spring",
                "config": Object {
                  "damping": 500,
                  "mass": 3,
                  "overshootClamping": true,
                  "restDisplacementThreshold": 10,
                  "restSpeedThreshold": 10,
                  "stiffness": 1000,
                },
              },
              "open": Object {
                "animation": "spring",
                "config": Object {
                  "damping": 500,
                  "mass": 3,
                  "overshootClamping": true,
                  "restDisplacementThreshold": 10,
                  "restSpeedThreshold": 10,
                  "stiffness": 1000,
                },
              },
            }
          }
        >
          <View
            collapsable={false}
            nativeID="animatedComponent"
            needsOffscreenAlphaCompositing={false}
            pointerEvents="box-none"
            style={
              Object {
                "flex": 1,
              }
            }
          >
            <View
              collapsable={false}
              forwardedRef={[Function]}
              onGestureHandlerEvent={[Function]}
              onGestureHandlerStateChange={[Function]}
              style={
                Object {
                  "flex": 1,
                  "transform": Array [
                    Object {
                      "translateX": 0,
                    },
                    Object {
                      "translateX": 0,
                    },
                  ],
                }
              }
            >
              <View
                pointerEvents="none"
                style={
                  Object {
                    "backgroundColor": "rgb(242, 242, 242)",
                    "bottom": 0,
                    "left": 0,
                    "position": "absolute",
                    "shadowColor": "#000",
                    "shadowOffset": Object {
                      "height": 1,
                      "width": -1,
                    },
                    "shadowOpacity": 0.3,
                    "shadowRadius": 5,
                    "top": 0,
                    "width": 3,
                  }
                }
              />
              <View
                style={
                  Array [
                    Object {
                      "flex": 1,
                      "overflow": "hidden",
                    },
                    Array [
                      Object {
                        "backgroundColor": "rgb(242, 242, 242)",
                      },
                      undefined,
                    ],
                  ]
                }
              >
                <View
                  style={
                    Object {
                      "flex": 1,
                      "flexDirection": "column-reverse",
                    }
                  }
                >
                  <View
                    style={
                      Object {
                        "flex": 1,
                      }
                    }
                  >
                    <RNCSafeAreaView
                      edges={
                        Array [
                          "bottom",
                        ]
                      }
                      style={
                        Object {
                          "backgroundColor": "#FFFFFF",
                          "flex": 1,
                        }
                      }
                      testID="amount-screen"
                    >
                      <RCTScrollView
                        style={
                          Object {
                            "marginBottom": 60,
                          }
                        }
                      >
                        <View>
                          <View
                            style={
                              Object {
                                "flex": 1,
                                "marginHorizontal": 24,
                                "marginTop": 30,
                              }
                            }
                          >
                            <View
                              style={
                                Object {
                                  "flexDirection": "row",
                                }
                              }
                            >
                              <View
                                style={
                                  Object {
                                    "flex": 0.8,
                                  }
                                }
                              />
                              <View
                                style={
                                  Object {
                                    "alignItems": "center",
                                    "flex": 1,
                                  }
                                }
                              >
                                <TouchableOpacity
                                  onPress={[Function]}
                                  style={
                                    Object {
                                      "alignItems": "center",
                                      "backgroundColor": "#037DD6",
                                      "borderRadius": 100,
                                      "flexDirection": "row",
                                      "fontFamily": "EuclidCircularB-Regular",
                                      "fontWeight": "400",
                                      "paddingHorizontal": 16,
                                      "paddingVertical": 2,
                                    }
                                  }
                                >
                                  <Text
                                    style={
                                      Object {
                                        "color": "#FCFCFC",
                                        "fontFamily": "EuclidCircularB-Regular",
                                        "fontSize": 14,
                                        "fontWeight": "400",
                                        "paddingVertical": 2,
                                      }
                                    }
                                  >
                                    LINK
                                  </Text>
                                  <View>
                                    <Text
                                      allowFontScaling={false}
                                      style={
                                        Array [
                                          Object {
                                            "color": "#FCFCFC",
                                            "fontSize": 16,
                                          },
                                          Object {
                                            "paddingLeft": 10,
                                          },
                                          Object {
                                            "fontFamily": "Ionicons",
                                            "fontStyle": "normal",
                                            "fontWeight": "normal",
                                          },
                                          Object {},
                                        ]
                                      }
                                    >
                                      
                                    </Text>
                                  </View>
                                </TouchableOpacity>
                              </View>
                              <View
                                style={
                                  Array [
                                    Object {
                                      "flex": 0.8,
                                    },
                                    Object {
                                      "alignItems": "center",
                                      "flexDirection": "row",
                                      "justifyContent": "flex-end",
                                    },
                                  ]
                                }
                              >
                                <TouchableOpacity
                                  disabled={true}
                                  onPress={[Function]}
                                  style={Object {}}
                                >
                                  <Text
                                    style={
                                      Object {
                                        "alignSelf": "flex-end",
                                        "color": "#037DD6",
                                        "fontFamily": "EuclidCircularB-Regular",
                                        "fontSize": 12,
                                        "fontWeight": "400",
                                        "textTransform": "uppercase",
                                      }
                                    }
                                  >
                                    Use max
                                  </Text>
                                </TouchableOpacity>
                              </View>
                            </View>
                            <View>
                              <View
                                style={
                                  Object {
                                    "alignItems": "center",
                                    "marginVertical": 16,
                                  }
                                }
                              >
                                <View
                                  style={
                                    Object {
                                      "flexDirection": "row",
                                    }
                                  }
                                >
                                  <TextInput
                                    keyboardAppearance="light"
                                    keyboardType="numeric"
                                    onChangeText={[Function]}
                                    placeholder="0"
                                    placeholderTextColor="#BBC0C5"
                                    style={
                                      Object {
                                        "color": "#24272A",
                                        "fontFamily": "EuclidCircularB-Regular",
                                        "fontSize": 44,
                                        "fontWeight": "300",
                                        "textAlign": "center",
                                      }
                                    }
                                    testID="txn-amount-input"
                                    value="1"
                                  />
                                </View>
                              </View>
                              <View
                                style={
                                  Object {
                                    "flexDirection": "row",
                                  }
                                }
                              >
                                <View
                                  style={
                                    Object {
                                      "alignItems": "center",
                                      "flex": 1,
                                    }
                                  }
                                >
                                  <TouchableOpacity
                                    onPress={[Function]}
                                    style={
                                      Object {
                                        "borderColor": "#535A61",
                                        "borderRadius": 8,
                                        "borderWidth": 1,
                                        "flexDirection": "row",
                                        "paddingHorizontal": 8,
                                        "paddingVertical": 2,
                                        "right": -2,
                                      }
                                    }
                                  >
                                    <Text
                                      numberOfLines={1}
                                      style={
                                        Object {
                                          "color": "#535A61",
                                          "fontFamily": "EuclidCircularB-Regular",
                                          "fontSize": 14,
                                          "fontWeight": "400",
                                          "textTransform": "uppercase",
                                        }
                                      }
                                      testID="txn-amount-conversion-value"
                                    >
                                      $15.00
                                    </Text>
                                    <View
                                      styles={
                                        Object {
                                          "alignItems": "center",
                                          "flexDirection": "row",
                                        }
                                      }
                                    >
                                      <Text
                                        allowFontScaling={false}
                                        style={
                                          Array [
                                            Object {
                                              "color": "#037DD6",
                                              "fontSize": 16,
                                            },
                                            Object {
                                              "flex": 1,
                                              "marginTop": 0,
                                            },
                                            Object {
                                              "fontFamily": "Material Design Icons",
                                              "fontStyle": "normal",
                                              "fontWeight": "normal",
                                            },
                                            Object {},
                                          ]
                                        }
                                      >
                                        
                                      </Text>
                                    </View>
                                  </TouchableOpacity>
                                </View>
                              </View>
                              <View
                                style={
                                  Object {
                                    "marginVertical": 16,
                                  }
                                }
                              >
                                <Text
                                  style={
                                    Object {
                                      "alignSelf": "center",
                                      "color": "#24272A",
                                      "fontFamily": "EuclidCircularB-Regular",
                                      "fontSize": 12,
                                      "fontWeight": "400",
                                      "lineHeight": 16,
                                    }
                                  }
                                >
                                  Balance: undefined
                                </Text>
                              </View>
                            </View>
                          </View>
                        </View>
                      </RCTScrollView>
                      <View
                        onLayout={[Function]}
                        style={
                          Array [
                            Object {
                              "flex": 1,
                              "marginBottom": 16,
                            },
                            Object {
                              "paddingBottom": 0,
                            },
                          ]
                        }
                      >
                        <View
                          style={
                            Object {
                              "alignItems": "flex-end",
                              "flex": 1,
                              "flexDirection": "row",
                            }
                          }
                        >
                          <TouchableOpacity
                            accessibilityRole="button"
                            activeOpacity={1}
                            disabled={true}
                            style={
                              Array [
                                Array [
                                  Object {
                                    "borderRadius": 100,
                                    "justifyContent": "center",
                                    "padding": 15,
                                  },
                                  Object {
                                    "backgroundColor": "#037DD6",
                                    "minHeight": 50,
                                  },
                                  Object {
                                    "flex": 1,
                                    "marginHorizontal": 24,
                                  },
                                ],
                                Object {
                                  "opacity": 0.6,
                                },
                              ]
                            }
                            testID="txn-amount-next-button"
                          >
                            <Text
                              style={
                                Array [
                                  Object {
                                    "color": "#007aff",
                                    "fontSize": 17,
                                    "fontWeight": "500",
                                    "textAlign": "center",
                                  },
                                  Object {
                                    "color": "#dcdcdc",
                                  },
                                  Array [
                                    Object {
                                      "fontFamily": "EuclidCircularB-Bold",
                                      "fontSize": 14,
                                      "fontWeight": "600",
                                      "textAlign": "center",
                                    },
                                    Object {
                                      "color": "#FCFCFC",
                                    },
                                    undefined,
                                  ],
                                  Object {
                                    "opacity": 0.6,
                                  },
                                ]
                              }
                            >
                              Next
                            </Text>
                          </TouchableOpacity>
                        </View>
                      </View>
                      <Modal
                        animationType="none"
                        deviceHeight={null}
                        deviceWidth={null}
                        hardwareAccelerated={false}
                        hideModalContentWhileAnimating={false}
                        onBackdropPress={[Function]}
                        onModalHide={[Function]}
                        onModalWillHide={[Function]}
                        onModalWillShow={[Function]}
                        onRequestClose={[Function]}
                        onSwipeComplete={[Function]}
                        panResponderThreshold={4}
                        scrollHorizontal={false}
                        scrollOffset={0}
                        scrollOffsetMax={0}
                        scrollTo={null}
                        statusBarTranslucent={false}
                        supportedOrientations={
                          Array [
                            "portrait",
                            "landscape",
                          ]
                        }
                        swipeDirection="down"
                        swipeThreshold={100}
                        transparent={true}
                        visible={false}
                      >
                        <View
                          accessible={true}
                          focusable={true}
                          forwardedRef={[Function]}
                          onClick={[Function]}
                          onResponderGrant={[Function]}
                          onResponderMove={[Function]}
                          onResponderRelease={[Function]}
                          onResponderTerminate={[Function]}
                          onResponderTerminationRequest={[Function]}
                          onStartShouldSetResponder={[Function]}
                          style={
                            Object {
                              "backgroundColor": "#00000099",
                              "bottom": 0,
                              "height": 1334,
                              "left": 0,
                              "opacity": 0,
                              "position": "absolute",
                              "right": 0,
                              "top": 0,
                              "width": 750,
                            }
                          }
                        />
                        <View
                          deviceHeight={null}
                          deviceWidth={null}
                          forwardedRef={[Function]}
                          hideModalContentWhileAnimating={false}
                          onBackdropPress={[Function]}
                          onModalHide={[Function]}
                          onModalWillHide={[Function]}
                          onModalWillShow={[Function]}
                          onMoveShouldSetResponder={[Function]}
                          onMoveShouldSetResponderCapture={[Function]}
                          onResponderEnd={[Function]}
                          onResponderGrant={[Function]}
                          onResponderMove={[Function]}
                          onResponderReject={[Function]}
                          onResponderRelease={[Function]}
                          onResponderStart={[Function]}
                          onResponderTerminate={[Function]}
                          onResponderTerminationRequest={[Function]}
                          onStartShouldSetResponder={[Function]}
                          onStartShouldSetResponderCapture={[Function]}
                          onSwipeComplete={[Function]}
                          panResponderThreshold={4}
                          pointerEvents="box-none"
                          scrollHorizontal={false}
                          scrollOffset={0}
                          scrollOffsetMax={0}
                          scrollTo={null}
                          statusBarTranslucent={false}
                          style={
                            Object {
                              "flex": 1,
                              "justifyContent": "flex-end",
                              "left": 0,
                              "margin": 0,
                              "top": 0,
                              "transform": Array [
                                Object {
                                  "translateY": 0,
                                },
                              ],
                            }
                          }
                          supportedOrientations={
                            Array [
                              "portrait",
                              "landscape",
                            ]
                          }
                          swipeDirection="down"
                          swipeThreshold={100}
                        >
                          <RNCSafeAreaView
                            style={
                              Object {
                                "backgroundColor": "#FFFFFF",
                                "borderTopLeftRadius": 10,
                                "borderTopRightRadius": 10,
                                "height": 450,
                              }
                            }
                          >
                            <View
                              style={
                                Object {
                                  "alignItems": "center",
                                  "borderBottomWidth": 0.5,
                                  "borderColor": "#D6D9DC",
                                  "height": 33,
                                  "justifyContent": "center",
                                  "width": "100%",
                                }
                              }
                            >
                              <View
                                style={
                                  Object {
                                    "backgroundColor": "#BBC0C5",
                                    "borderRadius": 4,
                                    "height": 5,
                                    "width": 48,
                                  }
                                }
                              />
                            </View>
                            <RCTScrollView
                              data={
                                Array [
                                  Object {
                                    "address": "",
                                    "isETH": true,
                                    "logo": "../images/eth-logo-new.png",
                                    "name": "Ether",
                                    "symbol": "ETH",
                                  },
                                ]
                              }
                              getItem={[Function]}
                              getItemCount={[Function]}
                              keyExtractor={[Function]}
                              onContentSizeChange={[Function]}
                              onLayout={[Function]}
                              onMomentumScrollBegin={[Function]}
                              onMomentumScrollEnd={[Function]}
                              onScroll={[Function]}
                              onScrollBeginDrag={[Function]}
                              onScrollEndDrag={[Function]}
                              removeClippedSubviews={false}
                              renderItem={[Function]}
                              scrollEventThrottle={50}
                              stickyHeaderIndices={Array []}
                              viewabilityConfigCallbackPairs={Array []}
                            >
                              <View>
                                <View
                                  onLayout={[Function]}
                                  style={null}
                                >
                                  <TouchableOpacity
                                    onPress={[Function]}
                                    style={
                                      Object {
                                        "alignItems": "center",
                                        "borderBottomWidth": 0.5,
                                        "borderColor": "#D6D9DC",
                                        "flexDirection": "row",
                                        "height": 70,
                                        "paddingHorizontal": 24,
                                      }
                                    }
                                  >
                                    <View
                                      style={
                                        Object {
                                          "flex": 1,
                                          "flexDirection": "row",
                                        }
                                      }
                                    >
                                      <View
                                        useNativeDriver={true}
                                      >
                                        <Image
                                          fadeIn={true}
                                          onError={[Function]}
                                          onLoadEnd={[Function]}
                                          source={
                                            Object {
                                              "uri": undefined,
                                            }
                                          }
                                          style={
                                            Array [
                                              Object {
                                                "borderRadius": 12,
                                                "height": 24,
                                                "width": 24,
                                              },
                                              undefined,
                                              Object {
                                                "borderRadius": 25,
                                                "height": 50,
                                                "width": 50,
                                              },
                                              undefined,
                                              undefined,
                                            ]
                                          }
                                        />
                                        <View
                                          collapsable={false}
                                          nativeID="animatedComponent"
                                          style={
                                            Object {
                                              "bottom": 0,
                                              "left": 0,
                                              "opacity": 1,
                                              "position": "absolute",
                                              "right": 0,
                                              "top": 0,
                                            }
                                          }
                                        >
                                          <View
                                            style={
                                              Array [
                                                Object {
                                                  "borderRadius": 25,
                                                  "height": 50,
                                                  "width": 50,
                                                },
                                                Object {
                                                  "backgroundColor": "#eee",
                                                },
                                                undefined,
                                              ]
                                            }
                                          />
                                        </View>
                                      </View>
                                      <View
                                        style={
                                          Object {
                                            "alignItems": "center",
                                            "flex": 1,
                                            "flexDirection": "row",
                                            "justifyContent": "space-between",
                                            "marginLeft": 16,
                                          }
                                        }
                                      >
                                        <Text
                                          style={
                                            Object {
                                              "color": "#24272A",
                                              "fontFamily": "EuclidCircularB-Regular",
                                              "fontSize": 18,
                                              "fontWeight": "400",
                                            }
                                          }
                                        >
                                          ETH
                                        </Text>
                                        <View
                                          style={
                                            Object {
                                              "flexDirection": "column",
                                            }
                                          }
                                        >
                                          <Text
                                            style={
                                              Object {
                                                "color": "#24272A",
                                                "fontFamily": "EuclidCircularB-Regular",
                                                "fontSize": 18,
                                                "fontWeight": "400",
                                                "textAlign": "right",
                                              }
                                            }
                                          >
                                            0
                                          </Text>
                                          <Text
                                            style={
                                              Object {
                                                "color": "#535A61",
                                                "fontFamily": "EuclidCircularB-Regular",
                                                "fontSize": 12,
                                                "fontWeight": "400",
                                                "textAlign": "right",
                                                "textTransform": "uppercase",
                                              }
                                            }
                                          >
                                            $0.00
                                          </Text>
                                        </View>
                                      </View>
                                    </View>
                                  </TouchableOpacity>
                                </View>
                              </View>
                            </RCTScrollView>
                          </RNCSafeAreaView>
                        </View>
                      </Modal>
                    </RNCSafeAreaView>
                  </View>
                </View>
              </View>
            </View>
          </View>
        </View>
      </RNSScreen>
    </RNSScreenContainer>
  </RNCSafeAreaProvider>
</View>
`;

exports[`Amount should convert ETH to USD 1`] = `
<View
  style={
    Object {
      "flex": 1,
    }
  }
>
  <RNCSafeAreaProvider
    onInsetsChange={[Function]}
    style={
      Array [
        Object {
          "flex": 1,
        },
        undefined,
      ]
    }
  >
    <View
      pointerEvents="box-none"
      style={
        Object {
          "zIndex": 1,
        }
      }
    >
      <View
        accessibilityElementsHidden={false}
        importantForAccessibility="auto"
        onLayout={[Function]}
        pointerEvents="box-none"
        style={null}
      >
        <View
          pointerEvents="box-none"
          style={
            Object {
              "bottom": 0,
              "left": 0,
              "opacity": 1,
              "position": "absolute",
              "right": 0,
              "top": 0,
              "zIndex": 0,
            }
          }
        >
          <View
            style={
              Object {
                "backgroundColor": "rgb(255, 255, 255)",
                "borderBottomColor": "rgb(216, 216, 216)",
                "flex": 1,
                "shadowColor": "rgb(216, 216, 216)",
                "shadowOffset": Object {
                  "height": 0.5,
                  "width": 0,
                },
                "shadowOpacity": 0.85,
                "shadowRadius": 0,
              }
            }
          />
        </View>
        <View
          pointerEvents="box-none"
          style={
            Object {
              "height": 64,
              "maxHeight": undefined,
              "minHeight": undefined,
              "opacity": undefined,
              "transform": undefined,
            }
          }
        >
          <View
            pointerEvents="none"
            style={
              Object {
                "height": 20,
              }
            }
          />
          <View
            pointerEvents="box-none"
            style={
              Object {
                "alignItems": "center",
                "flex": 1,
                "flexDirection": "row",
                "justifyContent": "center",
              }
            }
          >
            <View
              pointerEvents="box-none"
              style={
                Object {
                  "marginHorizontal": 16,
                  "opacity": 1,
                }
              }
            >
              <Text
                accessibilityRole="header"
                aria-level="1"
                collapsable={false}
                nativeID="animatedComponent"
                numberOfLines={1}
                onLayout={[Function]}
                style={
                  Object {
                    "color": "rgb(28, 28, 30)",
                    "fontSize": 17,
                    "fontWeight": "600",
                  }
                }
              >
                Amount
              </Text>
            </View>
          </View>
        </View>
      </View>
    </View>
    <RNSScreenContainer
      onLayout={[Function]}
      style={
        Object {
          "flex": 1,
        }
      }
    >
      <RNSScreen
        activityState={2}
        forwardedRef={[Function]}
        pointerEvents="box-none"
        style={
          Object {
            "bottom": 0,
            "left": 0,
            "position": "absolute",
            "right": 0,
            "top": 0,
          }
        }
      >
        <View
          collapsable={false}
          style={
            Object {
              "opacity": 1,
            }
          }
        />
        <View
          accessibilityElementsHidden={false}
          closing={false}
          gestureVelocityImpact={0.3}
          importantForAccessibility="auto"
          onClose={[Function]}
          onGestureBegin={[Function]}
          onGestureCanceled={[Function]}
          onGestureEnd={[Function]}
          onOpen={[Function]}
          onTransition={[Function]}
          pointerEvents="box-none"
          style={
            Array [
              Object {
                "overflow": undefined,
              },
              Object {
                "bottom": 0,
                "left": 0,
                "position": "absolute",
                "right": 0,
                "top": 0,
              },
            ]
          }
          transitionSpec={
            Object {
              "close": Object {
                "animation": "spring",
                "config": Object {
                  "damping": 500,
                  "mass": 3,
                  "overshootClamping": true,
                  "restDisplacementThreshold": 10,
                  "restSpeedThreshold": 10,
                  "stiffness": 1000,
                },
              },
              "open": Object {
                "animation": "spring",
                "config": Object {
                  "damping": 500,
                  "mass": 3,
                  "overshootClamping": true,
                  "restDisplacementThreshold": 10,
                  "restSpeedThreshold": 10,
                  "stiffness": 1000,
                },
              },
            }
          }
        >
          <View
            collapsable={false}
            nativeID="animatedComponent"
            needsOffscreenAlphaCompositing={false}
            pointerEvents="box-none"
            style={
              Object {
                "flex": 1,
              }
            }
          >
            <View
              collapsable={false}
              forwardedRef={[Function]}
              onGestureHandlerEvent={[Function]}
              onGestureHandlerStateChange={[Function]}
              style={
                Object {
                  "flex": 1,
                  "transform": Array [
                    Object {
                      "translateX": 0,
                    },
                    Object {
                      "translateX": 0,
                    },
                  ],
                }
              }
            >
              <View
                pointerEvents="none"
                style={
                  Object {
                    "backgroundColor": "rgb(242, 242, 242)",
                    "bottom": 0,
                    "left": 0,
                    "position": "absolute",
                    "shadowColor": "#000",
                    "shadowOffset": Object {
                      "height": 1,
                      "width": -1,
                    },
                    "shadowOpacity": 0.3,
                    "shadowRadius": 5,
                    "top": 0,
                    "width": 3,
                  }
                }
              />
              <View
                style={
                  Array [
                    Object {
                      "flex": 1,
                      "overflow": "hidden",
                    },
                    Array [
                      Object {
                        "backgroundColor": "rgb(242, 242, 242)",
                      },
                      undefined,
                    ],
                  ]
                }
              >
                <View
                  style={
                    Object {
                      "flex": 1,
                      "flexDirection": "column-reverse",
                    }
                  }
                >
                  <View
                    style={
                      Object {
                        "flex": 1,
                      }
                    }
                  >
                    <RNCSafeAreaView
                      edges={
                        Array [
                          "bottom",
                        ]
                      }
                      style={
                        Object {
                          "backgroundColor": "#FFFFFF",
                          "flex": 1,
                        }
                      }
                      testID="amount-screen"
                    >
                      <RCTScrollView
                        style={
                          Object {
                            "marginBottom": 60,
                          }
                        }
                      >
                        <View>
                          <View
                            style={
                              Object {
                                "flex": 1,
                                "marginHorizontal": 24,
                                "marginTop": 30,
                              }
                            }
                          >
                            <View
                              style={
                                Object {
                                  "flexDirection": "row",
                                }
                              }
                            >
                              <View
                                style={
                                  Object {
                                    "flex": 0.8,
                                  }
                                }
                              />
                              <View
                                style={
                                  Object {
                                    "alignItems": "center",
                                    "flex": 1,
                                  }
                                }
                              >
                                <TouchableOpacity
                                  onPress={[Function]}
                                  style={
                                    Object {
                                      "alignItems": "center",
                                      "backgroundColor": "#037DD6",
                                      "borderRadius": 100,
                                      "flexDirection": "row",
                                      "fontFamily": "EuclidCircularB-Regular",
                                      "fontWeight": "400",
                                      "paddingHorizontal": 16,
                                      "paddingVertical": 2,
                                    }
                                  }
                                >
                                  <Text
                                    style={
                                      Object {
                                        "color": "#FCFCFC",
                                        "fontFamily": "EuclidCircularB-Regular",
                                        "fontSize": 14,
                                        "fontWeight": "400",
                                        "paddingVertical": 2,
                                      }
                                    }
                                  >
                                    ETH
                                  </Text>
                                  <View>
                                    <Text
                                      allowFontScaling={false}
                                      style={
                                        Array [
                                          Object {
                                            "color": "#FCFCFC",
                                            "fontSize": 16,
                                          },
                                          Object {
                                            "paddingLeft": 10,
                                          },
                                          Object {
                                            "fontFamily": "Ionicons",
                                            "fontStyle": "normal",
                                            "fontWeight": "normal",
                                          },
                                          Object {},
                                        ]
                                      }
                                    >
                                      
                                    </Text>
                                  </View>
                                </TouchableOpacity>
                              </View>
                              <View
                                style={
                                  Array [
                                    Object {
                                      "flex": 0.8,
                                    },
                                    Object {
                                      "alignItems": "center",
                                      "flexDirection": "row",
                                      "justifyContent": "flex-end",
                                    },
                                  ]
                                }
                              >
                                <TouchableOpacity
                                  disabled={true}
                                  onPress={[Function]}
                                  style={Object {}}
                                >
                                  <Text
                                    style={
                                      Object {
                                        "alignSelf": "flex-end",
                                        "color": "#037DD6",
                                        "fontFamily": "EuclidCircularB-Regular",
                                        "fontSize": 12,
                                        "fontWeight": "400",
                                        "textTransform": "uppercase",
                                      }
                                    }
                                  >
                                    Use max
                                  </Text>
                                </TouchableOpacity>
                              </View>
                            </View>
                            <View>
                              <View
                                style={
                                  Object {
                                    "alignItems": "center",
                                    "marginVertical": 16,
                                  }
                                }
                              >
                                <View
                                  style={
                                    Object {
                                      "flexDirection": "row",
                                    }
                                  }
                                >
                                  <TextInput
                                    keyboardAppearance="light"
                                    keyboardType="numeric"
                                    onChangeText={[Function]}
                                    placeholder="0"
                                    placeholderTextColor="#BBC0C5"
                                    style={
                                      Object {
                                        "color": "#24272A",
                                        "fontFamily": "EuclidCircularB-Regular",
                                        "fontSize": 44,
                                        "fontWeight": "300",
                                        "textAlign": "center",
                                      }
                                    }
                                    testID="txn-amount-input"
                                    value="1"
                                  />
                                </View>
                              </View>
                              <View
                                style={
                                  Object {
                                    "flexDirection": "row",
                                  }
                                }
                              >
                                <View
                                  style={
                                    Object {
                                      "alignItems": "center",
                                      "flex": 1,
                                    }
                                  }
                                >
                                  <TouchableOpacity
                                    onPress={[Function]}
                                    style={
                                      Object {
                                        "borderColor": "#535A61",
                                        "borderRadius": 8,
                                        "borderWidth": 1,
                                        "flexDirection": "row",
                                        "paddingHorizontal": 8,
                                        "paddingVertical": 2,
                                        "right": -2,
                                      }
                                    }
                                  >
                                    <Text
                                      numberOfLines={1}
                                      style={
                                        Object {
                                          "color": "#535A61",
                                          "fontFamily": "EuclidCircularB-Regular",
                                          "fontSize": 14,
                                          "fontWeight": "400",
                                          "textTransform": "uppercase",
                                        }
                                      }
                                      testID="txn-amount-conversion-value"
                                    >
                                      $3000.00
                                    </Text>
                                    <View
                                      styles={
                                        Object {
                                          "alignItems": "center",
                                          "flexDirection": "row",
                                        }
                                      }
                                    >
                                      <Text
                                        allowFontScaling={false}
                                        style={
                                          Array [
                                            Object {
                                              "color": "#037DD6",
                                              "fontSize": 16,
                                            },
                                            Object {
                                              "flex": 1,
                                              "marginTop": 0,
                                            },
                                            Object {
                                              "fontFamily": "Material Design Icons",
                                              "fontStyle": "normal",
                                              "fontWeight": "normal",
                                            },
                                            Object {},
                                          ]
                                        }
                                      >
                                        
                                      </Text>
                                    </View>
                                  </TouchableOpacity>
                                </View>
                              </View>
                              <View
                                style={
                                  Object {
                                    "marginVertical": 16,
                                  }
                                }
                              >
                                <Text
                                  style={
                                    Object {
                                      "alignSelf": "center",
                                      "color": "#24272A",
                                      "fontFamily": "EuclidCircularB-Regular",
                                      "fontSize": 12,
                                      "fontWeight": "400",
                                      "lineHeight": 16,
                                    }
                                  }
                                >
                                  Balance: 0 ETH
                                </Text>
                              </View>
                            </View>
                          </View>
                        </View>
                      </RCTScrollView>
                      <View
                        onLayout={[Function]}
                        style={
                          Array [
                            Object {
                              "flex": 1,
                              "marginBottom": 16,
                            },
                            Object {
                              "paddingBottom": 0,
                            },
                          ]
                        }
                      >
                        <View
                          style={
                            Object {
                              "alignItems": "flex-end",
                              "flex": 1,
                              "flexDirection": "row",
                            }
                          }
                        >
                          <TouchableOpacity
                            accessibilityRole="button"
                            activeOpacity={1}
                            disabled={true}
                            style={
                              Array [
                                Array [
                                  Object {
                                    "borderRadius": 100,
                                    "justifyContent": "center",
                                    "padding": 15,
                                  },
                                  Object {
                                    "backgroundColor": "#037DD6",
                                    "minHeight": 50,
                                  },
                                  Object {
                                    "flex": 1,
                                    "marginHorizontal": 24,
                                  },
                                ],
                                Object {
                                  "opacity": 0.6,
                                },
                              ]
                            }
                            testID="txn-amount-next-button"
                          >
                            <Text
                              style={
                                Array [
                                  Object {
                                    "color": "#007aff",
                                    "fontSize": 17,
                                    "fontWeight": "500",
                                    "textAlign": "center",
                                  },
                                  Object {
                                    "color": "#dcdcdc",
                                  },
                                  Array [
                                    Object {
                                      "fontFamily": "EuclidCircularB-Bold",
                                      "fontSize": 14,
                                      "fontWeight": "600",
                                      "textAlign": "center",
                                    },
                                    Object {
                                      "color": "#FCFCFC",
                                    },
                                    undefined,
                                  ],
                                  Object {
                                    "opacity": 0.6,
                                  },
                                ]
                              }
                            >
                              Next
                            </Text>
                          </TouchableOpacity>
                        </View>
                      </View>
                      <Modal
                        animationType="none"
                        deviceHeight={null}
                        deviceWidth={null}
                        hardwareAccelerated={false}
                        hideModalContentWhileAnimating={false}
                        onBackdropPress={[Function]}
                        onModalHide={[Function]}
                        onModalWillHide={[Function]}
                        onModalWillShow={[Function]}
                        onRequestClose={[Function]}
                        onSwipeComplete={[Function]}
                        panResponderThreshold={4}
                        scrollHorizontal={false}
                        scrollOffset={0}
                        scrollOffsetMax={0}
                        scrollTo={null}
                        statusBarTranslucent={false}
                        supportedOrientations={
                          Array [
                            "portrait",
                            "landscape",
                          ]
                        }
                        swipeDirection="down"
                        swipeThreshold={100}
                        transparent={true}
                        visible={false}
                      >
                        <View
                          accessible={true}
                          focusable={true}
                          forwardedRef={[Function]}
                          onClick={[Function]}
                          onResponderGrant={[Function]}
                          onResponderMove={[Function]}
                          onResponderRelease={[Function]}
                          onResponderTerminate={[Function]}
                          onResponderTerminationRequest={[Function]}
                          onStartShouldSetResponder={[Function]}
                          style={
                            Object {
                              "backgroundColor": "#00000099",
                              "bottom": 0,
                              "height": 1334,
                              "left": 0,
                              "opacity": 0,
                              "position": "absolute",
                              "right": 0,
                              "top": 0,
                              "width": 750,
                            }
                          }
                        />
                        <View
                          deviceHeight={null}
                          deviceWidth={null}
                          forwardedRef={[Function]}
                          hideModalContentWhileAnimating={false}
                          onBackdropPress={[Function]}
                          onModalHide={[Function]}
                          onModalWillHide={[Function]}
                          onModalWillShow={[Function]}
                          onMoveShouldSetResponder={[Function]}
                          onMoveShouldSetResponderCapture={[Function]}
                          onResponderEnd={[Function]}
                          onResponderGrant={[Function]}
                          onResponderMove={[Function]}
                          onResponderReject={[Function]}
                          onResponderRelease={[Function]}
                          onResponderStart={[Function]}
                          onResponderTerminate={[Function]}
                          onResponderTerminationRequest={[Function]}
                          onStartShouldSetResponder={[Function]}
                          onStartShouldSetResponderCapture={[Function]}
                          onSwipeComplete={[Function]}
                          panResponderThreshold={4}
                          pointerEvents="box-none"
                          scrollHorizontal={false}
                          scrollOffset={0}
                          scrollOffsetMax={0}
                          scrollTo={null}
                          statusBarTranslucent={false}
                          style={
                            Object {
                              "flex": 1,
                              "justifyContent": "flex-end",
                              "left": 0,
                              "margin": 0,
                              "top": 0,
                              "transform": Array [
                                Object {
                                  "translateY": 0,
                                },
                              ],
                            }
                          }
                          supportedOrientations={
                            Array [
                              "portrait",
                              "landscape",
                            ]
                          }
                          swipeDirection="down"
                          swipeThreshold={100}
                        >
                          <RNCSafeAreaView
                            style={
                              Object {
                                "backgroundColor": "#FFFFFF",
                                "borderTopLeftRadius": 10,
                                "borderTopRightRadius": 10,
                                "height": 450,
                              }
                            }
                          >
                            <View
                              style={
                                Object {
                                  "alignItems": "center",
                                  "borderBottomWidth": 0.5,
                                  "borderColor": "#D6D9DC",
                                  "height": 33,
                                  "justifyContent": "center",
                                  "width": "100%",
                                }
                              }
                            >
                              <View
                                style={
                                  Object {
                                    "backgroundColor": "#BBC0C5",
                                    "borderRadius": 4,
                                    "height": 5,
                                    "width": 48,
                                  }
                                }
                              />
                            </View>
                            <RCTScrollView
                              data={
                                Array [
                                  Object {
                                    "address": "",
                                    "isETH": true,
                                    "logo": "../images/eth-logo-new.png",
                                    "name": "Ether",
                                    "symbol": "ETH",
                                  },
                                ]
                              }
                              getItem={[Function]}
                              getItemCount={[Function]}
                              keyExtractor={[Function]}
                              onContentSizeChange={[Function]}
                              onLayout={[Function]}
                              onMomentumScrollBegin={[Function]}
                              onMomentumScrollEnd={[Function]}
                              onScroll={[Function]}
                              onScrollBeginDrag={[Function]}
                              onScrollEndDrag={[Function]}
                              removeClippedSubviews={false}
                              renderItem={[Function]}
                              scrollEventThrottle={50}
                              stickyHeaderIndices={Array []}
                              viewabilityConfigCallbackPairs={Array []}
                            >
                              <View>
                                <View
                                  onLayout={[Function]}
                                  style={null}
                                >
                                  <TouchableOpacity
                                    onPress={[Function]}
                                    style={
                                      Object {
                                        "alignItems": "center",
                                        "borderBottomWidth": 0.5,
                                        "borderColor": "#D6D9DC",
                                        "flexDirection": "row",
                                        "height": 70,
                                        "paddingHorizontal": 24,
                                      }
                                    }
                                  >
                                    <View
                                      style={
                                        Object {
                                          "flex": 1,
                                          "flexDirection": "row",
                                        }
                                      }
                                    >
                                      <View
                                        useNativeDriver={true}
                                      >
                                        <Image
                                          fadeIn={true}
                                          onError={[Function]}
                                          onLoadEnd={[Function]}
                                          source={
                                            Object {
                                              "uri": undefined,
                                            }
                                          }
                                          style={
                                            Array [
                                              Object {
                                                "borderRadius": 12,
                                                "height": 24,
                                                "width": 24,
                                              },
                                              undefined,
                                              Object {
                                                "borderRadius": 25,
                                                "height": 50,
                                                "width": 50,
                                              },
                                              undefined,
                                              undefined,
                                            ]
                                          }
                                        />
                                        <View
                                          collapsable={false}
                                          nativeID="animatedComponent"
                                          style={
                                            Object {
                                              "bottom": 0,
                                              "left": 0,
                                              "opacity": 1,
                                              "position": "absolute",
                                              "right": 0,
                                              "top": 0,
                                            }
                                          }
                                        >
                                          <View
                                            style={
                                              Array [
                                                Object {
                                                  "borderRadius": 25,
                                                  "height": 50,
                                                  "width": 50,
                                                },
                                                Object {
                                                  "backgroundColor": "#eee",
                                                },
                                                undefined,
                                              ]
                                            }
                                          />
                                        </View>
                                      </View>
                                      <View
                                        style={
                                          Object {
                                            "alignItems": "center",
                                            "flex": 1,
                                            "flexDirection": "row",
                                            "justifyContent": "space-between",
                                            "marginLeft": 16,
                                          }
                                        }
                                      >
                                        <Text
                                          style={
                                            Object {
                                              "color": "#24272A",
                                              "fontFamily": "EuclidCircularB-Regular",
                                              "fontSize": 18,
                                              "fontWeight": "400",
                                            }
                                          }
                                        >
                                          ETH
                                        </Text>
                                        <View
                                          style={
                                            Object {
                                              "flexDirection": "column",
                                            }
                                          }
                                        >
                                          <Text
                                            style={
                                              Object {
                                                "color": "#24272A",
                                                "fontFamily": "EuclidCircularB-Regular",
                                                "fontSize": 18,
                                                "fontWeight": "400",
                                                "textAlign": "right",
                                              }
                                            }
                                          >
                                            0
                                          </Text>
                                          <Text
                                            style={
                                              Object {
                                                "color": "#535A61",
                                                "fontFamily": "EuclidCircularB-Regular",
                                                "fontSize": 12,
                                                "fontWeight": "400",
                                                "textAlign": "right",
                                                "textTransform": "uppercase",
                                              }
                                            }
                                          >
                                            $0.00
                                          </Text>
                                        </View>
                                      </View>
                                    </View>
                                  </TouchableOpacity>
                                </View>
                              </View>
                            </RCTScrollView>
                          </RNCSafeAreaView>
                        </View>
                      </Modal>
                    </RNCSafeAreaView>
                  </View>
                </View>
              </View>
            </View>
          </View>
        </View>
      </RNSScreen>
    </RNSScreenContainer>
  </RNCSafeAreaProvider>
</View>
`;

exports[`Amount should convert USD to ERC-20 token value 1`] = `
<View
  style={
    Object {
      "flex": 1,
    }
  }
>
  <RNCSafeAreaProvider
    onInsetsChange={[Function]}
    style={
      Array [
        Object {
          "flex": 1,
        },
        undefined,
      ]
    }
  >
    <View
      pointerEvents="box-none"
      style={
        Object {
          "zIndex": 1,
        }
      }
    >
      <View
        accessibilityElementsHidden={false}
        importantForAccessibility="auto"
        onLayout={[Function]}
        pointerEvents="box-none"
        style={null}
      >
        <View
          pointerEvents="box-none"
          style={
            Object {
              "bottom": 0,
              "left": 0,
              "opacity": 1,
              "position": "absolute",
              "right": 0,
              "top": 0,
              "zIndex": 0,
            }
          }
        >
          <View
            style={
              Object {
                "backgroundColor": "rgb(255, 255, 255)",
                "borderBottomColor": "rgb(216, 216, 216)",
                "flex": 1,
                "shadowColor": "rgb(216, 216, 216)",
                "shadowOffset": Object {
                  "height": 0.5,
                  "width": 0,
                },
                "shadowOpacity": 0.85,
                "shadowRadius": 0,
              }
            }
          />
        </View>
        <View
          pointerEvents="box-none"
          style={
            Object {
              "height": 64,
              "maxHeight": undefined,
              "minHeight": undefined,
              "opacity": undefined,
              "transform": undefined,
            }
          }
        >
          <View
            pointerEvents="none"
            style={
              Object {
                "height": 20,
              }
            }
          />
          <View
            pointerEvents="box-none"
            style={
              Object {
                "alignItems": "center",
                "flex": 1,
                "flexDirection": "row",
                "justifyContent": "center",
              }
            }
          >
            <View
              pointerEvents="box-none"
              style={
                Object {
                  "marginHorizontal": 16,
                  "opacity": 1,
                }
              }
            >
              <Text
                accessibilityRole="header"
                aria-level="1"
                collapsable={false}
                nativeID="animatedComponent"
                numberOfLines={1}
                onLayout={[Function]}
                style={
                  Object {
                    "color": "rgb(28, 28, 30)",
                    "fontSize": 17,
                    "fontWeight": "600",
                  }
                }
              >
                Amount
              </Text>
            </View>
          </View>
        </View>
      </View>
    </View>
    <RNSScreenContainer
      onLayout={[Function]}
      style={
        Object {
          "flex": 1,
        }
      }
    >
      <RNSScreen
        activityState={2}
        forwardedRef={[Function]}
        pointerEvents="box-none"
        style={
          Object {
            "bottom": 0,
            "left": 0,
            "position": "absolute",
            "right": 0,
            "top": 0,
          }
        }
      >
        <View
          collapsable={false}
          style={
            Object {
              "opacity": 1,
            }
          }
        />
        <View
          accessibilityElementsHidden={false}
          closing={false}
          gestureVelocityImpact={0.3}
          importantForAccessibility="auto"
          onClose={[Function]}
          onGestureBegin={[Function]}
          onGestureCanceled={[Function]}
          onGestureEnd={[Function]}
          onOpen={[Function]}
          onTransition={[Function]}
          pointerEvents="box-none"
          style={
            Array [
              Object {
                "overflow": undefined,
              },
              Object {
                "bottom": 0,
                "left": 0,
                "position": "absolute",
                "right": 0,
                "top": 0,
              },
            ]
          }
          transitionSpec={
            Object {
              "close": Object {
                "animation": "spring",
                "config": Object {
                  "damping": 500,
                  "mass": 3,
                  "overshootClamping": true,
                  "restDisplacementThreshold": 10,
                  "restSpeedThreshold": 10,
                  "stiffness": 1000,
                },
              },
              "open": Object {
                "animation": "spring",
                "config": Object {
                  "damping": 500,
                  "mass": 3,
                  "overshootClamping": true,
                  "restDisplacementThreshold": 10,
                  "restSpeedThreshold": 10,
                  "stiffness": 1000,
                },
              },
            }
          }
        >
          <View
            collapsable={false}
            nativeID="animatedComponent"
            needsOffscreenAlphaCompositing={false}
            pointerEvents="box-none"
            style={
              Object {
                "flex": 1,
              }
            }
          >
            <View
              collapsable={false}
              forwardedRef={[Function]}
              onGestureHandlerEvent={[Function]}
              onGestureHandlerStateChange={[Function]}
              style={
                Object {
                  "flex": 1,
                  "transform": Array [
                    Object {
                      "translateX": 0,
                    },
                    Object {
                      "translateX": 0,
                    },
                  ],
                }
              }
            >
              <View
                pointerEvents="none"
                style={
                  Object {
                    "backgroundColor": "rgb(242, 242, 242)",
                    "bottom": 0,
                    "left": 0,
                    "position": "absolute",
                    "shadowColor": "#000",
                    "shadowOffset": Object {
                      "height": 1,
                      "width": -1,
                    },
                    "shadowOpacity": 0.3,
                    "shadowRadius": 5,
                    "top": 0,
                    "width": 3,
                  }
                }
              />
              <View
                style={
                  Array [
                    Object {
                      "flex": 1,
                      "overflow": "hidden",
                    },
                    Array [
                      Object {
                        "backgroundColor": "rgb(242, 242, 242)",
                      },
                      undefined,
                    ],
                  ]
                }
              >
                <View
                  style={
                    Object {
                      "flex": 1,
                      "flexDirection": "column-reverse",
                    }
                  }
                >
                  <View
                    style={
                      Object {
                        "flex": 1,
                      }
                    }
                  >
                    <RNCSafeAreaView
                      edges={
                        Array [
                          "bottom",
                        ]
                      }
                      style={
                        Object {
                          "backgroundColor": "#FFFFFF",
                          "flex": 1,
                        }
                      }
                      testID="amount-screen"
                    >
                      <RCTScrollView
                        style={
                          Object {
                            "marginBottom": 60,
                          }
                        }
                      >
                        <View>
                          <View
                            style={
                              Object {
                                "flex": 1,
                                "marginHorizontal": 24,
                                "marginTop": 30,
                              }
                            }
                          >
                            <View
                              style={
                                Object {
                                  "flexDirection": "row",
                                }
                              }
                            >
                              <View
                                style={
                                  Object {
                                    "flex": 0.8,
                                  }
                                }
                              />
                              <View
                                style={
                                  Object {
                                    "alignItems": "center",
                                    "flex": 1,
                                  }
                                }
                              >
                                <TouchableOpacity
                                  onPress={[Function]}
                                  style={
                                    Object {
                                      "alignItems": "center",
                                      "backgroundColor": "#037DD6",
                                      "borderRadius": 100,
                                      "flexDirection": "row",
                                      "fontFamily": "EuclidCircularB-Regular",
                                      "fontWeight": "400",
                                      "paddingHorizontal": 16,
                                      "paddingVertical": 2,
                                    }
                                  }
                                >
                                  <Text
                                    style={
                                      Object {
                                        "color": "#FCFCFC",
                                        "fontFamily": "EuclidCircularB-Regular",
                                        "fontSize": 14,
                                        "fontWeight": "400",
                                        "paddingVertical": 2,
                                      }
                                    }
                                  >
                                    LINK
                                  </Text>
                                  <View>
                                    <Text
                                      allowFontScaling={false}
                                      style={
                                        Array [
                                          Object {
                                            "color": "#FCFCFC",
                                            "fontSize": 16,
                                          },
                                          Object {
                                            "paddingLeft": 10,
                                          },
                                          Object {
                                            "fontFamily": "Ionicons",
                                            "fontStyle": "normal",
                                            "fontWeight": "normal",
                                          },
                                          Object {},
                                        ]
                                      }
                                    >
                                      
                                    </Text>
                                  </View>
                                </TouchableOpacity>
                              </View>
                              <View
                                style={
                                  Array [
                                    Object {
                                      "flex": 0.8,
                                    },
                                    Object {
                                      "alignItems": "center",
                                      "flexDirection": "row",
                                      "justifyContent": "flex-end",
                                    },
                                  ]
                                }
                              >
                                <TouchableOpacity
                                  disabled={true}
                                  onPress={[Function]}
                                  style={Object {}}
                                >
                                  <Text
                                    style={
                                      Object {
                                        "alignSelf": "flex-end",
                                        "color": "#037DD6",
                                        "fontFamily": "EuclidCircularB-Regular",
                                        "fontSize": 12,
                                        "fontWeight": "400",
                                        "textTransform": "uppercase",
                                      }
                                    }
                                  >
                                    Use max
                                  </Text>
                                </TouchableOpacity>
                              </View>
                            </View>
                            <View>
                              <View
                                style={
                                  Object {
                                    "alignItems": "center",
                                    "marginVertical": 16,
                                  }
                                }
                              >
                                <View
                                  style={
                                    Object {
                                      "flexDirection": "row",
                                    }
                                  }
                                >
                                  <Text
                                    style={
                                      Object {
                                        "alignItems": "center",
                                        "color": "#24272A",
                                        "fontFamily": "EuclidCircularB-Regular",
                                        "fontSize": 44,
                                        "fontWeight": "300",
                                        "justifyContent": "center",
                                        "marginRight": 8,
                                        "paddingVertical": 0,
                                        "textTransform": "uppercase",
                                      }
                                    }
                                  >
                                    $ 
                                  </Text>
                                  <TextInput
                                    keyboardAppearance="light"
                                    keyboardType="numeric"
                                    onChangeText={[Function]}
                                    placeholder="0"
                                    placeholderTextColor="#BBC0C5"
                                    style={
                                      Object {
                                        "color": "#24272A",
                                        "fontFamily": "EuclidCircularB-Regular",
                                        "fontSize": 44,
                                        "fontWeight": "300",
                                        "textAlign": "center",
                                      }
                                    }
                                    testID="txn-amount-input"
                                    value="10"
                                  />
                                </View>
                              </View>
                              <View
                                style={
                                  Object {
                                    "flexDirection": "row",
                                  }
                                }
                              >
                                <View
                                  style={
                                    Object {
                                      "alignItems": "center",
                                      "flex": 1,
                                    }
                                  }
                                >
                                  <TouchableOpacity
                                    onPress={[Function]}
                                    style={
                                      Object {
                                        "borderColor": "#535A61",
                                        "borderRadius": 8,
                                        "borderWidth": 1,
                                        "flexDirection": "row",
                                        "paddingHorizontal": 8,
                                        "paddingVertical": 2,
                                        "right": -2,
                                      }
                                    }
                                  >
                                    <Text
                                      numberOfLines={1}
                                      style={
                                        Object {
                                          "color": "#535A61",
                                          "fontFamily": "EuclidCircularB-Regular",
                                          "fontSize": 14,
                                          "fontWeight": "400",
                                          "textTransform": "uppercase",
                                        }
                                      }
                                      testID="txn-amount-conversion-value"
                                    >
                                      0.66667 LINK
                                    </Text>
                                    <View
                                      styles={
                                        Object {
                                          "alignItems": "center",
                                          "flexDirection": "row",
                                        }
                                      }
                                    >
                                      <Text
                                        allowFontScaling={false}
                                        style={
                                          Array [
                                            Object {
                                              "color": "#037DD6",
                                              "fontSize": 16,
                                            },
                                            Object {
                                              "flex": 1,
                                              "marginTop": 0,
                                            },
                                            Object {
                                              "fontFamily": "Material Design Icons",
                                              "fontStyle": "normal",
                                              "fontWeight": "normal",
                                            },
                                            Object {},
                                          ]
                                        }
                                      >
                                        
                                      </Text>
                                    </View>
                                  </TouchableOpacity>
                                </View>
                              </View>
                              <View
                                style={
                                  Object {
                                    "marginVertical": 16,
                                  }
                                }
                              >
                                <Text
                                  style={
                                    Object {
                                      "alignSelf": "center",
                                      "color": "#24272A",
                                      "fontFamily": "EuclidCircularB-Regular",
                                      "fontSize": 12,
                                      "fontWeight": "400",
                                      "lineHeight": 16,
                                    }
                                  }
                                >
                                  Balance: undefined
                                </Text>
                              </View>
                            </View>
                          </View>
                        </View>
                      </RCTScrollView>
                      <View
                        onLayout={[Function]}
                        style={
                          Array [
                            Object {
                              "flex": 1,
                              "marginBottom": 16,
                            },
                            Object {
                              "paddingBottom": 0,
                            },
                          ]
                        }
                      >
                        <View
                          style={
                            Object {
                              "alignItems": "flex-end",
                              "flex": 1,
                              "flexDirection": "row",
                            }
                          }
                        >
                          <TouchableOpacity
                            accessibilityRole="button"
                            activeOpacity={1}
                            disabled={true}
                            style={
                              Array [
                                Array [
                                  Object {
                                    "borderRadius": 100,
                                    "justifyContent": "center",
                                    "padding": 15,
                                  },
                                  Object {
                                    "backgroundColor": "#037DD6",
                                    "minHeight": 50,
                                  },
                                  Object {
                                    "flex": 1,
                                    "marginHorizontal": 24,
                                  },
                                ],
                                Object {
                                  "opacity": 0.6,
                                },
                              ]
                            }
                            testID="txn-amount-next-button"
                          >
                            <Text
                              style={
                                Array [
                                  Object {
                                    "color": "#007aff",
                                    "fontSize": 17,
                                    "fontWeight": "500",
                                    "textAlign": "center",
                                  },
                                  Object {
                                    "color": "#dcdcdc",
                                  },
                                  Array [
                                    Object {
                                      "fontFamily": "EuclidCircularB-Bold",
                                      "fontSize": 14,
                                      "fontWeight": "600",
                                      "textAlign": "center",
                                    },
                                    Object {
                                      "color": "#FCFCFC",
                                    },
                                    undefined,
                                  ],
                                  Object {
                                    "opacity": 0.6,
                                  },
                                ]
                              }
                            >
                              Next
                            </Text>
                          </TouchableOpacity>
                        </View>
                      </View>
                      <Modal
                        animationType="none"
                        deviceHeight={null}
                        deviceWidth={null}
                        hardwareAccelerated={false}
                        hideModalContentWhileAnimating={false}
                        onBackdropPress={[Function]}
                        onModalHide={[Function]}
                        onModalWillHide={[Function]}
                        onModalWillShow={[Function]}
                        onRequestClose={[Function]}
                        onSwipeComplete={[Function]}
                        panResponderThreshold={4}
                        scrollHorizontal={false}
                        scrollOffset={0}
                        scrollOffsetMax={0}
                        scrollTo={null}
                        statusBarTranslucent={false}
                        supportedOrientations={
                          Array [
                            "portrait",
                            "landscape",
                          ]
                        }
                        swipeDirection="down"
                        swipeThreshold={100}
                        transparent={true}
                        visible={false}
                      >
                        <View
                          accessible={true}
                          focusable={true}
                          forwardedRef={[Function]}
                          onClick={[Function]}
                          onResponderGrant={[Function]}
                          onResponderMove={[Function]}
                          onResponderRelease={[Function]}
                          onResponderTerminate={[Function]}
                          onResponderTerminationRequest={[Function]}
                          onStartShouldSetResponder={[Function]}
                          style={
                            Object {
                              "backgroundColor": "#00000099",
                              "bottom": 0,
                              "height": 1334,
                              "left": 0,
                              "opacity": 0,
                              "position": "absolute",
                              "right": 0,
                              "top": 0,
                              "width": 750,
                            }
                          }
                        />
                        <View
                          deviceHeight={null}
                          deviceWidth={null}
                          forwardedRef={[Function]}
                          hideModalContentWhileAnimating={false}
                          onBackdropPress={[Function]}
                          onModalHide={[Function]}
                          onModalWillHide={[Function]}
                          onModalWillShow={[Function]}
                          onMoveShouldSetResponder={[Function]}
                          onMoveShouldSetResponderCapture={[Function]}
                          onResponderEnd={[Function]}
                          onResponderGrant={[Function]}
                          onResponderMove={[Function]}
                          onResponderReject={[Function]}
                          onResponderRelease={[Function]}
                          onResponderStart={[Function]}
                          onResponderTerminate={[Function]}
                          onResponderTerminationRequest={[Function]}
                          onStartShouldSetResponder={[Function]}
                          onStartShouldSetResponderCapture={[Function]}
                          onSwipeComplete={[Function]}
                          panResponderThreshold={4}
                          pointerEvents="box-none"
                          scrollHorizontal={false}
                          scrollOffset={0}
                          scrollOffsetMax={0}
                          scrollTo={null}
                          statusBarTranslucent={false}
                          style={
                            Object {
                              "flex": 1,
                              "justifyContent": "flex-end",
                              "left": 0,
                              "margin": 0,
                              "top": 0,
                              "transform": Array [
                                Object {
                                  "translateY": 0,
                                },
                              ],
                            }
                          }
                          supportedOrientations={
                            Array [
                              "portrait",
                              "landscape",
                            ]
                          }
                          swipeDirection="down"
                          swipeThreshold={100}
                        >
                          <RNCSafeAreaView
                            style={
                              Object {
                                "backgroundColor": "#FFFFFF",
                                "borderTopLeftRadius": 10,
                                "borderTopRightRadius": 10,
                                "height": 450,
                              }
                            }
                          >
                            <View
                              style={
                                Object {
                                  "alignItems": "center",
                                  "borderBottomWidth": 0.5,
                                  "borderColor": "#D6D9DC",
                                  "height": 33,
                                  "justifyContent": "center",
                                  "width": "100%",
                                }
                              }
                            >
                              <View
                                style={
                                  Object {
                                    "backgroundColor": "#BBC0C5",
                                    "borderRadius": 4,
                                    "height": 5,
                                    "width": 48,
                                  }
                                }
                              />
                            </View>
                            <RCTScrollView
                              data={
                                Array [
                                  Object {
                                    "address": "",
                                    "isETH": true,
                                    "logo": "../images/eth-logo-new.png",
                                    "name": "Ether",
                                    "symbol": "ETH",
                                  },
                                ]
                              }
                              getItem={[Function]}
                              getItemCount={[Function]}
                              keyExtractor={[Function]}
                              onContentSizeChange={[Function]}
                              onLayout={[Function]}
                              onMomentumScrollBegin={[Function]}
                              onMomentumScrollEnd={[Function]}
                              onScroll={[Function]}
                              onScrollBeginDrag={[Function]}
                              onScrollEndDrag={[Function]}
                              removeClippedSubviews={false}
                              renderItem={[Function]}
                              scrollEventThrottle={50}
                              stickyHeaderIndices={Array []}
                              viewabilityConfigCallbackPairs={Array []}
                            >
                              <View>
                                <View
                                  onLayout={[Function]}
                                  style={null}
                                >
                                  <TouchableOpacity
                                    onPress={[Function]}
                                    style={
                                      Object {
                                        "alignItems": "center",
                                        "borderBottomWidth": 0.5,
                                        "borderColor": "#D6D9DC",
                                        "flexDirection": "row",
                                        "height": 70,
                                        "paddingHorizontal": 24,
                                      }
                                    }
                                  >
                                    <View
                                      style={
                                        Object {
                                          "flex": 1,
                                          "flexDirection": "row",
                                        }
                                      }
                                    >
                                      <View
                                        useNativeDriver={true}
                                      >
                                        <Image
                                          fadeIn={true}
                                          onError={[Function]}
                                          onLoadEnd={[Function]}
                                          source={
                                            Object {
                                              "uri": undefined,
                                            }
                                          }
                                          style={
                                            Array [
                                              Object {
                                                "borderRadius": 12,
                                                "height": 24,
                                                "width": 24,
                                              },
                                              undefined,
                                              Object {
                                                "borderRadius": 25,
                                                "height": 50,
                                                "width": 50,
                                              },
                                              undefined,
                                              undefined,
                                            ]
                                          }
                                        />
                                        <View
                                          collapsable={false}
                                          nativeID="animatedComponent"
                                          style={
                                            Object {
                                              "bottom": 0,
                                              "left": 0,
                                              "opacity": 1,
                                              "position": "absolute",
                                              "right": 0,
                                              "top": 0,
                                            }
                                          }
                                        >
                                          <View
                                            style={
                                              Array [
                                                Object {
                                                  "borderRadius": 25,
                                                  "height": 50,
                                                  "width": 50,
                                                },
                                                Object {
                                                  "backgroundColor": "#eee",
                                                },
                                                undefined,
                                              ]
                                            }
                                          />
                                        </View>
                                      </View>
                                      <View
                                        style={
                                          Object {
                                            "alignItems": "center",
                                            "flex": 1,
                                            "flexDirection": "row",
                                            "justifyContent": "space-between",
                                            "marginLeft": 16,
                                          }
                                        }
                                      >
                                        <Text
                                          style={
                                            Object {
                                              "color": "#24272A",
                                              "fontFamily": "EuclidCircularB-Regular",
                                              "fontSize": 18,
                                              "fontWeight": "400",
                                            }
                                          }
                                        >
                                          ETH
                                        </Text>
                                        <View
                                          style={
                                            Object {
                                              "flexDirection": "column",
                                            }
                                          }
                                        >
                                          <Text
                                            style={
                                              Object {
                                                "color": "#24272A",
                                                "fontFamily": "EuclidCircularB-Regular",
                                                "fontSize": 18,
                                                "fontWeight": "400",
                                                "textAlign": "right",
                                              }
                                            }
                                          >
                                            0
                                          </Text>
                                          <Text
                                            style={
                                              Object {
                                                "color": "#535A61",
                                                "fontFamily": "EuclidCircularB-Regular",
                                                "fontSize": 12,
                                                "fontWeight": "400",
                                                "textAlign": "right",
                                                "textTransform": "uppercase",
                                              }
                                            }
                                          >
                                            $0.00
                                          </Text>
                                        </View>
                                      </View>
                                    </View>
                                  </TouchableOpacity>
                                </View>
                              </View>
                            </RCTScrollView>
                          </RNCSafeAreaView>
                        </View>
                      </Modal>
                    </RNCSafeAreaView>
                  </View>
                </View>
              </View>
            </View>
          </View>
        </View>
      </RNSScreen>
    </RNSScreenContainer>
  </RNCSafeAreaProvider>
</View>
`;

exports[`Amount should convert USD to ETH 1`] = `
<View
  style={
    Object {
      "flex": 1,
    }
  }
>
  <RNCSafeAreaProvider
    onInsetsChange={[Function]}
    style={
      Array [
        Object {
          "flex": 1,
        },
        undefined,
      ]
    }
  >
    <View
      pointerEvents="box-none"
      style={
        Object {
          "zIndex": 1,
        }
      }
    >
      <View
        accessibilityElementsHidden={false}
        importantForAccessibility="auto"
        onLayout={[Function]}
        pointerEvents="box-none"
        style={null}
      >
        <View
          pointerEvents="box-none"
          style={
            Object {
              "bottom": 0,
              "left": 0,
              "opacity": 1,
              "position": "absolute",
              "right": 0,
              "top": 0,
              "zIndex": 0,
            }
          }
        >
          <View
            style={
              Object {
                "backgroundColor": "rgb(255, 255, 255)",
                "borderBottomColor": "rgb(216, 216, 216)",
                "flex": 1,
                "shadowColor": "rgb(216, 216, 216)",
                "shadowOffset": Object {
                  "height": 0.5,
                  "width": 0,
                },
                "shadowOpacity": 0.85,
                "shadowRadius": 0,
              }
            }
          />
        </View>
        <View
          pointerEvents="box-none"
          style={
            Object {
              "height": 64,
              "maxHeight": undefined,
              "minHeight": undefined,
              "opacity": undefined,
              "transform": undefined,
            }
          }
        >
          <View
            pointerEvents="none"
            style={
              Object {
                "height": 20,
              }
            }
          />
          <View
            pointerEvents="box-none"
            style={
              Object {
                "alignItems": "center",
                "flex": 1,
                "flexDirection": "row",
                "justifyContent": "center",
              }
            }
          >
            <View
              pointerEvents="box-none"
              style={
                Object {
                  "marginHorizontal": 16,
                  "opacity": 1,
                }
              }
            >
              <Text
                accessibilityRole="header"
                aria-level="1"
                collapsable={false}
                nativeID="animatedComponent"
                numberOfLines={1}
                onLayout={[Function]}
                style={
                  Object {
                    "color": "rgb(28, 28, 30)",
                    "fontSize": 17,
                    "fontWeight": "600",
                  }
                }
              >
                Amount
              </Text>
            </View>
          </View>
        </View>
      </View>
    </View>
    <RNSScreenContainer
      onLayout={[Function]}
      style={
        Object {
          "flex": 1,
        }
      }
    >
      <RNSScreen
        activityState={2}
        forwardedRef={[Function]}
        pointerEvents="box-none"
        style={
          Object {
            "bottom": 0,
            "left": 0,
            "position": "absolute",
            "right": 0,
            "top": 0,
          }
        }
      >
        <View
          collapsable={false}
          style={
            Object {
              "opacity": 1,
            }
          }
        />
        <View
          accessibilityElementsHidden={false}
          closing={false}
          gestureVelocityImpact={0.3}
          importantForAccessibility="auto"
          onClose={[Function]}
          onGestureBegin={[Function]}
          onGestureCanceled={[Function]}
          onGestureEnd={[Function]}
          onOpen={[Function]}
          onTransition={[Function]}
          pointerEvents="box-none"
          style={
            Array [
              Object {
                "overflow": undefined,
              },
              Object {
                "bottom": 0,
                "left": 0,
                "position": "absolute",
                "right": 0,
                "top": 0,
              },
            ]
          }
          transitionSpec={
            Object {
              "close": Object {
                "animation": "spring",
                "config": Object {
                  "damping": 500,
                  "mass": 3,
                  "overshootClamping": true,
                  "restDisplacementThreshold": 10,
                  "restSpeedThreshold": 10,
                  "stiffness": 1000,
                },
              },
              "open": Object {
                "animation": "spring",
                "config": Object {
                  "damping": 500,
                  "mass": 3,
                  "overshootClamping": true,
                  "restDisplacementThreshold": 10,
                  "restSpeedThreshold": 10,
                  "stiffness": 1000,
                },
              },
            }
          }
        >
          <View
            collapsable={false}
            nativeID="animatedComponent"
            needsOffscreenAlphaCompositing={false}
            pointerEvents="box-none"
            style={
              Object {
                "flex": 1,
              }
            }
          >
            <View
              collapsable={false}
              forwardedRef={[Function]}
              onGestureHandlerEvent={[Function]}
              onGestureHandlerStateChange={[Function]}
              style={
                Object {
                  "flex": 1,
                  "transform": Array [
                    Object {
                      "translateX": 0,
                    },
                    Object {
                      "translateX": 0,
                    },
                  ],
                }
              }
            >
              <View
                pointerEvents="none"
                style={
                  Object {
                    "backgroundColor": "rgb(242, 242, 242)",
                    "bottom": 0,
                    "left": 0,
                    "position": "absolute",
                    "shadowColor": "#000",
                    "shadowOffset": Object {
                      "height": 1,
                      "width": -1,
                    },
                    "shadowOpacity": 0.3,
                    "shadowRadius": 5,
                    "top": 0,
                    "width": 3,
                  }
                }
              />
              <View
                style={
                  Array [
                    Object {
                      "flex": 1,
                      "overflow": "hidden",
                    },
                    Array [
                      Object {
                        "backgroundColor": "rgb(242, 242, 242)",
                      },
                      undefined,
                    ],
                  ]
                }
              >
                <View
                  style={
                    Object {
                      "flex": 1,
                      "flexDirection": "column-reverse",
                    }
                  }
                >
                  <View
                    style={
                      Object {
                        "flex": 1,
                      }
                    }
                  >
                    <RNCSafeAreaView
                      edges={
                        Array [
                          "bottom",
                        ]
                      }
                      style={
                        Object {
                          "backgroundColor": "#FFFFFF",
                          "flex": 1,
                        }
                      }
                      testID="amount-screen"
                    >
                      <RCTScrollView
                        style={
                          Object {
                            "marginBottom": 60,
                          }
                        }
                      >
                        <View>
                          <View
                            style={
                              Object {
                                "flex": 1,
                                "marginHorizontal": 24,
                                "marginTop": 30,
                              }
                            }
                          >
                            <View
                              style={
                                Object {
                                  "flexDirection": "row",
                                }
                              }
                            >
                              <View
                                style={
                                  Object {
                                    "flex": 0.8,
                                  }
                                }
                              />
                              <View
                                style={
                                  Object {
                                    "alignItems": "center",
                                    "flex": 1,
                                  }
                                }
                              >
                                <TouchableOpacity
                                  onPress={[Function]}
                                  style={
                                    Object {
                                      "alignItems": "center",
                                      "backgroundColor": "#037DD6",
                                      "borderRadius": 100,
                                      "flexDirection": "row",
                                      "fontFamily": "EuclidCircularB-Regular",
                                      "fontWeight": "400",
                                      "paddingHorizontal": 16,
                                      "paddingVertical": 2,
                                    }
                                  }
                                >
                                  <Text
                                    style={
                                      Object {
                                        "color": "#FCFCFC",
                                        "fontFamily": "EuclidCircularB-Regular",
                                        "fontSize": 14,
                                        "fontWeight": "400",
                                        "paddingVertical": 2,
                                      }
                                    }
                                  >
                                    ETH
                                  </Text>
                                  <View>
                                    <Text
                                      allowFontScaling={false}
                                      style={
                                        Array [
                                          Object {
                                            "color": "#FCFCFC",
                                            "fontSize": 16,
                                          },
                                          Object {
                                            "paddingLeft": 10,
                                          },
                                          Object {
                                            "fontFamily": "Ionicons",
                                            "fontStyle": "normal",
                                            "fontWeight": "normal",
                                          },
                                          Object {},
                                        ]
                                      }
                                    >
                                      
                                    </Text>
                                  </View>
                                </TouchableOpacity>
                              </View>
                              <View
                                style={
                                  Array [
                                    Object {
                                      "flex": 0.8,
                                    },
                                    Object {
                                      "alignItems": "center",
                                      "flexDirection": "row",
                                      "justifyContent": "flex-end",
                                    },
                                  ]
                                }
                              >
                                <TouchableOpacity
                                  disabled={true}
                                  onPress={[Function]}
                                  style={Object {}}
                                >
                                  <Text
                                    style={
                                      Object {
                                        "alignSelf": "flex-end",
                                        "color": "#037DD6",
                                        "fontFamily": "EuclidCircularB-Regular",
                                        "fontSize": 12,
                                        "fontWeight": "400",
                                        "textTransform": "uppercase",
                                      }
                                    }
                                  >
                                    Use max
                                  </Text>
                                </TouchableOpacity>
                              </View>
                            </View>
                            <View>
                              <View
                                style={
                                  Object {
                                    "alignItems": "center",
                                    "marginVertical": 16,
                                  }
                                }
                              >
                                <View
                                  style={
                                    Object {
                                      "flexDirection": "row",
                                    }
                                  }
                                >
                                  <Text
                                    style={
                                      Object {
                                        "alignItems": "center",
                                        "color": "#24272A",
                                        "fontFamily": "EuclidCircularB-Regular",
                                        "fontSize": 44,
                                        "fontWeight": "300",
                                        "justifyContent": "center",
                                        "marginRight": 8,
                                        "paddingVertical": 0,
                                        "textTransform": "uppercase",
                                      }
                                    }
                                  >
                                    $ 
                                  </Text>
                                  <TextInput
                                    keyboardAppearance="light"
                                    keyboardType="numeric"
                                    onChangeText={[Function]}
                                    placeholder="0"
                                    placeholderTextColor="#BBC0C5"
                                    style={
                                      Object {
                                        "color": "#24272A",
                                        "fontFamily": "EuclidCircularB-Regular",
                                        "fontSize": 44,
                                        "fontWeight": "300",
                                        "textAlign": "center",
                                      }
                                    }
                                    testID="txn-amount-input"
                                    value="10"
                                  />
                                </View>
                              </View>
                              <View
                                style={
                                  Object {
                                    "flexDirection": "row",
                                  }
                                }
                              >
                                <View
                                  style={
                                    Object {
                                      "alignItems": "center",
                                      "flex": 1,
                                    }
                                  }
                                >
                                  <TouchableOpacity
                                    onPress={[Function]}
                                    style={
                                      Object {
                                        "borderColor": "#535A61",
                                        "borderRadius": 8,
                                        "borderWidth": 1,
                                        "flexDirection": "row",
                                        "paddingHorizontal": 8,
                                        "paddingVertical": 2,
                                        "right": -2,
                                      }
                                    }
                                  >
                                    <Text
                                      numberOfLines={1}
                                      style={
                                        Object {
                                          "color": "#535A61",
                                          "fontFamily": "EuclidCircularB-Regular",
                                          "fontSize": 14,
                                          "fontWeight": "400",
                                          "textTransform": "uppercase",
                                        }
                                      }
                                      testID="txn-amount-conversion-value"
                                    >
                                      0.00333 ETH
                                    </Text>
                                    <View
                                      styles={
                                        Object {
                                          "alignItems": "center",
                                          "flexDirection": "row",
                                        }
                                      }
                                    >
                                      <Text
                                        allowFontScaling={false}
                                        style={
                                          Array [
                                            Object {
                                              "color": "#037DD6",
                                              "fontSize": 16,
                                            },
                                            Object {
                                              "flex": 1,
                                              "marginTop": 0,
                                            },
                                            Object {
                                              "fontFamily": "Material Design Icons",
                                              "fontStyle": "normal",
                                              "fontWeight": "normal",
                                            },
                                            Object {},
                                          ]
                                        }
                                      >
                                        
                                      </Text>
                                    </View>
                                  </TouchableOpacity>
                                </View>
                              </View>
                              <View
                                style={
                                  Object {
                                    "marginVertical": 16,
                                  }
                                }
                              >
                                <Text
                                  style={
                                    Object {
                                      "alignSelf": "center",
                                      "color": "#24272A",
                                      "fontFamily": "EuclidCircularB-Regular",
                                      "fontSize": 12,
                                      "fontWeight": "400",
                                      "lineHeight": 16,
                                    }
                                  }
                                >
                                  Balance: 0 ETH
                                </Text>
                              </View>
                            </View>
                          </View>
                        </View>
                      </RCTScrollView>
                      <View
                        onLayout={[Function]}
                        style={
                          Array [
                            Object {
                              "flex": 1,
                              "marginBottom": 16,
                            },
                            Object {
                              "paddingBottom": 0,
                            },
                          ]
                        }
                      >
                        <View
                          style={
                            Object {
                              "alignItems": "flex-end",
                              "flex": 1,
                              "flexDirection": "row",
                            }
                          }
                        >
                          <TouchableOpacity
                            accessibilityRole="button"
                            activeOpacity={1}
                            disabled={true}
                            style={
                              Array [
                                Array [
                                  Object {
                                    "borderRadius": 100,
                                    "justifyContent": "center",
                                    "padding": 15,
                                  },
                                  Object {
                                    "backgroundColor": "#037DD6",
                                    "minHeight": 50,
                                  },
                                  Object {
                                    "flex": 1,
                                    "marginHorizontal": 24,
                                  },
                                ],
                                Object {
                                  "opacity": 0.6,
                                },
                              ]
                            }
                            testID="txn-amount-next-button"
                          >
                            <Text
                              style={
                                Array [
                                  Object {
                                    "color": "#007aff",
                                    "fontSize": 17,
                                    "fontWeight": "500",
                                    "textAlign": "center",
                                  },
                                  Object {
                                    "color": "#dcdcdc",
                                  },
                                  Array [
                                    Object {
                                      "fontFamily": "EuclidCircularB-Bold",
                                      "fontSize": 14,
                                      "fontWeight": "600",
                                      "textAlign": "center",
                                    },
                                    Object {
                                      "color": "#FCFCFC",
                                    },
                                    undefined,
                                  ],
                                  Object {
                                    "opacity": 0.6,
                                  },
                                ]
                              }
                            >
                              Next
                            </Text>
                          </TouchableOpacity>
                        </View>
                      </View>
                      <Modal
                        animationType="none"
                        deviceHeight={null}
                        deviceWidth={null}
                        hardwareAccelerated={false}
                        hideModalContentWhileAnimating={false}
                        onBackdropPress={[Function]}
                        onModalHide={[Function]}
                        onModalWillHide={[Function]}
                        onModalWillShow={[Function]}
                        onRequestClose={[Function]}
                        onSwipeComplete={[Function]}
                        panResponderThreshold={4}
                        scrollHorizontal={false}
                        scrollOffset={0}
                        scrollOffsetMax={0}
                        scrollTo={null}
                        statusBarTranslucent={false}
                        supportedOrientations={
                          Array [
                            "portrait",
                            "landscape",
                          ]
                        }
                        swipeDirection="down"
                        swipeThreshold={100}
                        transparent={true}
                        visible={false}
                      >
                        <View
                          accessible={true}
                          focusable={true}
                          forwardedRef={[Function]}
                          onClick={[Function]}
                          onResponderGrant={[Function]}
                          onResponderMove={[Function]}
                          onResponderRelease={[Function]}
                          onResponderTerminate={[Function]}
                          onResponderTerminationRequest={[Function]}
                          onStartShouldSetResponder={[Function]}
                          style={
                            Object {
                              "backgroundColor": "#00000099",
                              "bottom": 0,
                              "height": 1334,
                              "left": 0,
                              "opacity": 0,
                              "position": "absolute",
                              "right": 0,
                              "top": 0,
                              "width": 750,
                            }
                          }
                        />
                        <View
                          deviceHeight={null}
                          deviceWidth={null}
                          forwardedRef={[Function]}
                          hideModalContentWhileAnimating={false}
                          onBackdropPress={[Function]}
                          onModalHide={[Function]}
                          onModalWillHide={[Function]}
                          onModalWillShow={[Function]}
                          onMoveShouldSetResponder={[Function]}
                          onMoveShouldSetResponderCapture={[Function]}
                          onResponderEnd={[Function]}
                          onResponderGrant={[Function]}
                          onResponderMove={[Function]}
                          onResponderReject={[Function]}
                          onResponderRelease={[Function]}
                          onResponderStart={[Function]}
                          onResponderTerminate={[Function]}
                          onResponderTerminationRequest={[Function]}
                          onStartShouldSetResponder={[Function]}
                          onStartShouldSetResponderCapture={[Function]}
                          onSwipeComplete={[Function]}
                          panResponderThreshold={4}
                          pointerEvents="box-none"
                          scrollHorizontal={false}
                          scrollOffset={0}
                          scrollOffsetMax={0}
                          scrollTo={null}
                          statusBarTranslucent={false}
                          style={
                            Object {
                              "flex": 1,
                              "justifyContent": "flex-end",
                              "left": 0,
                              "margin": 0,
                              "top": 0,
                              "transform": Array [
                                Object {
                                  "translateY": 0,
                                },
                              ],
                            }
                          }
                          supportedOrientations={
                            Array [
                              "portrait",
                              "landscape",
                            ]
                          }
                          swipeDirection="down"
                          swipeThreshold={100}
                        >
                          <RNCSafeAreaView
                            style={
                              Object {
                                "backgroundColor": "#FFFFFF",
                                "borderTopLeftRadius": 10,
                                "borderTopRightRadius": 10,
                                "height": 450,
                              }
                            }
                          >
                            <View
                              style={
                                Object {
                                  "alignItems": "center",
                                  "borderBottomWidth": 0.5,
                                  "borderColor": "#D6D9DC",
                                  "height": 33,
                                  "justifyContent": "center",
                                  "width": "100%",
                                }
                              }
                            >
                              <View
                                style={
                                  Object {
                                    "backgroundColor": "#BBC0C5",
                                    "borderRadius": 4,
                                    "height": 5,
                                    "width": 48,
                                  }
                                }
                              />
                            </View>
                            <RCTScrollView
                              data={
                                Array [
                                  Object {
                                    "address": "",
                                    "isETH": true,
                                    "logo": "../images/eth-logo-new.png",
                                    "name": "Ether",
                                    "symbol": "ETH",
                                  },
                                ]
                              }
                              getItem={[Function]}
                              getItemCount={[Function]}
                              keyExtractor={[Function]}
                              onContentSizeChange={[Function]}
                              onLayout={[Function]}
                              onMomentumScrollBegin={[Function]}
                              onMomentumScrollEnd={[Function]}
                              onScroll={[Function]}
                              onScrollBeginDrag={[Function]}
                              onScrollEndDrag={[Function]}
                              removeClippedSubviews={false}
                              renderItem={[Function]}
                              scrollEventThrottle={50}
                              stickyHeaderIndices={Array []}
                              viewabilityConfigCallbackPairs={Array []}
                            >
                              <View>
                                <View
                                  onLayout={[Function]}
                                  style={null}
                                >
                                  <TouchableOpacity
                                    onPress={[Function]}
                                    style={
                                      Object {
                                        "alignItems": "center",
                                        "borderBottomWidth": 0.5,
                                        "borderColor": "#D6D9DC",
                                        "flexDirection": "row",
                                        "height": 70,
                                        "paddingHorizontal": 24,
                                      }
                                    }
                                  >
                                    <View
                                      style={
                                        Object {
                                          "flex": 1,
                                          "flexDirection": "row",
                                        }
                                      }
                                    >
                                      <View
                                        useNativeDriver={true}
                                      >
                                        <Image
                                          fadeIn={true}
                                          onError={[Function]}
                                          onLoadEnd={[Function]}
                                          source={
                                            Object {
                                              "uri": undefined,
                                            }
                                          }
                                          style={
                                            Array [
                                              Object {
                                                "borderRadius": 12,
                                                "height": 24,
                                                "width": 24,
                                              },
                                              undefined,
                                              Object {
                                                "borderRadius": 25,
                                                "height": 50,
                                                "width": 50,
                                              },
                                              undefined,
                                              undefined,
                                            ]
                                          }
                                        />
                                        <View
                                          collapsable={false}
                                          nativeID="animatedComponent"
                                          style={
                                            Object {
                                              "bottom": 0,
                                              "left": 0,
                                              "opacity": 1,
                                              "position": "absolute",
                                              "right": 0,
                                              "top": 0,
                                            }
                                          }
                                        >
                                          <View
                                            style={
                                              Array [
                                                Object {
                                                  "borderRadius": 25,
                                                  "height": 50,
                                                  "width": 50,
                                                },
                                                Object {
                                                  "backgroundColor": "#eee",
                                                },
                                                undefined,
                                              ]
                                            }
                                          />
                                        </View>
                                      </View>
                                      <View
                                        style={
                                          Object {
                                            "alignItems": "center",
                                            "flex": 1,
                                            "flexDirection": "row",
                                            "justifyContent": "space-between",
                                            "marginLeft": 16,
                                          }
                                        }
                                      >
                                        <Text
                                          style={
                                            Object {
                                              "color": "#24272A",
                                              "fontFamily": "EuclidCircularB-Regular",
                                              "fontSize": 18,
                                              "fontWeight": "400",
                                            }
                                          }
                                        >
                                          ETH
                                        </Text>
                                        <View
                                          style={
                                            Object {
                                              "flexDirection": "column",
                                            }
                                          }
                                        >
                                          <Text
                                            style={
                                              Object {
                                                "color": "#24272A",
                                                "fontFamily": "EuclidCircularB-Regular",
                                                "fontSize": 18,
                                                "fontWeight": "400",
                                                "textAlign": "right",
                                              }
                                            }
                                          >
                                            0
                                          </Text>
                                          <Text
                                            style={
                                              Object {
                                                "color": "#535A61",
                                                "fontFamily": "EuclidCircularB-Regular",
                                                "fontSize": 12,
                                                "fontWeight": "400",
                                                "textAlign": "right",
                                                "textTransform": "uppercase",
                                              }
                                            }
                                          >
                                            $0.00
                                          </Text>
                                        </View>
                                      </View>
                                    </View>
                                  </TouchableOpacity>
                                </View>
                              </View>
                            </RCTScrollView>
                          </RNCSafeAreaView>
                        </View>
                      </Modal>
                    </RNCSafeAreaView>
                  </View>
                </View>
              </View>
            </View>
          </View>
        </View>
      </RNSScreen>
    </RNSScreenContainer>
  </RNCSafeAreaProvider>
</View>
`;

exports[`Amount should display correct balance 1`] = `
<View
  style={
    Object {
      "flex": 1,
    }
  }
>
  <RNCSafeAreaProvider
    onInsetsChange={[Function]}
    style={
      Array [
        Object {
          "flex": 1,
        },
        undefined,
      ]
    }
  >
    <View
      pointerEvents="box-none"
      style={
        Object {
          "zIndex": 1,
        }
      }
    >
      <View
        accessibilityElementsHidden={false}
        importantForAccessibility="auto"
        onLayout={[Function]}
        pointerEvents="box-none"
        style={null}
      >
        <View
          pointerEvents="box-none"
          style={
            Object {
              "bottom": 0,
              "left": 0,
              "opacity": 1,
              "position": "absolute",
              "right": 0,
              "top": 0,
              "zIndex": 0,
            }
          }
        >
          <View
            style={
              Object {
                "backgroundColor": "rgb(255, 255, 255)",
                "borderBottomColor": "rgb(216, 216, 216)",
                "flex": 1,
                "shadowColor": "rgb(216, 216, 216)",
                "shadowOffset": Object {
                  "height": 0.5,
                  "width": 0,
                },
                "shadowOpacity": 0.85,
                "shadowRadius": 0,
              }
            }
          />
        </View>
        <View
          pointerEvents="box-none"
          style={
            Object {
              "height": 64,
              "maxHeight": undefined,
              "minHeight": undefined,
              "opacity": undefined,
              "transform": undefined,
            }
          }
        >
          <View
            pointerEvents="none"
            style={
              Object {
                "height": 20,
              }
            }
          />
          <View
            pointerEvents="box-none"
            style={
              Object {
                "alignItems": "center",
                "flex": 1,
                "flexDirection": "row",
                "justifyContent": "center",
              }
            }
          >
            <View
              pointerEvents="box-none"
              style={
                Object {
                  "marginHorizontal": 16,
                  "opacity": 1,
                }
              }
            >
              <Text
                accessibilityRole="header"
                aria-level="1"
                collapsable={false}
                nativeID="animatedComponent"
                numberOfLines={1}
                onLayout={[Function]}
                style={
                  Object {
                    "color": "rgb(28, 28, 30)",
                    "fontSize": 17,
                    "fontWeight": "600",
                  }
                }
              >
                Amount
              </Text>
            </View>
          </View>
        </View>
      </View>
    </View>
    <RNSScreenContainer
      onLayout={[Function]}
      style={
        Object {
          "flex": 1,
        }
      }
    >
      <RNSScreen
        activityState={2}
        forwardedRef={[Function]}
        pointerEvents="box-none"
        style={
          Object {
            "bottom": 0,
            "left": 0,
            "position": "absolute",
            "right": 0,
            "top": 0,
          }
        }
      >
        <View
          collapsable={false}
          style={
            Object {
              "opacity": 1,
            }
          }
        />
        <View
          accessibilityElementsHidden={false}
          closing={false}
          gestureVelocityImpact={0.3}
          importantForAccessibility="auto"
          onClose={[Function]}
          onGestureBegin={[Function]}
          onGestureCanceled={[Function]}
          onGestureEnd={[Function]}
          onOpen={[Function]}
          onTransition={[Function]}
          pointerEvents="box-none"
          style={
            Array [
              Object {
                "overflow": undefined,
              },
              Object {
                "bottom": 0,
                "left": 0,
                "position": "absolute",
                "right": 0,
                "top": 0,
              },
            ]
          }
          transitionSpec={
            Object {
              "close": Object {
                "animation": "spring",
                "config": Object {
                  "damping": 500,
                  "mass": 3,
                  "overshootClamping": true,
                  "restDisplacementThreshold": 10,
                  "restSpeedThreshold": 10,
                  "stiffness": 1000,
                },
              },
              "open": Object {
                "animation": "spring",
                "config": Object {
                  "damping": 500,
                  "mass": 3,
                  "overshootClamping": true,
                  "restDisplacementThreshold": 10,
                  "restSpeedThreshold": 10,
                  "stiffness": 1000,
                },
              },
            }
          }
        >
          <View
            collapsable={false}
            nativeID="animatedComponent"
            needsOffscreenAlphaCompositing={false}
            pointerEvents="box-none"
            style={
              Object {
                "flex": 1,
              }
            }
          >
            <View
              collapsable={false}
              forwardedRef={[Function]}
              onGestureHandlerEvent={[Function]}
              onGestureHandlerStateChange={[Function]}
              style={
                Object {
                  "flex": 1,
                  "transform": Array [
                    Object {
                      "translateX": 0,
                    },
                    Object {
                      "translateX": 0,
                    },
                  ],
                }
              }
            >
              <View
                pointerEvents="none"
                style={
                  Object {
                    "backgroundColor": "rgb(242, 242, 242)",
                    "bottom": 0,
                    "left": 0,
                    "position": "absolute",
                    "shadowColor": "#000",
                    "shadowOffset": Object {
                      "height": 1,
                      "width": -1,
                    },
                    "shadowOpacity": 0.3,
                    "shadowRadius": 5,
                    "top": 0,
                    "width": 3,
                  }
                }
              />
              <View
                style={
                  Array [
                    Object {
                      "flex": 1,
                      "overflow": "hidden",
                    },
                    Array [
                      Object {
                        "backgroundColor": "rgb(242, 242, 242)",
                      },
                      undefined,
                    ],
                  ]
                }
              >
                <View
                  style={
                    Object {
                      "flex": 1,
                      "flexDirection": "column-reverse",
                    }
                  }
                >
                  <View
                    style={
                      Object {
                        "flex": 1,
                      }
                    }
                  >
                    <RNCSafeAreaView
                      edges={
                        Array [
                          "bottom",
                        ]
                      }
                      style={
                        Object {
                          "backgroundColor": "#FFFFFF",
                          "flex": 1,
                        }
                      }
                      testID="amount-screen"
                    >
                      <RCTScrollView
                        style={
                          Object {
                            "marginBottom": 60,
                          }
                        }
                      >
                        <View>
                          <View
                            style={
                              Object {
                                "flex": 1,
                                "marginHorizontal": 24,
                                "marginTop": 30,
                              }
                            }
                          >
                            <View
                              style={
                                Object {
                                  "flexDirection": "row",
                                }
                              }
                            >
                              <View
                                style={
                                  Object {
                                    "flex": 0.8,
                                  }
                                }
                              />
                              <View
                                style={
                                  Object {
                                    "alignItems": "center",
                                    "flex": 1,
                                  }
                                }
                              >
                                <TouchableOpacity
                                  onPress={[Function]}
                                  style={
                                    Object {
                                      "alignItems": "center",
                                      "backgroundColor": "#037DD6",
                                      "borderRadius": 100,
                                      "flexDirection": "row",
                                      "fontFamily": "EuclidCircularB-Regular",
                                      "fontWeight": "400",
                                      "paddingHorizontal": 16,
                                      "paddingVertical": 2,
                                    }
                                  }
                                >
                                  <Text
                                    style={
                                      Object {
                                        "color": "#FCFCFC",
                                        "fontFamily": "EuclidCircularB-Regular",
                                        "fontSize": 14,
                                        "fontWeight": "400",
                                        "paddingVertical": 2,
                                      }
                                    }
                                  >
                                    ETH
                                  </Text>
                                  <View>
                                    <Text
                                      allowFontScaling={false}
                                      style={
                                        Array [
                                          Object {
                                            "color": "#FCFCFC",
                                            "fontSize": 16,
                                          },
                                          Object {
                                            "paddingLeft": 10,
                                          },
                                          Object {
                                            "fontFamily": "Ionicons",
                                            "fontStyle": "normal",
                                            "fontWeight": "normal",
                                          },
                                          Object {},
                                        ]
                                      }
                                    >
                                      
                                    </Text>
                                  </View>
                                </TouchableOpacity>
                              </View>
                              <View
                                style={
                                  Array [
                                    Object {
                                      "flex": 0.8,
                                    },
                                    Object {
                                      "alignItems": "center",
                                      "flexDirection": "row",
                                      "justifyContent": "flex-end",
                                    },
                                  ]
                                }
                              >
                                <TouchableOpacity
                                  disabled={true}
                                  onPress={[Function]}
                                  style={Object {}}
                                >
                                  <Text
                                    style={
                                      Object {
                                        "alignSelf": "flex-end",
                                        "color": "#037DD6",
                                        "fontFamily": "EuclidCircularB-Regular",
                                        "fontSize": 12,
                                        "fontWeight": "400",
                                        "textTransform": "uppercase",
                                      }
                                    }
                                  >
                                    Use max
                                  </Text>
                                </TouchableOpacity>
                              </View>
                            </View>
                            <View>
                              <View
                                style={
                                  Object {
                                    "alignItems": "center",
                                    "marginVertical": 16,
                                  }
                                }
                              >
                                <View
                                  style={
                                    Object {
                                      "flexDirection": "row",
                                    }
                                  }
                                >
                                  <TextInput
                                    keyboardAppearance="light"
                                    keyboardType="numeric"
                                    onChangeText={[Function]}
                                    placeholder="0"
                                    placeholderTextColor="#BBC0C5"
                                    style={
                                      Object {
                                        "color": "#24272A",
                                        "fontFamily": "EuclidCircularB-Regular",
                                        "fontSize": 44,
                                        "fontWeight": "300",
                                        "textAlign": "center",
                                      }
                                    }
                                    testID="txn-amount-input"
                                  />
                                </View>
                              </View>
                              <View
                                style={
                                  Object {
                                    "flexDirection": "row",
                                  }
                                }
                              >
                                <View
                                  style={
                                    Object {
                                      "alignItems": "center",
                                      "flex": 1,
                                    }
                                  }
                                >
                                  <TouchableOpacity
                                    onPress={[Function]}
                                    style={
                                      Object {
                                        "borderColor": "#535A61",
                                        "borderRadius": 8,
                                        "borderWidth": 1,
                                        "flexDirection": "row",
                                        "paddingHorizontal": 8,
                                        "paddingVertical": 2,
                                        "right": -2,
                                      }
                                    }
                                  >
                                    <Text
                                      numberOfLines={1}
                                      style={
                                        Object {
                                          "color": "#535A61",
                                          "fontFamily": "EuclidCircularB-Regular",
                                          "fontSize": 14,
                                          "fontWeight": "400",
                                          "textTransform": "uppercase",
                                        }
                                      }
                                      testID="txn-amount-conversion-value"
                                    >
                                      $0.00
                                    </Text>
                                    <View
                                      styles={
                                        Object {
                                          "alignItems": "center",
                                          "flexDirection": "row",
                                        }
                                      }
                                    >
                                      <Text
                                        allowFontScaling={false}
                                        style={
                                          Array [
                                            Object {
                                              "color": "#037DD6",
                                              "fontSize": 16,
                                            },
                                            Object {
                                              "flex": 1,
                                              "marginTop": 0,
                                            },
                                            Object {
                                              "fontFamily": "Material Design Icons",
                                              "fontStyle": "normal",
                                              "fontWeight": "normal",
                                            },
                                            Object {},
                                          ]
                                        }
                                      >
                                        
                                      </Text>
                                    </View>
                                  </TouchableOpacity>
                                </View>
                              </View>
                              <View
                                style={
                                  Object {
                                    "marginVertical": 16,
                                  }
                                }
                              >
                                <Text
                                  style={
                                    Object {
                                      "alignSelf": "center",
                                      "color": "#24272A",
                                      "fontFamily": "EuclidCircularB-Regular",
                                      "fontSize": 12,
                                      "fontWeight": "400",
                                      "lineHeight": 16,
                                    }
                                  }
                                >
                                  Balance: 1 ETH
                                </Text>
                              </View>
                            </View>
                          </View>
                        </View>
                      </RCTScrollView>
                      <View
                        onLayout={[Function]}
                        style={
                          Array [
                            Object {
                              "flex": 1,
                              "marginBottom": 16,
                            },
                            Object {
                              "paddingBottom": 0,
                            },
                          ]
                        }
                      >
                        <View
                          style={
                            Object {
                              "alignItems": "flex-end",
                              "flex": 1,
                              "flexDirection": "row",
                            }
                          }
                        >
                          <TouchableOpacity
                            accessibilityRole="button"
                            activeOpacity={1}
                            disabled={true}
                            style={
                              Array [
                                Array [
                                  Object {
                                    "borderRadius": 100,
                                    "justifyContent": "center",
                                    "padding": 15,
                                  },
                                  Object {
                                    "backgroundColor": "#037DD6",
                                    "minHeight": 50,
                                  },
                                  Object {
                                    "flex": 1,
                                    "marginHorizontal": 24,
                                  },
                                ],
                                Object {
                                  "opacity": 0.6,
                                },
                              ]
                            }
                            testID="txn-amount-next-button"
                          >
                            <Text
                              style={
                                Array [
                                  Object {
                                    "color": "#007aff",
                                    "fontSize": 17,
                                    "fontWeight": "500",
                                    "textAlign": "center",
                                  },
                                  Object {
                                    "color": "#dcdcdc",
                                  },
                                  Array [
                                    Object {
                                      "fontFamily": "EuclidCircularB-Bold",
                                      "fontSize": 14,
                                      "fontWeight": "600",
                                      "textAlign": "center",
                                    },
                                    Object {
                                      "color": "#FCFCFC",
                                    },
                                    undefined,
                                  ],
                                  Object {
                                    "opacity": 0.6,
                                  },
                                ]
                              }
                            >
                              Next
                            </Text>
                          </TouchableOpacity>
                        </View>
                      </View>
                      <Modal
                        animationType="none"
                        deviceHeight={null}
                        deviceWidth={null}
                        hardwareAccelerated={false}
                        hideModalContentWhileAnimating={false}
                        onBackdropPress={[Function]}
                        onModalHide={[Function]}
                        onModalWillHide={[Function]}
                        onModalWillShow={[Function]}
                        onRequestClose={[Function]}
                        onSwipeComplete={[Function]}
                        panResponderThreshold={4}
                        scrollHorizontal={false}
                        scrollOffset={0}
                        scrollOffsetMax={0}
                        scrollTo={null}
                        statusBarTranslucent={false}
                        supportedOrientations={
                          Array [
                            "portrait",
                            "landscape",
                          ]
                        }
                        swipeDirection="down"
                        swipeThreshold={100}
                        transparent={true}
                        visible={false}
                      >
                        <View
                          accessible={true}
                          focusable={true}
                          forwardedRef={[Function]}
                          onClick={[Function]}
                          onResponderGrant={[Function]}
                          onResponderMove={[Function]}
                          onResponderRelease={[Function]}
                          onResponderTerminate={[Function]}
                          onResponderTerminationRequest={[Function]}
                          onStartShouldSetResponder={[Function]}
                          style={
                            Object {
                              "backgroundColor": "#00000099",
                              "bottom": 0,
                              "height": 1334,
                              "left": 0,
                              "opacity": 0,
                              "position": "absolute",
                              "right": 0,
                              "top": 0,
                              "width": 750,
                            }
                          }
                        />
                        <View
                          deviceHeight={null}
                          deviceWidth={null}
                          forwardedRef={[Function]}
                          hideModalContentWhileAnimating={false}
                          onBackdropPress={[Function]}
                          onModalHide={[Function]}
                          onModalWillHide={[Function]}
                          onModalWillShow={[Function]}
                          onMoveShouldSetResponder={[Function]}
                          onMoveShouldSetResponderCapture={[Function]}
                          onResponderEnd={[Function]}
                          onResponderGrant={[Function]}
                          onResponderMove={[Function]}
                          onResponderReject={[Function]}
                          onResponderRelease={[Function]}
                          onResponderStart={[Function]}
                          onResponderTerminate={[Function]}
                          onResponderTerminationRequest={[Function]}
                          onStartShouldSetResponder={[Function]}
                          onStartShouldSetResponderCapture={[Function]}
                          onSwipeComplete={[Function]}
                          panResponderThreshold={4}
                          pointerEvents="box-none"
                          scrollHorizontal={false}
                          scrollOffset={0}
                          scrollOffsetMax={0}
                          scrollTo={null}
                          statusBarTranslucent={false}
                          style={
                            Object {
                              "flex": 1,
                              "justifyContent": "flex-end",
                              "left": 0,
                              "margin": 0,
                              "top": 0,
                              "transform": Array [
                                Object {
                                  "translateY": 0,
                                },
                              ],
                            }
                          }
                          supportedOrientations={
                            Array [
                              "portrait",
                              "landscape",
                            ]
                          }
                          swipeDirection="down"
                          swipeThreshold={100}
                        >
                          <RNCSafeAreaView
                            style={
                              Object {
                                "backgroundColor": "#FFFFFF",
                                "borderTopLeftRadius": 10,
                                "borderTopRightRadius": 10,
                                "height": 450,
                              }
                            }
                          >
                            <View
                              style={
                                Object {
                                  "alignItems": "center",
                                  "borderBottomWidth": 0.5,
                                  "borderColor": "#D6D9DC",
                                  "height": 33,
                                  "justifyContent": "center",
                                  "width": "100%",
                                }
                              }
                            >
                              <View
                                style={
                                  Object {
                                    "backgroundColor": "#BBC0C5",
                                    "borderRadius": 4,
                                    "height": 5,
                                    "width": 48,
                                  }
                                }
                              />
                            </View>
                            <RCTScrollView
                              data={
                                Array [
                                  Object {
                                    "address": "",
                                    "isETH": true,
                                    "logo": "../images/eth-logo-new.png",
                                    "name": "Ether",
                                    "symbol": "ETH",
                                  },
                                ]
                              }
                              getItem={[Function]}
                              getItemCount={[Function]}
                              keyExtractor={[Function]}
                              onContentSizeChange={[Function]}
                              onLayout={[Function]}
                              onMomentumScrollBegin={[Function]}
                              onMomentumScrollEnd={[Function]}
                              onScroll={[Function]}
                              onScrollBeginDrag={[Function]}
                              onScrollEndDrag={[Function]}
                              removeClippedSubviews={false}
                              renderItem={[Function]}
                              scrollEventThrottle={50}
                              stickyHeaderIndices={Array []}
                              viewabilityConfigCallbackPairs={Array []}
                            >
                              <View>
                                <View
                                  onLayout={[Function]}
                                  style={null}
                                >
                                  <TouchableOpacity
                                    onPress={[Function]}
                                    style={
                                      Object {
                                        "alignItems": "center",
                                        "borderBottomWidth": 0.5,
                                        "borderColor": "#D6D9DC",
                                        "flexDirection": "row",
                                        "height": 70,
                                        "paddingHorizontal": 24,
                                      }
                                    }
                                  >
                                    <View
                                      style={
                                        Object {
                                          "flex": 1,
                                          "flexDirection": "row",
                                        }
                                      }
                                    >
                                      <View
                                        useNativeDriver={true}
                                      >
                                        <Image
                                          fadeIn={true}
                                          onError={[Function]}
                                          onLoadEnd={[Function]}
                                          source={
                                            Object {
                                              "uri": undefined,
                                            }
                                          }
                                          style={
                                            Array [
                                              Object {
                                                "borderRadius": 12,
                                                "height": 24,
                                                "width": 24,
                                              },
                                              undefined,
                                              Object {
                                                "borderRadius": 25,
                                                "height": 50,
                                                "width": 50,
                                              },
                                              undefined,
                                              undefined,
                                            ]
                                          }
                                        />
                                        <View
                                          collapsable={false}
                                          nativeID="animatedComponent"
                                          style={
                                            Object {
                                              "bottom": 0,
                                              "left": 0,
                                              "opacity": 1,
                                              "position": "absolute",
                                              "right": 0,
                                              "top": 0,
                                            }
                                          }
                                        >
                                          <View
                                            style={
                                              Array [
                                                Object {
                                                  "borderRadius": 25,
                                                  "height": 50,
                                                  "width": 50,
                                                },
                                                Object {
                                                  "backgroundColor": "#eee",
                                                },
                                                undefined,
                                              ]
                                            }
                                          />
                                        </View>
                                      </View>
                                      <View
                                        style={
                                          Object {
                                            "alignItems": "center",
                                            "flex": 1,
                                            "flexDirection": "row",
                                            "justifyContent": "space-between",
                                            "marginLeft": 16,
                                          }
                                        }
                                      >
                                        <Text
                                          style={
                                            Object {
                                              "color": "#24272A",
                                              "fontFamily": "EuclidCircularB-Regular",
                                              "fontSize": 18,
                                              "fontWeight": "400",
                                            }
                                          }
                                        >
                                          ETH
                                        </Text>
                                        <View
                                          style={
                                            Object {
                                              "flexDirection": "column",
                                            }
                                          }
                                        >
                                          <Text
                                            style={
                                              Object {
                                                "color": "#24272A",
                                                "fontFamily": "EuclidCircularB-Regular",
                                                "fontSize": 18,
                                                "fontWeight": "400",
                                                "textAlign": "right",
                                              }
                                            }
                                          >
                                            1
                                          </Text>
                                          <Text
                                            style={
                                              Object {
                                                "color": "#535A61",
                                                "fontFamily": "EuclidCircularB-Regular",
                                                "fontSize": 12,
                                                "fontWeight": "400",
                                                "textAlign": "right",
                                                "textTransform": "uppercase",
                                              }
                                            }
                                          >
                                            $1.00
                                          </Text>
                                        </View>
                                      </View>
                                    </View>
                                  </TouchableOpacity>
                                </View>
                              </View>
                            </RCTScrollView>
                          </RNCSafeAreaView>
                        </View>
                      </Modal>
                    </RNCSafeAreaView>
                  </View>
                </View>
              </View>
            </View>
          </View>
        </View>
      </RNSScreen>
    </RNSScreenContainer>
  </RNCSafeAreaProvider>
</View>
`;

exports[`Amount should not show a warning when conversion rate is available 1`] = `
<View
  style={
    Object {
      "flex": 1,
    }
  }
>
  <RNCSafeAreaProvider
    onInsetsChange={[Function]}
    style={
      Array [
        Object {
          "flex": 1,
        },
        undefined,
      ]
    }
  >
    <View
      pointerEvents="box-none"
      style={
        Object {
          "zIndex": 1,
        }
      }
    >
      <View
        accessibilityElementsHidden={false}
        importantForAccessibility="auto"
        onLayout={[Function]}
        pointerEvents="box-none"
        style={null}
      >
        <View
          pointerEvents="box-none"
          style={
            Object {
              "bottom": 0,
              "left": 0,
              "opacity": 1,
              "position": "absolute",
              "right": 0,
              "top": 0,
              "zIndex": 0,
            }
          }
        >
          <View
            style={
              Object {
                "backgroundColor": "rgb(255, 255, 255)",
                "borderBottomColor": "rgb(216, 216, 216)",
                "flex": 1,
                "shadowColor": "rgb(216, 216, 216)",
                "shadowOffset": Object {
                  "height": 0.5,
                  "width": 0,
                },
                "shadowOpacity": 0.85,
                "shadowRadius": 0,
              }
            }
          />
        </View>
        <View
          pointerEvents="box-none"
          style={
            Object {
              "height": 64,
              "maxHeight": undefined,
              "minHeight": undefined,
              "opacity": undefined,
              "transform": undefined,
            }
          }
        >
          <View
            pointerEvents="none"
            style={
              Object {
                "height": 20,
              }
            }
          />
          <View
            pointerEvents="box-none"
            style={
              Object {
                "alignItems": "center",
                "flex": 1,
                "flexDirection": "row",
                "justifyContent": "center",
              }
            }
          >
            <View
              pointerEvents="box-none"
              style={
                Object {
                  "marginHorizontal": 16,
                  "opacity": 1,
                }
              }
            >
              <Text
                accessibilityRole="header"
                aria-level="1"
                collapsable={false}
                nativeID="animatedComponent"
                numberOfLines={1}
                onLayout={[Function]}
                style={
                  Object {
                    "color": "rgb(28, 28, 30)",
                    "fontSize": 17,
                    "fontWeight": "600",
                  }
                }
              >
                Amount
              </Text>
            </View>
          </View>
        </View>
      </View>
    </View>
    <RNSScreenContainer
      onLayout={[Function]}
      style={
        Object {
          "flex": 1,
        }
      }
    >
      <RNSScreen
        activityState={2}
        forwardedRef={[Function]}
        pointerEvents="box-none"
        style={
          Object {
            "bottom": 0,
            "left": 0,
            "position": "absolute",
            "right": 0,
            "top": 0,
          }
        }
      >
        <View
          collapsable={false}
          style={
            Object {
              "opacity": 1,
            }
          }
        />
        <View
          accessibilityElementsHidden={false}
          closing={false}
          gestureVelocityImpact={0.3}
          importantForAccessibility="auto"
          onClose={[Function]}
          onGestureBegin={[Function]}
          onGestureCanceled={[Function]}
          onGestureEnd={[Function]}
          onOpen={[Function]}
          onTransition={[Function]}
          pointerEvents="box-none"
          style={
            Array [
              Object {
                "overflow": undefined,
              },
              Object {
                "bottom": 0,
                "left": 0,
                "position": "absolute",
                "right": 0,
                "top": 0,
              },
            ]
          }
          transitionSpec={
            Object {
              "close": Object {
                "animation": "spring",
                "config": Object {
                  "damping": 500,
                  "mass": 3,
                  "overshootClamping": true,
                  "restDisplacementThreshold": 10,
                  "restSpeedThreshold": 10,
                  "stiffness": 1000,
                },
              },
              "open": Object {
                "animation": "spring",
                "config": Object {
                  "damping": 500,
                  "mass": 3,
                  "overshootClamping": true,
                  "restDisplacementThreshold": 10,
                  "restSpeedThreshold": 10,
                  "stiffness": 1000,
                },
              },
            }
          }
        >
          <View
            collapsable={false}
            nativeID="animatedComponent"
            needsOffscreenAlphaCompositing={false}
            pointerEvents="box-none"
            style={
              Object {
                "flex": 1,
              }
            }
          >
            <View
              collapsable={false}
              forwardedRef={[Function]}
              onGestureHandlerEvent={[Function]}
              onGestureHandlerStateChange={[Function]}
              style={
                Object {
                  "flex": 1,
                  "transform": Array [
                    Object {
                      "translateX": 0,
                    },
                    Object {
                      "translateX": 0,
                    },
                  ],
                }
              }
            >
              <View
                pointerEvents="none"
                style={
                  Object {
                    "backgroundColor": "rgb(242, 242, 242)",
                    "bottom": 0,
                    "left": 0,
                    "position": "absolute",
                    "shadowColor": "#000",
                    "shadowOffset": Object {
                      "height": 1,
                      "width": -1,
                    },
                    "shadowOpacity": 0.3,
                    "shadowRadius": 5,
                    "top": 0,
                    "width": 3,
                  }
                }
              />
              <View
                style={
                  Array [
                    Object {
                      "flex": 1,
                      "overflow": "hidden",
                    },
                    Array [
                      Object {
                        "backgroundColor": "rgb(242, 242, 242)",
                      },
                      undefined,
                    ],
                  ]
                }
              >
                <View
                  style={
                    Object {
                      "flex": 1,
                      "flexDirection": "column-reverse",
                    }
                  }
                >
                  <View
                    style={
                      Object {
                        "flex": 1,
                      }
                    }
                  >
                    <RNCSafeAreaView
                      edges={
                        Array [
                          "bottom",
                        ]
                      }
                      style={
                        Object {
                          "backgroundColor": "#FFFFFF",
                          "flex": 1,
                        }
                      }
                      testID="amount-screen"
                    >
                      <RCTScrollView
                        style={
                          Object {
                            "marginBottom": 60,
                          }
                        }
                      >
                        <View>
                          <View
                            style={
                              Object {
                                "flex": 1,
                                "marginHorizontal": 24,
                                "marginTop": 30,
                              }
                            }
                          >
                            <View
                              style={
                                Object {
                                  "flexDirection": "row",
                                }
                              }
                            >
                              <View
                                style={
                                  Object {
                                    "flex": 0.8,
                                  }
                                }
                              />
                              <View
                                style={
                                  Object {
                                    "alignItems": "center",
                                    "flex": 1,
                                  }
                                }
                              >
                                <TouchableOpacity
                                  onPress={[Function]}
                                  style={
                                    Object {
                                      "alignItems": "center",
                                      "backgroundColor": "#037DD6",
                                      "borderRadius": 100,
                                      "flexDirection": "row",
                                      "fontFamily": "EuclidCircularB-Regular",
                                      "fontWeight": "400",
                                      "paddingHorizontal": 16,
                                      "paddingVertical": 2,
                                    }
                                  }
                                >
                                  <Text
                                    style={
                                      Object {
                                        "color": "#FCFCFC",
                                        "fontFamily": "EuclidCircularB-Regular",
                                        "fontSize": 14,
                                        "fontWeight": "400",
                                        "paddingVertical": 2,
                                      }
                                    }
                                  >
                                    LINK
                                  </Text>
                                  <View>
                                    <Text
                                      allowFontScaling={false}
                                      style={
                                        Array [
                                          Object {
                                            "color": "#FCFCFC",
                                            "fontSize": 16,
                                          },
                                          Object {
                                            "paddingLeft": 10,
                                          },
                                          Object {
                                            "fontFamily": "Ionicons",
                                            "fontStyle": "normal",
                                            "fontWeight": "normal",
                                          },
                                          Object {},
                                        ]
                                      }
                                    >
                                      
                                    </Text>
                                  </View>
                                </TouchableOpacity>
                              </View>
                              <View
                                style={
                                  Array [
                                    Object {
                                      "flex": 0.8,
                                    },
                                    Object {
                                      "alignItems": "center",
                                      "flexDirection": "row",
                                      "justifyContent": "flex-end",
                                    },
                                  ]
                                }
                              >
                                <TouchableOpacity
                                  disabled={true}
                                  onPress={[Function]}
                                  style={Object {}}
                                >
                                  <Text
                                    style={
                                      Object {
                                        "alignSelf": "flex-end",
                                        "color": "#037DD6",
                                        "fontFamily": "EuclidCircularB-Regular",
                                        "fontSize": 12,
                                        "fontWeight": "400",
                                        "textTransform": "uppercase",
                                      }
                                    }
                                  >
                                    Use max
                                  </Text>
                                </TouchableOpacity>
                              </View>
                            </View>
                            <View>
                              <View
                                style={
                                  Object {
                                    "alignItems": "center",
                                    "marginVertical": 16,
                                  }
                                }
                              >
                                <View
                                  style={
                                    Object {
                                      "flexDirection": "row",
                                    }
                                  }
                                >
                                  <TextInput
                                    keyboardAppearance="light"
                                    keyboardType="numeric"
                                    onChangeText={[Function]}
                                    placeholder="0"
                                    placeholderTextColor="#BBC0C5"
                                    style={
                                      Object {
                                        "color": "#24272A",
                                        "fontFamily": "EuclidCircularB-Regular",
                                        "fontSize": 44,
                                        "fontWeight": "300",
                                        "textAlign": "center",
                                      }
                                    }
                                    testID="txn-amount-input"
                                  />
                                </View>
                              </View>
                              <View
                                style={
                                  Object {
                                    "flexDirection": "row",
                                  }
                                }
                              >
                                <View
                                  style={
                                    Object {
                                      "alignItems": "center",
                                      "flex": 1,
                                    }
                                  }
                                >
                                  <TouchableOpacity
                                    onPress={[Function]}
                                    style={
                                      Object {
                                        "borderColor": "#535A61",
                                        "borderRadius": 8,
                                        "borderWidth": 1,
                                        "flexDirection": "row",
                                        "paddingHorizontal": 8,
                                        "paddingVertical": 2,
                                        "right": -2,
                                      }
                                    }
                                  >
                                    <Text
                                      numberOfLines={1}
                                      style={
                                        Object {
                                          "color": "#535A61",
                                          "fontFamily": "EuclidCircularB-Regular",
                                          "fontSize": 14,
                                          "fontWeight": "400",
                                          "textTransform": "uppercase",
                                        }
                                      }
                                      testID="txn-amount-conversion-value"
                                    >
                                      0 LINK
                                    </Text>
                                    <View
                                      styles={
                                        Object {
                                          "alignItems": "center",
                                          "flexDirection": "row",
                                        }
                                      }
                                    >
                                      <Text
                                        allowFontScaling={false}
                                        style={
                                          Array [
                                            Object {
                                              "color": "#037DD6",
                                              "fontSize": 16,
                                            },
                                            Object {
                                              "flex": 1,
                                              "marginTop": 0,
                                            },
                                            Object {
                                              "fontFamily": "Material Design Icons",
                                              "fontStyle": "normal",
                                              "fontWeight": "normal",
                                            },
                                            Object {},
                                          ]
                                        }
                                      >
                                        
                                      </Text>
                                    </View>
                                  </TouchableOpacity>
                                </View>
                              </View>
                              <View
                                style={
                                  Object {
                                    "marginVertical": 16,
                                  }
                                }
                              >
                                <Text
                                  style={
                                    Object {
                                      "alignSelf": "center",
                                      "color": "#24272A",
                                      "fontFamily": "EuclidCircularB-Regular",
                                      "fontSize": 12,
                                      "fontWeight": "400",
                                      "lineHeight": 16,
                                    }
                                  }
                                >
                                  Balance: undefined
                                </Text>
                              </View>
                            </View>
                          </View>
                        </View>
                      </RCTScrollView>
                      <View
                        onLayout={[Function]}
                        style={
                          Array [
                            Object {
                              "flex": 1,
                              "marginBottom": 16,
                            },
                            Object {
                              "paddingBottom": 0,
                            },
                          ]
                        }
                      >
                        <View
                          style={
                            Object {
                              "alignItems": "flex-end",
                              "flex": 1,
                              "flexDirection": "row",
                            }
                          }
                        >
                          <TouchableOpacity
                            accessibilityComponentType="button"
                            accessibilityTraits="button"
                            activeOpacity={1}
                            disabled={true}
                            style={
                              Array [
                                Array [
                                  Object {
                                    "borderRadius": 100,
                                    "justifyContent": "center",
                                    "padding": 15,
                                  },
                                  Object {
                                    "backgroundColor": "#037DD6",
                                    "minHeight": 50,
                                  },
                                  Object {
                                    "flex": 1,
                                    "marginHorizontal": 24,
                                  },
                                ],
                                Object {
                                  "opacity": 0.6,
                                },
                              ]
                            }
                            testID="txn-amount-next-button"
                          >
                            <Text
                              style={
                                Array [
                                  Object {
                                    "color": "#007aff",
                                    "fontSize": 17,
                                    "fontWeight": "500",
                                    "textAlign": "center",
                                  },
                                  Object {
                                    "color": "#dcdcdc",
                                  },
                                  Array [
                                    Object {
                                      "fontFamily": "EuclidCircularB-Bold",
                                      "fontSize": 14,
                                      "fontWeight": "600",
                                      "textAlign": "center",
                                    },
                                    Object {
                                      "color": "#FCFCFC",
                                    },
                                    undefined,
                                  ],
                                  Object {
                                    "opacity": 0.6,
                                  },
                                ]
                              }
                            >
                              Next
                            </Text>
                          </TouchableOpacity>
                        </View>
                      </View>
                      <Modal
                        animationType="none"
                        deviceHeight={null}
                        deviceWidth={null}
                        hardwareAccelerated={false}
                        hideModalContentWhileAnimating={false}
                        onBackdropPress={[Function]}
                        onModalHide={[Function]}
                        onModalWillHide={[Function]}
                        onModalWillShow={[Function]}
                        onRequestClose={[Function]}
                        onSwipeComplete={[Function]}
                        panResponderThreshold={4}
                        scrollHorizontal={false}
                        scrollOffset={0}
                        scrollOffsetMax={0}
                        scrollTo={null}
                        statusBarTranslucent={false}
                        supportedOrientations={
                          Array [
                            "portrait",
                            "landscape",
                          ]
                        }
                        swipeDirection="down"
                        swipeThreshold={100}
                        transparent={true}
                        visible={false}
                      >
                        <View
                          accessible={true}
                          focusable={true}
                          forwardedRef={[Function]}
                          onClick={[Function]}
                          onResponderGrant={[Function]}
                          onResponderMove={[Function]}
                          onResponderRelease={[Function]}
                          onResponderTerminate={[Function]}
                          onResponderTerminationRequest={[Function]}
                          onStartShouldSetResponder={[Function]}
                          style={
                            Object {
                              "backgroundColor": "#00000099",
                              "bottom": 0,
                              "height": 1334,
                              "left": 0,
                              "opacity": 0,
                              "position": "absolute",
                              "right": 0,
                              "top": 0,
                              "width": 750,
                            }
                          }
                        />
                        <View
                          deviceHeight={null}
                          deviceWidth={null}
                          forwardedRef={[Function]}
                          hideModalContentWhileAnimating={false}
                          onBackdropPress={[Function]}
                          onModalHide={[Function]}
                          onModalWillHide={[Function]}
                          onModalWillShow={[Function]}
                          onMoveShouldSetResponder={[Function]}
                          onMoveShouldSetResponderCapture={[Function]}
                          onResponderEnd={[Function]}
                          onResponderGrant={[Function]}
                          onResponderMove={[Function]}
                          onResponderReject={[Function]}
                          onResponderRelease={[Function]}
                          onResponderStart={[Function]}
                          onResponderTerminate={[Function]}
                          onResponderTerminationRequest={[Function]}
                          onStartShouldSetResponder={[Function]}
                          onStartShouldSetResponderCapture={[Function]}
                          onSwipeComplete={[Function]}
                          panResponderThreshold={4}
                          pointerEvents="box-none"
                          scrollHorizontal={false}
                          scrollOffset={0}
                          scrollOffsetMax={0}
                          scrollTo={null}
                          statusBarTranslucent={false}
                          style={
                            Object {
                              "flex": 1,
                              "justifyContent": "flex-end",
                              "left": 0,
                              "margin": 0,
                              "top": 0,
                              "transform": Array [
                                Object {
                                  "translateY": 0,
                                },
                              ],
                            }
                          }
                          supportedOrientations={
                            Array [
                              "portrait",
                              "landscape",
                            ]
                          }
                          swipeDirection="down"
                          swipeThreshold={100}
                        >
                          <RNCSafeAreaView
                            style={
                              Object {
                                "backgroundColor": "#FFFFFF",
                                "borderTopLeftRadius": 10,
                                "borderTopRightRadius": 10,
                                "height": 450,
                              }
                            }
                          >
                            <View
                              style={
                                Object {
                                  "alignItems": "center",
                                  "borderBottomWidth": 0.5,
                                  "borderColor": "#D6D9DC",
                                  "height": 33,
                                  "justifyContent": "center",
                                  "width": "100%",
                                }
                              }
                            >
                              <View
                                style={
                                  Object {
                                    "backgroundColor": "#BBC0C5",
                                    "borderRadius": 4,
                                    "height": 5,
                                    "width": 48,
                                  }
                                }
                              />
                            </View>
                            <RCTScrollView
                              data={
                                Array [
                                  Object {
                                    "address": "",
                                    "isETH": true,
                                    "logo": "../images/eth-logo-new.png",
                                    "name": "Ether",
                                    "symbol": "ETH",
                                  },
                                ]
                              }
                              getItem={[Function]}
                              getItemCount={[Function]}
                              keyExtractor={[Function]}
                              onContentSizeChange={[Function]}
                              onLayout={[Function]}
                              onMomentumScrollBegin={[Function]}
                              onMomentumScrollEnd={[Function]}
                              onScroll={[Function]}
                              onScrollBeginDrag={[Function]}
                              onScrollEndDrag={[Function]}
                              removeClippedSubviews={false}
                              renderItem={[Function]}
                              scrollEventThrottle={50}
                              stickyHeaderIndices={Array []}
                              viewabilityConfigCallbackPairs={Array []}
                            >
                              <View>
                                <View
                                  onLayout={[Function]}
                                  style={null}
                                >
                                  <TouchableOpacity
                                    onPress={[Function]}
                                    style={
                                      Object {
                                        "alignItems": "center",
                                        "borderBottomWidth": 0.5,
                                        "borderColor": "#D6D9DC",
                                        "flexDirection": "row",
                                        "height": 70,
                                        "paddingHorizontal": 24,
                                      }
                                    }
                                  >
                                    <View
                                      style={
                                        Object {
                                          "flex": 1,
                                          "flexDirection": "row",
                                        }
                                      }
                                    >
                                      <View
                                        useNativeDriver={true}
                                      >
                                        <Image
                                          fadeIn={true}
                                          onError={[Function]}
                                          onLoadEnd={[Function]}
                                          source={
                                            Object {
                                              "uri": undefined,
                                            }
                                          }
                                          style={
                                            Array [
                                              Object {
                                                "borderRadius": 12,
                                                "height": 24,
                                                "width": 24,
                                              },
                                              undefined,
                                              Object {
                                                "borderRadius": 25,
                                                "height": 50,
                                                "width": 50,
                                              },
                                              undefined,
                                              undefined,
                                            ]
                                          }
                                        />
                                        <View
                                          collapsable={false}
                                          nativeID="animatedComponent"
                                          style={
                                            Object {
                                              "bottom": 0,
                                              "left": 0,
                                              "opacity": 1,
                                              "position": "absolute",
                                              "right": 0,
                                              "top": 0,
                                            }
                                          }
                                        >
                                          <View
                                            style={
                                              Array [
                                                Object {
                                                  "borderRadius": 25,
                                                  "height": 50,
                                                  "width": 50,
                                                },
                                                Object {
                                                  "backgroundColor": "#eee",
                                                },
                                                undefined,
                                              ]
                                            }
                                          />
                                        </View>
                                      </View>
                                      <View
                                        style={
                                          Object {
                                            "alignItems": "center",
                                            "flex": 1,
                                            "flexDirection": "row",
                                            "justifyContent": "space-between",
                                            "marginLeft": 16,
                                          }
                                        }
                                      >
                                        <Text
                                          style={
                                            Object {
                                              "color": "#24272A",
                                              "fontFamily": "EuclidCircularB-Regular",
                                              "fontSize": 18,
                                              "fontWeight": "400",
                                            }
                                          }
                                        >
                                          ETH
                                        </Text>
                                        <View
                                          style={
                                            Object {
                                              "flexDirection": "column",
                                            }
                                          }
                                        >
                                          <Text
                                            style={
                                              Object {
                                                "color": "#24272A",
                                                "fontFamily": "EuclidCircularB-Regular",
                                                "fontSize": 18,
                                                "fontWeight": "400",
                                                "textAlign": "right",
                                              }
                                            }
                                          >
                                            0
                                          </Text>
                                        </View>
                                      </View>
                                    </View>
                                  </TouchableOpacity>
                                </View>
                              </View>
                            </RCTScrollView>
                          </RNCSafeAreaView>
                        </View>
                      </Modal>
                    </RNCSafeAreaView>
                  </View>
                </View>
              </View>
            </View>
          </View>
        </View>
      </RNSScreen>
    </RNSScreenContainer>
  </RNCSafeAreaProvider>
</View>
`;

exports[`Amount should not show a warning when transfering collectibles 1`] = `
<View
  style={
    Object {
      "flex": 1,
    }
  }
>
  <RNCSafeAreaProvider
    onInsetsChange={[Function]}
    style={
      Array [
        Object {
          "flex": 1,
        },
        undefined,
      ]
    }
  >
    <View
      pointerEvents="box-none"
      style={
        Object {
          "zIndex": 1,
        }
      }
    >
      <View
        accessibilityElementsHidden={false}
        importantForAccessibility="auto"
        onLayout={[Function]}
        pointerEvents="box-none"
        style={null}
      >
        <View
          pointerEvents="box-none"
          style={
            Object {
              "bottom": 0,
              "left": 0,
              "opacity": 1,
              "position": "absolute",
              "right": 0,
              "top": 0,
              "zIndex": 0,
            }
          }
        >
          <View
            style={
              Object {
                "backgroundColor": "rgb(255, 255, 255)",
                "borderBottomColor": "rgb(216, 216, 216)",
                "flex": 1,
                "shadowColor": "rgb(216, 216, 216)",
                "shadowOffset": Object {
                  "height": 0.5,
                  "width": 0,
                },
                "shadowOpacity": 0.85,
                "shadowRadius": 0,
              }
            }
          />
        </View>
        <View
          pointerEvents="box-none"
          style={
            Object {
              "height": 64,
              "maxHeight": undefined,
              "minHeight": undefined,
              "opacity": undefined,
              "transform": undefined,
            }
          }
        >
          <View
            pointerEvents="none"
            style={
              Object {
                "height": 20,
              }
            }
          />
          <View
            pointerEvents="box-none"
            style={
              Object {
                "alignItems": "center",
                "flex": 1,
                "flexDirection": "row",
                "justifyContent": "center",
              }
            }
          >
            <View
              pointerEvents="box-none"
              style={
                Object {
                  "marginHorizontal": 16,
                  "opacity": 1,
                }
              }
            >
              <Text
                accessibilityRole="header"
                aria-level="1"
                collapsable={false}
                nativeID="animatedComponent"
                numberOfLines={1}
                onLayout={[Function]}
                style={
                  Object {
                    "color": "rgb(28, 28, 30)",
                    "fontSize": 17,
                    "fontWeight": "600",
                  }
                }
              >
                Amount
              </Text>
            </View>
          </View>
        </View>
      </View>
    </View>
    <RNSScreenContainer
      onLayout={[Function]}
      style={
        Object {
          "flex": 1,
        }
      }
    >
      <RNSScreen
        activityState={2}
        forwardedRef={[Function]}
        pointerEvents="box-none"
        style={
          Object {
            "bottom": 0,
            "left": 0,
            "position": "absolute",
            "right": 0,
            "top": 0,
          }
        }
      >
        <View
          collapsable={false}
          style={
            Object {
              "opacity": 1,
            }
          }
        />
        <View
          accessibilityElementsHidden={false}
          closing={false}
          gestureVelocityImpact={0.3}
          importantForAccessibility="auto"
          onClose={[Function]}
          onGestureBegin={[Function]}
          onGestureCanceled={[Function]}
          onGestureEnd={[Function]}
          onOpen={[Function]}
          onTransition={[Function]}
          pointerEvents="box-none"
          style={
            Array [
              Object {
                "overflow": undefined,
              },
              Object {
                "bottom": 0,
                "left": 0,
                "position": "absolute",
                "right": 0,
                "top": 0,
              },
            ]
          }
          transitionSpec={
            Object {
              "close": Object {
                "animation": "spring",
                "config": Object {
                  "damping": 500,
                  "mass": 3,
                  "overshootClamping": true,
                  "restDisplacementThreshold": 10,
                  "restSpeedThreshold": 10,
                  "stiffness": 1000,
                },
              },
              "open": Object {
                "animation": "spring",
                "config": Object {
                  "damping": 500,
                  "mass": 3,
                  "overshootClamping": true,
                  "restDisplacementThreshold": 10,
                  "restSpeedThreshold": 10,
                  "stiffness": 1000,
                },
              },
            }
          }
        >
          <View
            collapsable={false}
            nativeID="animatedComponent"
            needsOffscreenAlphaCompositing={false}
            pointerEvents="box-none"
            style={
              Object {
                "flex": 1,
              }
            }
          >
            <View
              collapsable={false}
              forwardedRef={[Function]}
              onGestureHandlerEvent={[Function]}
              onGestureHandlerStateChange={[Function]}
              style={
                Object {
                  "flex": 1,
                  "transform": Array [
                    Object {
                      "translateX": 0,
                    },
                    Object {
                      "translateX": 0,
                    },
                  ],
                }
              }
            >
              <View
                pointerEvents="none"
                style={
                  Object {
                    "backgroundColor": "rgb(242, 242, 242)",
                    "bottom": 0,
                    "left": 0,
                    "position": "absolute",
                    "shadowColor": "#000",
                    "shadowOffset": Object {
                      "height": 1,
                      "width": -1,
                    },
                    "shadowOpacity": 0.3,
                    "shadowRadius": 5,
                    "top": 0,
                    "width": 3,
                  }
                }
              />
              <View
                style={
                  Array [
                    Object {
                      "flex": 1,
                      "overflow": "hidden",
                    },
                    Array [
                      Object {
                        "backgroundColor": "rgb(242, 242, 242)",
                      },
                      undefined,
                    ],
                  ]
                }
              >
                <View
                  style={
                    Object {
                      "flex": 1,
                      "flexDirection": "column-reverse",
                    }
                  }
                >
                  <View
                    style={
                      Object {
                        "flex": 1,
                      }
                    }
                  >
                    <RNCSafeAreaView
                      edges={
                        Array [
                          "bottom",
                        ]
                      }
                      style={
                        Object {
                          "backgroundColor": "#FFFFFF",
                          "flex": 1,
                        }
                      }
                      testID="amount-screen"
                    >
                      <RCTScrollView
                        style={
                          Object {
                            "marginBottom": 60,
                          }
                        }
                      >
                        <View>
                          <View
                            style={
                              Object {
                                "flex": 1,
                                "marginHorizontal": 24,
                                "marginTop": 30,
                              }
                            }
                          >
                            <View
                              style={
                                Object {
                                  "flexDirection": "row",
                                }
                              }
                            >
                              <View
                                style={
                                  Object {
                                    "flex": 0.8,
                                  }
                                }
                              />
                              <View
                                style={
                                  Object {
                                    "alignItems": "center",
                                    "flex": 1,
                                  }
                                }
                              >
                                <TouchableOpacity
                                  onPress={[Function]}
                                  style={
                                    Object {
                                      "alignItems": "center",
                                      "backgroundColor": "#037DD6",
                                      "borderRadius": 100,
                                      "flexDirection": "row",
                                      "fontFamily": "EuclidCircularB-Regular",
                                      "fontWeight": "400",
                                      "paddingHorizontal": 16,
                                      "paddingVertical": 2,
                                    }
                                  }
                                >
                                  <Text
                                    style={
                                      Object {
                                        "color": "#FCFCFC",
                                        "fontFamily": "EuclidCircularB-Regular",
                                        "fontSize": 14,
                                        "fontWeight": "400",
                                        "paddingVertical": 2,
                                      }
                                    }
                                  >
                                    Collectible
                                  </Text>
                                  <View>
                                    <Text
                                      allowFontScaling={false}
                                      style={
                                        Array [
                                          Object {
                                            "color": "#FCFCFC",
                                            "fontSize": 16,
                                          },
                                          Object {
                                            "paddingLeft": 10,
                                          },
                                          Object {
                                            "fontFamily": "Ionicons",
                                            "fontStyle": "normal",
                                            "fontWeight": "normal",
                                          },
                                          Object {},
                                        ]
                                      }
                                    >
                                      
                                    </Text>
                                  </View>
                                </TouchableOpacity>
                              </View>
                              <View
                                style={
                                  Array [
                                    Object {
                                      "flex": 0.8,
                                    },
                                    Object {
                                      "alignItems": "center",
                                      "flexDirection": "row",
                                      "justifyContent": "flex-end",
                                    },
                                  ]
                                }
                              />
                            </View>
                            <View
                              style={
                                Object {
                                  "margin": 24,
                                }
                              }
                            >
                              <View
                                style={
                                  Object {
                                    "alignItems": "center",
                                    "flexDirection": "column",
                                  }
                                }
                              >
                                <View
                                  style={
                                    Object {
                                      "backgroundColor": "#undefined",
                                      "borderRadius": 12,
                                      "flex": 0,
                                    }
                                  }
                                >
                                  <View
                                    style={
                                      Array [
                                        Object {
                                          "alignItems": "center",
                                          "backgroundColor": "#F2F4F6",
                                          "borderRadius": 8,
                                          "justifyContent": "center",
                                        },
                                        undefined,
                                        undefined,
                                        Object {
                                          "height": 50,
                                          "width": 50,
                                        },
                                        undefined,
                                        undefined,
                                      ]
                                    }
                                  >
                                    <Text
                                      style={
                                        Array [
                                          Object {
                                            "color": "#24272A",
                                            "fontFamily": "EuclidCircularB-Regular",
                                            "fontSize": 14,
                                            "fontWeight": "400",
                                            "marginVertical": 2,
                                          },
                                          undefined,
                                          undefined,
                                          undefined,
                                          undefined,
                                          undefined,
                                          undefined,
                                          undefined,
                                          undefined,
                                          undefined,
                                          undefined,
                                          undefined,
                                          undefined,
                                          undefined,
                                          Object {
                                            "fontSize": 12,
                                          },
                                          undefined,
                                          undefined,
                                          undefined,
                                          undefined,
                                          undefined,
                                          undefined,
                                          undefined,
                                          undefined,
                                          undefined,
                                          Object {
                                            "textAlign": "center",
                                          },
                                        ]
                                      }
                                    >
                                       #1850
                                    </Text>
                                  </View>
                                </View>
                              </View>
                              <View
                                style={
                                  Object {
                                    "marginTop": 12,
                                  }
                                }
                              >
                                <Text
                                  style={
                                    Object {
                                      "color": "#535A61",
                                      "fontFamily": "EuclidCircularB-Regular",
                                      "fontSize": 32,
                                      "fontWeight": "400",
                                      "textAlign": "center",
                                    }
                                  }
                                />
                                <Text
                                  style={
                                    Object {
                                      "color": "#535A61",
                                      "fontFamily": "EuclidCircularB-Regular",
                                      "fontSize": 14,
                                      "fontWeight": "400",
                                      "marginTop": 8,
                                      "textAlign": "center",
                                    }
                                  }
                                >
                                  #1850
                                </Text>
                              </View>
                            </View>
                          </View>
                        </View>
                      </RCTScrollView>
                      <View
                        onLayout={[Function]}
                        style={
                          Array [
                            Object {
                              "flex": 1,
                              "marginBottom": 16,
                            },
                            Object {
                              "paddingBottom": 0,
                            },
                          ]
                        }
                      >
                        <View
                          style={
                            Object {
                              "alignItems": "flex-end",
                              "flex": 1,
                              "flexDirection": "row",
                            }
                          }
                        >
                          <TouchableOpacity
                            accessibilityComponentType="button"
                            accessibilityTraits="button"
                            activeOpacity={1}
                            disabled={true}
                            style={
                              Array [
                                Array [
                                  Object {
                                    "borderRadius": 100,
                                    "justifyContent": "center",
                                    "padding": 15,
                                  },
                                  Object {
                                    "backgroundColor": "#037DD6",
                                    "minHeight": 50,
                                  },
                                  Object {
                                    "flex": 1,
                                    "marginHorizontal": 24,
                                  },
                                ],
                                Object {
                                  "opacity": 0.6,
                                },
                              ]
                            }
                            testID="txn-amount-next-button"
                          >
                            <Text
                              style={
                                Array [
                                  Object {
                                    "color": "#007aff",
                                    "fontSize": 17,
                                    "fontWeight": "500",
                                    "textAlign": "center",
                                  },
                                  Object {
                                    "color": "#dcdcdc",
                                  },
                                  Array [
                                    Object {
                                      "fontFamily": "EuclidCircularB-Bold",
                                      "fontSize": 14,
                                      "fontWeight": "600",
                                      "textAlign": "center",
                                    },
                                    Object {
                                      "color": "#FCFCFC",
                                    },
                                    undefined,
                                  ],
                                  Object {
                                    "opacity": 0.6,
                                  },
                                ]
                              }
                            >
                              Next
                            </Text>
                          </TouchableOpacity>
                        </View>
                      </View>
                      <Modal
                        animationType="none"
                        deviceHeight={null}
                        deviceWidth={null}
                        hardwareAccelerated={false}
                        hideModalContentWhileAnimating={false}
                        onBackdropPress={[Function]}
                        onModalHide={[Function]}
                        onModalWillHide={[Function]}
                        onModalWillShow={[Function]}
                        onRequestClose={[Function]}
                        onSwipeComplete={[Function]}
                        panResponderThreshold={4}
                        scrollHorizontal={false}
                        scrollOffset={0}
                        scrollOffsetMax={0}
                        scrollTo={null}
                        statusBarTranslucent={false}
                        supportedOrientations={
                          Array [
                            "portrait",
                            "landscape",
                          ]
                        }
                        swipeDirection="down"
                        swipeThreshold={100}
                        transparent={true}
                        visible={false}
                      >
                        <View
                          accessible={true}
                          collapsable={false}
                          focusable={true}
                          forwardedRef={[Function]}
                          nativeID="animatedComponent"
                          onClick={[Function]}
                          onResponderGrant={[Function]}
                          onResponderMove={[Function]}
                          onResponderRelease={[Function]}
                          onResponderTerminate={[Function]}
                          onResponderTerminationRequest={[Function]}
                          onStartShouldSetResponder={[Function]}
                          style={
                            Object {
                              "backgroundColor": "#00000099",
                              "bottom": 0,
                              "height": 1334,
                              "left": 0,
                              "opacity": 0,
                              "position": "absolute",
                              "right": 0,
                              "top": 0,
                              "width": 750,
                            }
                          }
                        />
                        <View
                          collapsable={false}
                          deviceHeight={null}
                          deviceWidth={null}
                          forwardedRef={[Function]}
                          hideModalContentWhileAnimating={false}
                          nativeID="animatedComponent"
                          onBackdropPress={[Function]}
                          onModalHide={[Function]}
                          onModalWillHide={[Function]}
                          onModalWillShow={[Function]}
                          onMoveShouldSetResponder={[Function]}
                          onMoveShouldSetResponderCapture={[Function]}
                          onResponderEnd={[Function]}
                          onResponderGrant={[Function]}
                          onResponderMove={[Function]}
                          onResponderReject={[Function]}
                          onResponderRelease={[Function]}
                          onResponderStart={[Function]}
                          onResponderTerminate={[Function]}
                          onResponderTerminationRequest={[Function]}
                          onStartShouldSetResponder={[Function]}
                          onStartShouldSetResponderCapture={[Function]}
                          onSwipeComplete={[Function]}
                          panResponderThreshold={4}
                          pointerEvents="box-none"
                          scrollHorizontal={false}
                          scrollOffset={0}
                          scrollOffsetMax={0}
                          scrollTo={null}
                          statusBarTranslucent={false}
                          style={
                            Object {
                              "flex": 1,
                              "justifyContent": "flex-end",
                              "left": 0,
                              "margin": 0,
                              "top": 0,
                              "transform": Array [
                                Object {
                                  "translateY": 0,
                                },
                              ],
                            }
                          }
                          supportedOrientations={
                            Array [
                              "portrait",
                              "landscape",
                            ]
                          }
                          swipeDirection="down"
                          swipeThreshold={100}
                        >
                          <RNCSafeAreaView
                            style={
                              Object {
                                "backgroundColor": "#FFFFFF",
                                "borderTopLeftRadius": 10,
                                "borderTopRightRadius": 10,
                                "height": 450,
                              }
                            }
                          >
                            <View
                              style={
                                Object {
                                  "alignItems": "center",
                                  "borderBottomWidth": 0.5,
                                  "borderColor": "#D6D9DC",
                                  "height": 33,
                                  "justifyContent": "center",
                                  "width": "100%",
                                }
                              }
                            >
                              <View
                                style={
                                  Object {
                                    "backgroundColor": "#BBC0C5",
                                    "borderRadius": 4,
                                    "height": 5,
                                    "width": 48,
                                  }
                                }
                              />
                            </View>
                            <RCTScrollView
<<<<<<< HEAD
                              data={Array []}
=======
                              data={
                                Array [
                                  Object {
                                    "address": "",
                                    "isETH": true,
                                    "logo": "../images/eth-logo-new.png",
                                    "name": "Ether",
                                    "symbol": "ETH",
                                  },
                                ]
                              }
>>>>>>> 96466add
                              getItem={[Function]}
                              getItemCount={[Function]}
                              keyExtractor={[Function]}
                              onContentSizeChange={[Function]}
                              onLayout={[Function]}
                              onMomentumScrollBegin={[Function]}
                              onMomentumScrollEnd={[Function]}
                              onScroll={[Function]}
                              onScrollBeginDrag={[Function]}
                              onScrollEndDrag={[Function]}
                              removeClippedSubviews={false}
                              renderItem={[Function]}
                              scrollEventThrottle={50}
                              stickyHeaderIndices={Array []}
                              viewabilityConfigCallbackPairs={Array []}
                            >
                              <View />
                            </RCTScrollView>
                          </RNCSafeAreaView>
                        </View>
                      </Modal>
                    </RNCSafeAreaView>
                  </View>
                </View>
              </View>
            </View>
          </View>
        </View>
      </RNSScreen>
    </RNSScreenContainer>
  </RNCSafeAreaProvider>
</View>
`;

exports[`Amount should proceed if balance is sufficient while on Native primary currency 1`] = `
<View
  style={
    Object {
      "flex": 1,
    }
  }
>
  <RNCSafeAreaProvider
    onInsetsChange={[Function]}
    style={
      Array [
        Object {
          "flex": 1,
        },
        undefined,
      ]
    }
  >
    <View
      pointerEvents="box-none"
      style={
        Object {
          "zIndex": 1,
        }
      }
    >
      <View
        accessibilityElementsHidden={false}
        importantForAccessibility="auto"
        onLayout={[Function]}
        pointerEvents="box-none"
        style={null}
      >
        <View
          pointerEvents="box-none"
          style={
            Object {
              "bottom": 0,
              "left": 0,
              "opacity": 1,
              "position": "absolute",
              "right": 0,
              "top": 0,
              "zIndex": 0,
            }
          }
        >
          <View
            style={
              Object {
                "backgroundColor": "rgb(255, 255, 255)",
                "borderBottomColor": "rgb(216, 216, 216)",
                "flex": 1,
                "shadowColor": "rgb(216, 216, 216)",
                "shadowOffset": Object {
                  "height": 0.5,
                  "width": 0,
                },
                "shadowOpacity": 0.85,
                "shadowRadius": 0,
              }
            }
          />
        </View>
        <View
          pointerEvents="box-none"
          style={
            Object {
              "height": 64,
              "maxHeight": undefined,
              "minHeight": undefined,
              "opacity": undefined,
              "transform": undefined,
            }
          }
        >
          <View
            pointerEvents="none"
            style={
              Object {
                "height": 20,
              }
            }
          />
          <View
            pointerEvents="box-none"
            style={
              Object {
                "alignItems": "center",
                "flex": 1,
                "flexDirection": "row",
                "justifyContent": "center",
              }
            }
          >
            <View
              pointerEvents="box-none"
              style={
                Object {
                  "marginHorizontal": 16,
                  "opacity": 1,
                }
              }
            >
              <Text
                accessibilityRole="header"
                aria-level="1"
                collapsable={false}
                nativeID="animatedComponent"
                numberOfLines={1}
                onLayout={[Function]}
                style={
                  Object {
                    "color": "rgb(28, 28, 30)",
                    "fontSize": 17,
                    "fontWeight": "600",
                  }
                }
              >
                Amount
              </Text>
            </View>
          </View>
        </View>
      </View>
    </View>
    <RNSScreenContainer
      onLayout={[Function]}
      style={
        Object {
          "flex": 1,
        }
      }
    >
      <RNSScreen
        activityState={2}
        forwardedRef={[Function]}
        pointerEvents="box-none"
        style={
          Object {
            "bottom": 0,
            "left": 0,
            "position": "absolute",
            "right": 0,
            "top": 0,
          }
        }
      >
        <View
          collapsable={false}
          style={
            Object {
              "opacity": 1,
            }
          }
        />
        <View
          accessibilityElementsHidden={false}
          closing={false}
          gestureVelocityImpact={0.3}
          importantForAccessibility="auto"
          onClose={[Function]}
          onGestureBegin={[Function]}
          onGestureCanceled={[Function]}
          onGestureEnd={[Function]}
          onOpen={[Function]}
          onTransition={[Function]}
          pointerEvents="box-none"
          style={
            Array [
              Object {
                "overflow": undefined,
              },
              Object {
                "bottom": 0,
                "left": 0,
                "position": "absolute",
                "right": 0,
                "top": 0,
              },
            ]
          }
          transitionSpec={
            Object {
              "close": Object {
                "animation": "spring",
                "config": Object {
                  "damping": 500,
                  "mass": 3,
                  "overshootClamping": true,
                  "restDisplacementThreshold": 10,
                  "restSpeedThreshold": 10,
                  "stiffness": 1000,
                },
              },
              "open": Object {
                "animation": "spring",
                "config": Object {
                  "damping": 500,
                  "mass": 3,
                  "overshootClamping": true,
                  "restDisplacementThreshold": 10,
                  "restSpeedThreshold": 10,
                  "stiffness": 1000,
                },
              },
            }
          }
        >
          <View
            collapsable={false}
            nativeID="animatedComponent"
            needsOffscreenAlphaCompositing={false}
            pointerEvents="box-none"
            style={
              Object {
                "flex": 1,
              }
            }
          >
            <View
              collapsable={false}
              forwardedRef={[Function]}
              onGestureHandlerEvent={[Function]}
              onGestureHandlerStateChange={[Function]}
              style={
                Object {
                  "flex": 1,
                  "transform": Array [
                    Object {
                      "translateX": 0,
                    },
                    Object {
                      "translateX": 0,
                    },
                  ],
                }
              }
            >
              <View
                pointerEvents="none"
                style={
                  Object {
                    "backgroundColor": "rgb(242, 242, 242)",
                    "bottom": 0,
                    "left": 0,
                    "position": "absolute",
                    "shadowColor": "#000",
                    "shadowOffset": Object {
                      "height": 1,
                      "width": -1,
                    },
                    "shadowOpacity": 0.3,
                    "shadowRadius": 5,
                    "top": 0,
                    "width": 3,
                  }
                }
              />
              <View
                style={
                  Array [
                    Object {
                      "flex": 1,
                      "overflow": "hidden",
                    },
                    Array [
                      Object {
                        "backgroundColor": "rgb(242, 242, 242)",
                      },
                      undefined,
                    ],
                  ]
                }
              >
                <View
                  style={
                    Object {
                      "flex": 1,
                      "flexDirection": "column-reverse",
                    }
                  }
                >
                  <View
                    style={
                      Object {
                        "flex": 1,
                      }
                    }
                  >
                    <RNCSafeAreaView
                      edges={
                        Array [
                          "bottom",
                        ]
                      }
                      style={
                        Object {
                          "backgroundColor": "#FFFFFF",
                          "flex": 1,
                        }
                      }
                      testID="amount-screen"
                    >
                      <RCTScrollView
                        style={
                          Object {
                            "marginBottom": 60,
                          }
                        }
                      >
                        <View>
                          <View
                            style={
                              Object {
                                "flex": 1,
                                "marginHorizontal": 24,
                                "marginTop": 30,
                              }
                            }
                          >
                            <View
                              style={
                                Object {
                                  "flexDirection": "row",
                                }
                              }
                            >
                              <View
                                style={
                                  Object {
                                    "flex": 0.8,
                                  }
                                }
                              />
                              <View
                                style={
                                  Object {
                                    "alignItems": "center",
                                    "flex": 1,
                                  }
                                }
                              >
                                <TouchableOpacity
                                  onPress={[Function]}
                                  style={
                                    Object {
                                      "alignItems": "center",
                                      "backgroundColor": "#037DD6",
                                      "borderRadius": 100,
                                      "flexDirection": "row",
                                      "fontFamily": "EuclidCircularB-Regular",
                                      "fontWeight": "400",
                                      "paddingHorizontal": 16,
                                      "paddingVertical": 2,
                                    }
                                  }
                                >
                                  <Text
                                    style={
                                      Object {
                                        "color": "#FCFCFC",
                                        "fontFamily": "EuclidCircularB-Regular",
                                        "fontSize": 14,
                                        "fontWeight": "400",
                                        "paddingVertical": 2,
                                      }
                                    }
                                  >
                                    ETH
                                  </Text>
                                  <View>
                                    <Text
                                      allowFontScaling={false}
                                      style={
                                        Array [
                                          Object {
                                            "color": "#FCFCFC",
                                            "fontSize": 16,
                                          },
                                          Object {
                                            "paddingLeft": 10,
                                          },
                                          Object {
                                            "fontFamily": "Ionicons",
                                            "fontStyle": "normal",
                                            "fontWeight": "normal",
                                          },
                                          Object {},
                                        ]
                                      }
                                    >
                                      
                                    </Text>
                                  </View>
                                </TouchableOpacity>
                              </View>
                              <View
                                style={
                                  Array [
                                    Object {
                                      "flex": 0.8,
                                    },
                                    Object {
                                      "alignItems": "center",
                                      "flexDirection": "row",
                                      "justifyContent": "flex-end",
                                    },
                                  ]
                                }
                              >
                                <TouchableOpacity
                                  disabled={false}
                                  onPress={[Function]}
                                  style={Object {}}
                                >
                                  <Text
                                    style={
                                      Object {
                                        "alignSelf": "flex-end",
                                        "color": "#037DD6",
                                        "fontFamily": "EuclidCircularB-Regular",
                                        "fontSize": 12,
                                        "fontWeight": "400",
                                        "textTransform": "uppercase",
                                      }
                                    }
                                  >
                                    Use max
                                  </Text>
                                </TouchableOpacity>
                              </View>
                            </View>
                            <View>
                              <View
                                style={
                                  Object {
                                    "alignItems": "center",
                                    "marginVertical": 16,
                                  }
                                }
                              >
                                <View
                                  style={
                                    Object {
                                      "flexDirection": "row",
                                    }
                                  }
                                >
                                  <TextInput
                                    keyboardAppearance="light"
                                    keyboardType="numeric"
                                    onChangeText={[Function]}
                                    placeholder="0"
                                    placeholderTextColor="#BBC0C5"
                                    style={
                                      Object {
                                        "color": "#24272A",
                                        "fontFamily": "EuclidCircularB-Regular",
                                        "fontSize": 44,
                                        "fontWeight": "300",
                                        "textAlign": "center",
                                      }
                                    }
                                    testID="txn-amount-input"
                                    value="1"
                                  />
                                </View>
                              </View>
                              <View
                                style={
                                  Object {
                                    "flexDirection": "row",
                                  }
                                }
                              >
                                <View
                                  style={
                                    Object {
                                      "alignItems": "center",
                                      "flex": 1,
                                    }
                                  }
                                >
                                  <TouchableOpacity
                                    onPress={[Function]}
                                    style={
                                      Object {
                                        "borderColor": "#535A61",
                                        "borderRadius": 8,
                                        "borderWidth": 1,
                                        "flexDirection": "row",
                                        "paddingHorizontal": 8,
                                        "paddingVertical": 2,
                                        "right": -2,
                                      }
                                    }
                                  >
                                    <Text
                                      numberOfLines={1}
                                      style={
                                        Object {
                                          "color": "#535A61",
                                          "fontFamily": "EuclidCircularB-Regular",
                                          "fontSize": 14,
                                          "fontWeight": "400",
                                          "textTransform": "uppercase",
                                        }
                                      }
                                      testID="txn-amount-conversion-value"
                                    >
                                      $1.00
                                    </Text>
                                    <View
                                      styles={
                                        Object {
                                          "alignItems": "center",
                                          "flexDirection": "row",
                                        }
                                      }
                                    >
                                      <Text
                                        allowFontScaling={false}
                                        style={
                                          Array [
                                            Object {
                                              "color": "#037DD6",
                                              "fontSize": 16,
                                            },
                                            Object {
                                              "flex": 1,
                                              "marginTop": 0,
                                            },
                                            Object {
                                              "fontFamily": "Material Design Icons",
                                              "fontStyle": "normal",
                                              "fontWeight": "normal",
                                            },
                                            Object {},
                                          ]
                                        }
                                      >
                                        
                                      </Text>
                                    </View>
                                  </TouchableOpacity>
                                </View>
                              </View>
                              <View
                                style={
                                  Object {
                                    "marginVertical": 16,
                                  }
                                }
                              >
                                <Text
                                  style={
                                    Object {
                                      "alignSelf": "center",
                                      "color": "#24272A",
                                      "fontFamily": "EuclidCircularB-Regular",
                                      "fontSize": 12,
                                      "fontWeight": "400",
                                      "lineHeight": 16,
                                    }
                                  }
                                >
                                  Balance: 5 ETH
                                </Text>
                              </View>
                            </View>
                          </View>
                        </View>
                      </RCTScrollView>
                      <View
                        onLayout={[Function]}
                        style={
                          Array [
                            Object {
                              "flex": 1,
                              "marginBottom": 16,
                            },
                            Object {
                              "paddingBottom": 0,
                            },
                          ]
                        }
                      >
                        <View
                          style={
                            Object {
                              "alignItems": "flex-end",
                              "flex": 1,
                              "flexDirection": "row",
                            }
                          }
                        >
                          <TouchableOpacity
                            accessibilityRole="button"
                            activeOpacity={0.2}
                            disabled={false}
                            onPress={[Function]}
                            style={
                              Array [
                                Array [
                                  Object {
                                    "borderRadius": 100,
                                    "justifyContent": "center",
                                    "padding": 15,
                                  },
                                  Object {
                                    "backgroundColor": "#037DD6",
                                    "minHeight": 50,
                                  },
                                  Object {
                                    "flex": 1,
                                    "marginHorizontal": 24,
                                  },
                                ],
                                null,
                              ]
                            }
                            testID="txn-amount-next-button"
                          >
                            <Text
                              style={
                                Array [
                                  Object {
                                    "color": "#007aff",
                                    "fontSize": 17,
                                    "fontWeight": "500",
                                    "textAlign": "center",
                                  },
                                  null,
                                  Array [
                                    Object {
                                      "fontFamily": "EuclidCircularB-Bold",
                                      "fontSize": 14,
                                      "fontWeight": "600",
                                      "textAlign": "center",
                                    },
                                    Object {
                                      "color": "#FCFCFC",
                                    },
                                    undefined,
                                  ],
                                  null,
                                ]
                              }
                            >
                              Next
                            </Text>
                          </TouchableOpacity>
                        </View>
                      </View>
                      <Modal
                        animationType="none"
                        deviceHeight={null}
                        deviceWidth={null}
                        hardwareAccelerated={false}
                        hideModalContentWhileAnimating={false}
                        onBackdropPress={[Function]}
                        onModalHide={[Function]}
                        onModalWillHide={[Function]}
                        onModalWillShow={[Function]}
                        onRequestClose={[Function]}
                        onSwipeComplete={[Function]}
                        panResponderThreshold={4}
                        scrollHorizontal={false}
                        scrollOffset={0}
                        scrollOffsetMax={0}
                        scrollTo={null}
                        statusBarTranslucent={false}
                        supportedOrientations={
                          Array [
                            "portrait",
                            "landscape",
                          ]
                        }
                        swipeDirection="down"
                        swipeThreshold={100}
                        transparent={true}
                        visible={false}
                      >
                        <View
                          accessible={true}
                          focusable={true}
                          forwardedRef={[Function]}
                          onClick={[Function]}
                          onResponderGrant={[Function]}
                          onResponderMove={[Function]}
                          onResponderRelease={[Function]}
                          onResponderTerminate={[Function]}
                          onResponderTerminationRequest={[Function]}
                          onStartShouldSetResponder={[Function]}
                          style={
                            Object {
                              "backgroundColor": "#00000099",
                              "bottom": 0,
                              "height": 1334,
                              "left": 0,
                              "opacity": 0,
                              "position": "absolute",
                              "right": 0,
                              "top": 0,
                              "width": 750,
                            }
                          }
                        />
                        <View
                          deviceHeight={null}
                          deviceWidth={null}
                          forwardedRef={[Function]}
                          hideModalContentWhileAnimating={false}
                          onBackdropPress={[Function]}
                          onModalHide={[Function]}
                          onModalWillHide={[Function]}
                          onModalWillShow={[Function]}
                          onMoveShouldSetResponder={[Function]}
                          onMoveShouldSetResponderCapture={[Function]}
                          onResponderEnd={[Function]}
                          onResponderGrant={[Function]}
                          onResponderMove={[Function]}
                          onResponderReject={[Function]}
                          onResponderRelease={[Function]}
                          onResponderStart={[Function]}
                          onResponderTerminate={[Function]}
                          onResponderTerminationRequest={[Function]}
                          onStartShouldSetResponder={[Function]}
                          onStartShouldSetResponderCapture={[Function]}
                          onSwipeComplete={[Function]}
                          panResponderThreshold={4}
                          pointerEvents="box-none"
                          scrollHorizontal={false}
                          scrollOffset={0}
                          scrollOffsetMax={0}
                          scrollTo={null}
                          statusBarTranslucent={false}
                          style={
                            Object {
                              "flex": 1,
                              "justifyContent": "flex-end",
                              "left": 0,
                              "margin": 0,
                              "top": 0,
                              "transform": Array [
                                Object {
                                  "translateY": 0,
                                },
                              ],
                            }
                          }
                          supportedOrientations={
                            Array [
                              "portrait",
                              "landscape",
                            ]
                          }
                          swipeDirection="down"
                          swipeThreshold={100}
                        >
                          <RNCSafeAreaView
                            style={
                              Object {
                                "backgroundColor": "#FFFFFF",
                                "borderTopLeftRadius": 10,
                                "borderTopRightRadius": 10,
                                "height": 450,
                              }
                            }
                          >
                            <View
                              style={
                                Object {
                                  "alignItems": "center",
                                  "borderBottomWidth": 0.5,
                                  "borderColor": "#D6D9DC",
                                  "height": 33,
                                  "justifyContent": "center",
                                  "width": "100%",
                                }
                              }
                            >
                              <View
                                style={
                                  Object {
                                    "backgroundColor": "#BBC0C5",
                                    "borderRadius": 4,
                                    "height": 5,
                                    "width": 48,
                                  }
                                }
                              />
                            </View>
                            <RCTScrollView
                              data={
                                Array [
                                  Object {
                                    "address": "",
                                    "isETH": true,
                                    "logo": "../images/eth-logo.png",
                                    "name": "Ether",
                                    "symbol": "ETH",
                                  },
                                ]
                              }
                              getItem={[Function]}
                              getItemCount={[Function]}
                              keyExtractor={[Function]}
                              onContentSizeChange={[Function]}
                              onLayout={[Function]}
                              onMomentumScrollBegin={[Function]}
                              onMomentumScrollEnd={[Function]}
                              onScroll={[Function]}
                              onScrollBeginDrag={[Function]}
                              onScrollEndDrag={[Function]}
                              removeClippedSubviews={false}
                              renderItem={[Function]}
                              scrollEventThrottle={50}
                              stickyHeaderIndices={Array []}
                              viewabilityConfigCallbackPairs={Array []}
                            >
                              <View>
                                <View
                                  onLayout={[Function]}
                                  style={null}
                                >
                                  <TouchableOpacity
                                    onPress={[Function]}
                                    style={
                                      Object {
                                        "alignItems": "center",
                                        "borderBottomWidth": 0.5,
                                        "borderColor": "#D6D9DC",
                                        "flexDirection": "row",
                                        "height": 70,
                                        "paddingHorizontal": 24,
                                      }
                                    }
                                  >
                                    <View
                                      style={
                                        Object {
                                          "flex": 1,
                                          "flexDirection": "row",
                                        }
                                      }
                                    >
                                      <View
                                        useNativeDriver={true}
                                      >
                                        <Image
                                          fadeIn={true}
                                          onError={[Function]}
                                          onLoadEnd={[Function]}
                                          source={
                                            Object {
                                              "uri": undefined,
                                            }
                                          }
                                          style={
                                            Array [
                                              Object {
                                                "borderRadius": 12,
                                                "height": 24,
                                                "width": 24,
                                              },
                                              undefined,
                                              Object {
                                                "borderRadius": 25,
                                                "height": 50,
                                                "width": 50,
                                              },
                                              undefined,
                                              undefined,
                                            ]
                                          }
                                        />
                                        <View
                                          collapsable={false}
                                          nativeID="animatedComponent"
                                          style={
                                            Object {
                                              "bottom": 0,
                                              "left": 0,
                                              "opacity": 1,
                                              "position": "absolute",
                                              "right": 0,
                                              "top": 0,
                                            }
                                          }
                                        >
                                          <View
                                            style={
                                              Array [
                                                Object {
                                                  "borderRadius": 25,
                                                  "height": 50,
                                                  "width": 50,
                                                },
                                                Object {
                                                  "backgroundColor": "#eee",
                                                },
                                                undefined,
                                              ]
                                            }
                                          />
                                        </View>
                                      </View>
                                      <View
                                        style={
                                          Object {
                                            "alignItems": "center",
                                            "flex": 1,
                                            "flexDirection": "row",
                                            "justifyContent": "space-between",
                                            "marginLeft": 16,
                                          }
                                        }
                                      >
                                        <Text
                                          style={
                                            Object {
                                              "color": "#24272A",
                                              "fontFamily": "EuclidCircularB-Regular",
                                              "fontSize": 18,
                                              "fontWeight": "400",
                                            }
                                          }
                                        >
                                          ETH
                                        </Text>
                                        <View
                                          style={
                                            Object {
                                              "flexDirection": "column",
                                            }
                                          }
                                        >
                                          <Text
                                            style={
                                              Object {
                                                "color": "#24272A",
                                                "fontFamily": "EuclidCircularB-Regular",
                                                "fontSize": 18,
                                                "fontWeight": "400",
                                                "textAlign": "right",
                                              }
                                            }
                                          >
                                            5
                                          </Text>
                                          <Text
                                            style={
                                              Object {
                                                "color": "#535A61",
                                                "fontFamily": "EuclidCircularB-Regular",
                                                "fontSize": 12,
                                                "fontWeight": "400",
                                                "textAlign": "right",
                                                "textTransform": "uppercase",
                                              }
                                            }
                                          >
                                            $5.00
                                          </Text>
                                        </View>
                                      </View>
                                    </View>
                                  </TouchableOpacity>
                                </View>
                              </View>
                            </RCTScrollView>
                          </RNCSafeAreaView>
                        </View>
                      </Modal>
                    </RNCSafeAreaView>
                  </View>
                </View>
              </View>
            </View>
          </View>
        </View>
      </RNSScreen>
    </RNSScreenContainer>
  </RNCSafeAreaProvider>
</View>
`;

exports[`Amount should render correctly 1`] = `
<View
  style={
    Object {
      "flex": 1,
    }
  }
>
  <RNCSafeAreaProvider
    onInsetsChange={[Function]}
    style={
      Array [
        Object {
          "flex": 1,
        },
        undefined,
      ]
    }
  >
    <View
      pointerEvents="box-none"
      style={
        Object {
          "zIndex": 1,
        }
      }
    >
      <View
        accessibilityElementsHidden={false}
        importantForAccessibility="auto"
        onLayout={[Function]}
        pointerEvents="box-none"
        style={null}
      >
        <View
          pointerEvents="box-none"
          style={
            Object {
              "bottom": 0,
              "left": 0,
              "opacity": 1,
              "position": "absolute",
              "right": 0,
              "top": 0,
              "zIndex": 0,
            }
          }
        >
          <View
            style={
              Object {
                "backgroundColor": "rgb(255, 255, 255)",
                "borderBottomColor": "rgb(216, 216, 216)",
                "flex": 1,
                "shadowColor": "rgb(216, 216, 216)",
                "shadowOffset": Object {
                  "height": 0.5,
                  "width": 0,
                },
                "shadowOpacity": 0.85,
                "shadowRadius": 0,
              }
            }
          />
        </View>
        <View
          pointerEvents="box-none"
          style={
            Object {
              "height": 64,
              "maxHeight": undefined,
              "minHeight": undefined,
              "opacity": undefined,
              "transform": undefined,
            }
          }
        >
          <View
            pointerEvents="none"
            style={
              Object {
                "height": 20,
              }
            }
          />
          <View
            pointerEvents="box-none"
            style={
              Object {
                "alignItems": "center",
                "flex": 1,
                "flexDirection": "row",
                "justifyContent": "center",
              }
            }
          >
            <View
              pointerEvents="box-none"
              style={
                Object {
                  "marginHorizontal": 16,
                  "opacity": 1,
                }
              }
            >
              <Text
                accessibilityRole="header"
                aria-level="1"
                collapsable={false}
                nativeID="animatedComponent"
                numberOfLines={1}
                onLayout={[Function]}
                style={
                  Object {
                    "color": "rgb(28, 28, 30)",
                    "fontSize": 17,
                    "fontWeight": "600",
                  }
                }
              >
                Amount
              </Text>
            </View>
          </View>
        </View>
      </View>
    </View>
    <RNSScreenContainer
      onLayout={[Function]}
      style={
        Object {
          "flex": 1,
        }
      }
    >
      <RNSScreen
        activityState={2}
        forwardedRef={[Function]}
        pointerEvents="box-none"
        style={
          Object {
            "bottom": 0,
            "left": 0,
            "position": "absolute",
            "right": 0,
            "top": 0,
          }
        }
      >
        <View
          collapsable={false}
          style={
            Object {
              "opacity": 1,
            }
          }
        />
        <View
          accessibilityElementsHidden={false}
          closing={false}
          gestureVelocityImpact={0.3}
          importantForAccessibility="auto"
          onClose={[Function]}
          onGestureBegin={[Function]}
          onGestureCanceled={[Function]}
          onGestureEnd={[Function]}
          onOpen={[Function]}
          onTransition={[Function]}
          pointerEvents="box-none"
          style={
            Array [
              Object {
                "overflow": undefined,
              },
              Object {
                "bottom": 0,
                "left": 0,
                "position": "absolute",
                "right": 0,
                "top": 0,
              },
            ]
          }
          transitionSpec={
            Object {
              "close": Object {
                "animation": "spring",
                "config": Object {
                  "damping": 500,
                  "mass": 3,
                  "overshootClamping": true,
                  "restDisplacementThreshold": 10,
                  "restSpeedThreshold": 10,
                  "stiffness": 1000,
                },
              },
              "open": Object {
                "animation": "spring",
                "config": Object {
                  "damping": 500,
                  "mass": 3,
                  "overshootClamping": true,
                  "restDisplacementThreshold": 10,
                  "restSpeedThreshold": 10,
                  "stiffness": 1000,
                },
              },
            }
          }
        >
          <View
            collapsable={false}
            nativeID="animatedComponent"
            needsOffscreenAlphaCompositing={false}
            pointerEvents="box-none"
            style={
              Object {
                "flex": 1,
              }
            }
          >
            <View
              collapsable={false}
              forwardedRef={[Function]}
              onGestureHandlerEvent={[Function]}
              onGestureHandlerStateChange={[Function]}
              style={
                Object {
                  "flex": 1,
                  "transform": Array [
                    Object {
                      "translateX": 0,
                    },
                    Object {
                      "translateX": 0,
                    },
                  ],
                }
              }
            >
              <View
                pointerEvents="none"
                style={
                  Object {
                    "backgroundColor": "rgb(242, 242, 242)",
                    "bottom": 0,
                    "left": 0,
                    "position": "absolute",
                    "shadowColor": "#000",
                    "shadowOffset": Object {
                      "height": 1,
                      "width": -1,
                    },
                    "shadowOpacity": 0.3,
                    "shadowRadius": 5,
                    "top": 0,
                    "width": 3,
                  }
                }
              />
              <View
                style={
                  Array [
                    Object {
                      "flex": 1,
                      "overflow": "hidden",
                    },
                    Array [
                      Object {
                        "backgroundColor": "rgb(242, 242, 242)",
                      },
                      undefined,
                    ],
                  ]
                }
              >
                <View
                  style={
                    Object {
                      "flex": 1,
                      "flexDirection": "column-reverse",
                    }
                  }
                >
                  <View
                    style={
                      Object {
                        "flex": 1,
                      }
                    }
                  >
                    <RNCSafeAreaView
                      edges={
                        Array [
                          "bottom",
                        ]
                      }
                      style={
                        Object {
                          "backgroundColor": "#FFFFFF",
                          "flex": 1,
                        }
                      }
                      testID="amount-screen"
                    >
                      <RCTScrollView
                        style={
                          Object {
                            "marginBottom": 60,
                          }
                        }
                      >
                        <View>
                          <View
                            style={
                              Array [
                                Object {
                                  "borderRadius": 8,
                                  "borderWidth": 1,
                                  "flexDirection": "row",
                                  "paddingHorizontal": 12,
                                  "paddingVertical": 8,
                                },
                                Object {
                                  "paddingVertical": 8,
                                },
                                Object {
                                  "backgroundColor": "#FFD33D19",
                                  "borderColor": "#F66A0A",
                                },
                                Object {
                                  "marginHorizontal": 20,
                                  "marginTop": 20,
                                },
                              ]
                            }
                          >
                            <View
                              style={
                                Object {
                                  "alignItems": "center",
                                }
                              }
                            >
                              <Text
                                allowFontScaling={false}
                                style={
                                  Array [
                                    Object {
                                      "color": "#F66A0A",
                                      "fontSize": 20,
                                    },
                                    undefined,
                                    Object {
                                      "fontFamily": "Material Design Icons",
                                      "fontStyle": "normal",
                                      "fontWeight": "normal",
                                    },
                                    Object {},
                                  ]
                                }
                              >
                                
                              </Text>
                            </View>
                            <View
                              style={
                                Object {
                                  "lineHeight": 20,
                                  "paddingLeft": 10,
                                  "paddingRight": 10,
                                }
                              }
                            >
                              <Text
                                red={true}
                                style={
                                  Object {
                                    "color": "#24272A",
                                    "lineHeight": 20,
                                  }
                                }
                                testID="amount-screen-fiat-conversion-warning-text"
                              >
                                Fiat conversions are not available at this moment
                              </Text>
                            </View>
                          </View>
                          <View
                            style={
                              Object {
                                "flex": 1,
                                "marginHorizontal": 24,
                                "marginTop": 30,
                              }
                            }
                          >
                            <View
                              style={
                                Object {
                                  "flexDirection": "row",
                                }
                              }
                            >
                              <View
                                style={
                                  Object {
                                    "flex": 0.8,
                                  }
                                }
                              />
                              <View
                                style={
                                  Object {
                                    "alignItems": "center",
                                    "flex": 1,
                                  }
                                }
                              >
                                <TouchableOpacity
                                  onPress={[Function]}
                                  style={
                                    Object {
                                      "alignItems": "center",
                                      "backgroundColor": "#037DD6",
                                      "borderRadius": 100,
                                      "flexDirection": "row",
                                      "fontFamily": "EuclidCircularB-Regular",
                                      "fontWeight": "400",
                                      "paddingHorizontal": 16,
                                      "paddingVertical": 2,
                                    }
                                  }
                                >
                                  <Text
                                    style={
                                      Object {
                                        "color": "#FCFCFC",
                                        "fontFamily": "EuclidCircularB-Regular",
                                        "fontSize": 14,
                                        "fontWeight": "400",
                                        "paddingVertical": 2,
                                      }
                                    }
                                  >
                                    Collectible
                                  </Text>
                                  <View>
                                    <Text
                                      allowFontScaling={false}
                                      style={
                                        Array [
                                          Object {
                                            "color": "#FCFCFC",
                                            "fontSize": 16,
                                          },
                                          Object {
                                            "paddingLeft": 10,
                                          },
                                          Object {
                                            "fontFamily": "Ionicons",
                                            "fontStyle": "normal",
                                            "fontWeight": "normal",
                                          },
                                          Object {},
                                        ]
                                      }
                                    >
                                      
                                    </Text>
                                  </View>
                                </TouchableOpacity>
                              </View>
                              <View
                                style={
                                  Array [
                                    Object {
                                      "flex": 0.8,
                                    },
                                    Object {
                                      "alignItems": "center",
                                      "flexDirection": "row",
                                      "justifyContent": "flex-end",
                                    },
                                  ]
                                }
                              >
                                <TouchableOpacity
                                  disabled={true}
                                  onPress={[Function]}
                                  style={Object {}}
                                >
                                  <Text
                                    style={
                                      Object {
                                        "alignSelf": "flex-end",
                                        "color": "#037DD6",
                                        "fontFamily": "EuclidCircularB-Regular",
                                        "fontSize": 12,
                                        "fontWeight": "400",
                                        "textTransform": "uppercase",
                                      }
                                    }
                                  >
                                    Use max
                                  </Text>
                                </TouchableOpacity>
                              </View>
                            </View>
                            <View>
                              <View
                                style={
                                  Object {
                                    "alignItems": "center",
                                    "marginVertical": 16,
                                  }
                                }
                              >
                                <View
                                  style={
                                    Object {
                                      "flexDirection": "row",
                                    }
                                  }
                                >
                                  <TextInput
                                    keyboardAppearance="light"
                                    keyboardType="numeric"
                                    onChangeText={[Function]}
                                    placeholder="0"
                                    placeholderTextColor="#BBC0C5"
                                    style={
                                      Object {
                                        "color": "#24272A",
                                        "fontFamily": "EuclidCircularB-Regular",
                                        "fontSize": 44,
                                        "fontWeight": "300",
                                        "textAlign": "center",
                                      }
                                    }
                                    testID="txn-amount-input"
                                  />
                                </View>
                              </View>
                              <View
                                style={
                                  Object {
                                    "marginVertical": 16,
                                  }
                                }
                              >
                                <Text
                                  style={
                                    Object {
                                      "alignSelf": "center",
                                      "color": "#24272A",
                                      "fontFamily": "EuclidCircularB-Regular",
                                      "fontSize": 12,
                                      "fontWeight": "400",
                                      "lineHeight": 16,
                                    }
                                  }
                                >
                                  Balance: undefined
                                </Text>
                              </View>
                            </View>
                          </View>
                        </View>
                      </RCTScrollView>
                      <View
                        onLayout={[Function]}
                        style={
                          Array [
                            Object {
                              "flex": 1,
                              "marginBottom": 16,
                            },
                            Object {
                              "paddingBottom": 0,
                            },
                          ]
                        }
                      >
                        <View
                          style={
                            Object {
                              "alignItems": "flex-end",
                              "flex": 1,
                              "flexDirection": "row",
                            }
                          }
                        >
                          <TouchableOpacity
                            accessibilityRole="button"
                            activeOpacity={1}
                            disabled={true}
                            style={
                              Array [
                                Array [
                                  Object {
                                    "borderRadius": 100,
                                    "justifyContent": "center",
                                    "padding": 15,
                                  },
                                  Object {
                                    "backgroundColor": "#037DD6",
                                    "minHeight": 50,
                                  },
                                  Object {
                                    "flex": 1,
                                    "marginHorizontal": 24,
                                  },
                                ],
                                Object {
                                  "opacity": 0.6,
                                },
                              ]
                            }
                            testID="txn-amount-next-button"
                          >
                            <Text
                              style={
                                Array [
                                  Object {
                                    "color": "#007aff",
                                    "fontSize": 17,
                                    "fontWeight": "500",
                                    "textAlign": "center",
                                  },
                                  Object {
                                    "color": "#dcdcdc",
                                  },
                                  Array [
                                    Object {
                                      "fontFamily": "EuclidCircularB-Bold",
                                      "fontSize": 14,
                                      "fontWeight": "600",
                                      "textAlign": "center",
                                    },
                                    Object {
                                      "color": "#FCFCFC",
                                    },
                                    undefined,
                                  ],
                                  Object {
                                    "opacity": 0.6,
                                  },
                                ]
                              }
                            >
                              Next
                            </Text>
                          </TouchableOpacity>
                        </View>
                      </View>
                      <Modal
                        animationType="none"
                        deviceHeight={null}
                        deviceWidth={null}
                        hardwareAccelerated={false}
                        hideModalContentWhileAnimating={false}
                        onBackdropPress={[Function]}
                        onModalHide={[Function]}
                        onModalWillHide={[Function]}
                        onModalWillShow={[Function]}
                        onRequestClose={[Function]}
                        onSwipeComplete={[Function]}
                        panResponderThreshold={4}
                        scrollHorizontal={false}
                        scrollOffset={0}
                        scrollOffsetMax={0}
                        scrollTo={null}
                        statusBarTranslucent={false}
                        supportedOrientations={
                          Array [
                            "portrait",
                            "landscape",
                          ]
                        }
                        swipeDirection="down"
                        swipeThreshold={100}
                        transparent={true}
                        visible={false}
                      >
                        <View
                          accessible={true}
                          focusable={true}
                          forwardedRef={[Function]}
                          onClick={[Function]}
                          onResponderGrant={[Function]}
                          onResponderMove={[Function]}
                          onResponderRelease={[Function]}
                          onResponderTerminate={[Function]}
                          onResponderTerminationRequest={[Function]}
                          onStartShouldSetResponder={[Function]}
                          style={
                            Object {
                              "backgroundColor": "#00000099",
                              "bottom": 0,
                              "height": 1334,
                              "left": 0,
                              "opacity": 0,
                              "position": "absolute",
                              "right": 0,
                              "top": 0,
                              "width": 750,
                            }
                          }
                        />
                        <View
                          deviceHeight={null}
                          deviceWidth={null}
                          forwardedRef={[Function]}
                          hideModalContentWhileAnimating={false}
                          onBackdropPress={[Function]}
                          onModalHide={[Function]}
                          onModalWillHide={[Function]}
                          onModalWillShow={[Function]}
                          onMoveShouldSetResponder={[Function]}
                          onMoveShouldSetResponderCapture={[Function]}
                          onResponderEnd={[Function]}
                          onResponderGrant={[Function]}
                          onResponderMove={[Function]}
                          onResponderReject={[Function]}
                          onResponderRelease={[Function]}
                          onResponderStart={[Function]}
                          onResponderTerminate={[Function]}
                          onResponderTerminationRequest={[Function]}
                          onStartShouldSetResponder={[Function]}
                          onStartShouldSetResponderCapture={[Function]}
                          onSwipeComplete={[Function]}
                          panResponderThreshold={4}
                          pointerEvents="box-none"
                          scrollHorizontal={false}
                          scrollOffset={0}
                          scrollOffsetMax={0}
                          scrollTo={null}
                          statusBarTranslucent={false}
                          style={
                            Object {
                              "flex": 1,
                              "justifyContent": "flex-end",
                              "left": 0,
                              "margin": 0,
                              "top": 0,
                              "transform": Array [
                                Object {
                                  "translateY": 0,
                                },
                              ],
                            }
                          }
                          supportedOrientations={
                            Array [
                              "portrait",
                              "landscape",
                            ]
                          }
                          swipeDirection="down"
                          swipeThreshold={100}
                        >
                          <RNCSafeAreaView
                            style={
                              Object {
                                "backgroundColor": "#FFFFFF",
                                "borderTopLeftRadius": 10,
                                "borderTopRightRadius": 10,
                                "height": 450,
                              }
                            }
                          >
                            <View
                              style={
                                Object {
                                  "alignItems": "center",
                                  "borderBottomWidth": 0.5,
                                  "borderColor": "#D6D9DC",
                                  "height": 33,
                                  "justifyContent": "center",
                                  "width": "100%",
                                }
                              }
                            >
                              <View
                                style={
                                  Object {
                                    "backgroundColor": "#BBC0C5",
                                    "borderRadius": 4,
                                    "height": 5,
                                    "width": 48,
                                  }
                                }
                              />
                            </View>
                            <RCTScrollView
                              data={
                                Array [
                                  Object {
                                    "address": "",
                                    "isETH": true,
                                    "logo": "../images/eth-logo.png",
                                    "name": "Ether",
                                    "symbol": "ETH",
                                  },
                                ]
                              }
                              getItem={[Function]}
                              getItemCount={[Function]}
                              keyExtractor={[Function]}
                              onContentSizeChange={[Function]}
                              onLayout={[Function]}
                              onMomentumScrollBegin={[Function]}
                              onMomentumScrollEnd={[Function]}
                              onScroll={[Function]}
                              onScrollBeginDrag={[Function]}
                              onScrollEndDrag={[Function]}
                              removeClippedSubviews={false}
                              renderItem={[Function]}
                              scrollEventThrottle={50}
                              stickyHeaderIndices={Array []}
                              viewabilityConfigCallbackPairs={Array []}
                            >
                              <View>
                                <View
                                  onLayout={[Function]}
                                  style={null}
                                >
                                  <TouchableOpacity
                                    onPress={[Function]}
                                    style={
                                      Object {
                                        "alignItems": "center",
                                        "borderBottomWidth": 0.5,
                                        "borderColor": "#D6D9DC",
                                        "flexDirection": "row",
                                        "height": 70,
                                        "paddingHorizontal": 24,
                                      }
                                    }
                                  >
                                    <View
                                      style={
                                        Object {
                                          "flex": 1,
                                          "flexDirection": "row",
                                        }
                                      }
                                    >
                                      <View
                                        useNativeDriver={true}
                                      >
                                        <Image
                                          fadeIn={true}
                                          onError={[Function]}
                                          onLoadEnd={[Function]}
                                          source={
                                            Object {
                                              "uri": undefined,
                                            }
                                          }
                                          style={
                                            Array [
                                              Object {
                                                "borderRadius": 12,
                                                "height": 24,
                                                "width": 24,
                                              },
                                              undefined,
                                              Object {
                                                "borderRadius": 25,
                                                "height": 50,
                                                "width": 50,
                                              },
                                              undefined,
                                              undefined,
                                            ]
                                          }
                                        />
                                        <View
                                          collapsable={false}
                                          nativeID="animatedComponent"
                                          style={
                                            Object {
                                              "bottom": 0,
                                              "left": 0,
                                              "opacity": 1,
                                              "position": "absolute",
                                              "right": 0,
                                              "top": 0,
                                            }
                                          }
                                        >
                                          <View
                                            style={
                                              Array [
                                                Object {
                                                  "borderRadius": 25,
                                                  "height": 50,
                                                  "width": 50,
                                                },
                                                Object {
                                                  "backgroundColor": "#eee",
                                                },
                                                undefined,
                                              ]
                                            }
                                          />
                                        </View>
                                      </View>
                                      <View
                                        style={
                                          Object {
                                            "alignItems": "center",
                                            "flex": 1,
                                            "flexDirection": "row",
                                            "justifyContent": "space-between",
                                            "marginLeft": 16,
                                          }
                                        }
                                      >
                                        <Text
                                          style={
                                            Object {
                                              "color": "#24272A",
                                              "fontFamily": "EuclidCircularB-Regular",
                                              "fontSize": 18,
                                              "fontWeight": "400",
                                            }
                                          }
                                        >
                                          ETH
                                        </Text>
                                        <View
                                          style={
                                            Object {
                                              "flexDirection": "column",
                                            }
                                          }
                                        >
                                          <Text
                                            style={
                                              Object {
                                                "color": "#24272A",
                                                "fontFamily": "EuclidCircularB-Regular",
                                                "fontSize": 18,
                                                "fontWeight": "400",
                                                "textAlign": "right",
                                              }
                                            }
                                          >
                                            0
                                          </Text>
                                        </View>
                                      </View>
                                    </View>
                                  </TouchableOpacity>
                                </View>
                              </View>
                            </RCTScrollView>
                          </RNCSafeAreaView>
                        </View>
                      </Modal>
                    </RNCSafeAreaView>
                  </View>
                </View>
              </View>
            </View>
          </View>
        </View>
      </RNSScreen>
    </RNSScreenContainer>
  </RNCSafeAreaProvider>
</View>
`;

exports[`Amount should show a warning when conversion rate is not available 1`] = `
<View
  style={
    Object {
      "flex": 1,
    }
  }
>
  <RNCSafeAreaProvider
    onInsetsChange={[Function]}
    style={
      Array [
        Object {
          "flex": 1,
        },
        undefined,
      ]
    }
  >
    <View
      pointerEvents="box-none"
      style={
        Object {
          "zIndex": 1,
        }
      }
    >
      <View
        accessibilityElementsHidden={false}
        importantForAccessibility="auto"
        onLayout={[Function]}
        pointerEvents="box-none"
        style={null}
      >
        <View
          pointerEvents="box-none"
          style={
            Object {
              "bottom": 0,
              "left": 0,
              "opacity": 1,
              "position": "absolute",
              "right": 0,
              "top": 0,
              "zIndex": 0,
            }
          }
        >
          <View
            style={
              Object {
                "backgroundColor": "rgb(255, 255, 255)",
                "borderBottomColor": "rgb(216, 216, 216)",
                "flex": 1,
                "shadowColor": "rgb(216, 216, 216)",
                "shadowOffset": Object {
                  "height": 0.5,
                  "width": 0,
                },
                "shadowOpacity": 0.85,
                "shadowRadius": 0,
              }
            }
          />
        </View>
        <View
          pointerEvents="box-none"
          style={
            Object {
              "height": 64,
              "maxHeight": undefined,
              "minHeight": undefined,
              "opacity": undefined,
              "transform": undefined,
            }
          }
        >
          <View
            pointerEvents="none"
            style={
              Object {
                "height": 20,
              }
            }
          />
          <View
            pointerEvents="box-none"
            style={
              Object {
                "alignItems": "center",
                "flex": 1,
                "flexDirection": "row",
                "justifyContent": "center",
              }
            }
          >
            <View
              pointerEvents="box-none"
              style={
                Object {
                  "marginHorizontal": 16,
                  "opacity": 1,
                }
              }
            >
              <Text
                accessibilityRole="header"
                aria-level="1"
                collapsable={false}
                nativeID="animatedComponent"
                numberOfLines={1}
                onLayout={[Function]}
                style={
                  Object {
                    "color": "rgb(28, 28, 30)",
                    "fontSize": 17,
                    "fontWeight": "600",
                  }
                }
              >
                Amount
              </Text>
            </View>
          </View>
        </View>
      </View>
    </View>
    <RNSScreenContainer
      onLayout={[Function]}
      style={
        Object {
          "flex": 1,
        }
      }
    >
      <RNSScreen
        activityState={2}
        forwardedRef={[Function]}
        pointerEvents="box-none"
        style={
          Object {
            "bottom": 0,
            "left": 0,
            "position": "absolute",
            "right": 0,
            "top": 0,
          }
        }
      >
        <View
          collapsable={false}
          style={
            Object {
              "opacity": 1,
            }
          }
        />
        <View
          accessibilityElementsHidden={false}
          closing={false}
          gestureVelocityImpact={0.3}
          importantForAccessibility="auto"
          onClose={[Function]}
          onGestureBegin={[Function]}
          onGestureCanceled={[Function]}
          onGestureEnd={[Function]}
          onOpen={[Function]}
          onTransition={[Function]}
          pointerEvents="box-none"
          style={
            Array [
              Object {
                "overflow": undefined,
              },
              Object {
                "bottom": 0,
                "left": 0,
                "position": "absolute",
                "right": 0,
                "top": 0,
              },
            ]
          }
          transitionSpec={
            Object {
              "close": Object {
                "animation": "spring",
                "config": Object {
                  "damping": 500,
                  "mass": 3,
                  "overshootClamping": true,
                  "restDisplacementThreshold": 10,
                  "restSpeedThreshold": 10,
                  "stiffness": 1000,
                },
              },
              "open": Object {
                "animation": "spring",
                "config": Object {
                  "damping": 500,
                  "mass": 3,
                  "overshootClamping": true,
                  "restDisplacementThreshold": 10,
                  "restSpeedThreshold": 10,
                  "stiffness": 1000,
                },
              },
            }
          }
        >
          <View
            collapsable={false}
            nativeID="animatedComponent"
            needsOffscreenAlphaCompositing={false}
            pointerEvents="box-none"
            style={
              Object {
                "flex": 1,
              }
            }
          >
            <View
              collapsable={false}
              forwardedRef={[Function]}
              onGestureHandlerEvent={[Function]}
              onGestureHandlerStateChange={[Function]}
              style={
                Object {
                  "flex": 1,
                  "transform": Array [
                    Object {
                      "translateX": 0,
                    },
                    Object {
                      "translateX": 0,
                    },
                  ],
                }
              }
            >
              <View
                pointerEvents="none"
                style={
                  Object {
                    "backgroundColor": "rgb(242, 242, 242)",
                    "bottom": 0,
                    "left": 0,
                    "position": "absolute",
                    "shadowColor": "#000",
                    "shadowOffset": Object {
                      "height": 1,
                      "width": -1,
                    },
                    "shadowOpacity": 0.3,
                    "shadowRadius": 5,
                    "top": 0,
                    "width": 3,
                  }
                }
              />
              <View
                style={
                  Array [
                    Object {
                      "flex": 1,
                      "overflow": "hidden",
                    },
                    Array [
                      Object {
                        "backgroundColor": "rgb(242, 242, 242)",
                      },
                      undefined,
                    ],
                  ]
                }
              >
                <View
                  style={
                    Object {
                      "flex": 1,
                      "flexDirection": "column-reverse",
                    }
                  }
                >
                  <View
                    style={
                      Object {
                        "flex": 1,
                      }
                    }
                  >
                    <RNCSafeAreaView
                      edges={
                        Array [
                          "bottom",
                        ]
                      }
                      style={
                        Object {
                          "backgroundColor": "#FFFFFF",
                          "flex": 1,
                        }
                      }
                      testID="amount-screen"
                    >
                      <RCTScrollView
                        style={
                          Object {
                            "marginBottom": 60,
                          }
                        }
                      >
                        <View>
                          <View
                            style={
                              Array [
                                Object {
                                  "borderRadius": 8,
                                  "borderWidth": 1,
                                  "flexDirection": "row",
                                  "paddingHorizontal": 12,
                                  "paddingVertical": 8,
                                },
                                Object {
                                  "paddingVertical": 8,
                                },
                                Object {
                                  "backgroundColor": "#FFD33D19",
                                  "borderColor": "#F66A0A",
                                },
                                Object {
                                  "marginHorizontal": 20,
                                  "marginTop": 20,
                                },
                              ]
                            }
                          >
                            <View
                              style={
                                Object {
                                  "alignItems": "center",
                                }
                              }
                            >
                              <Text
                                allowFontScaling={false}
                                style={
                                  Array [
                                    Object {
                                      "color": "#F66A0A",
                                      "fontSize": 20,
                                    },
                                    undefined,
                                    Object {
                                      "fontFamily": "Material Design Icons",
                                      "fontStyle": "normal",
                                      "fontWeight": "normal",
                                    },
                                    Object {},
                                  ]
                                }
                              >
                                
                              </Text>
                            </View>
                            <View
                              style={
                                Object {
                                  "lineHeight": 20,
                                  "paddingLeft": 10,
                                  "paddingRight": 10,
                                }
                              }
                            >
                              <Text
                                red={true}
                                style={
                                  Object {
                                    "color": "#24272A",
                                    "lineHeight": 20,
                                  }
                                }
                                testID="amount-screen-fiat-conversion-warning-text"
                              >
                                Fiat conversions are not available at this moment
                              </Text>
                            </View>
                          </View>
                          <View
                            style={
                              Object {
                                "flex": 1,
                                "marginHorizontal": 24,
                                "marginTop": 30,
                              }
                            }
                          >
                            <View
                              style={
                                Object {
                                  "flexDirection": "row",
                                }
                              }
                            >
                              <View
                                style={
                                  Object {
                                    "flex": 0.8,
                                  }
                                }
                              />
                              <View
                                style={
                                  Object {
                                    "alignItems": "center",
                                    "flex": 1,
                                  }
                                }
                              >
                                <TouchableOpacity
                                  onPress={[Function]}
                                  style={
                                    Object {
                                      "alignItems": "center",
                                      "backgroundColor": "#037DD6",
                                      "borderRadius": 100,
                                      "flexDirection": "row",
                                      "fontFamily": "EuclidCircularB-Regular",
                                      "fontWeight": "400",
                                      "paddingHorizontal": 16,
                                      "paddingVertical": 2,
                                    }
                                  }
                                >
                                  <Text
                                    style={
                                      Object {
                                        "color": "#FCFCFC",
                                        "fontFamily": "EuclidCircularB-Regular",
                                        "fontSize": 14,
                                        "fontWeight": "400",
                                        "paddingVertical": 2,
                                      }
                                    }
                                  >
                                    LINK
                                  </Text>
                                  <View>
                                    <Text
                                      allowFontScaling={false}
                                      style={
                                        Array [
                                          Object {
                                            "color": "#FCFCFC",
                                            "fontSize": 16,
                                          },
                                          Object {
                                            "paddingLeft": 10,
                                          },
                                          Object {
                                            "fontFamily": "Ionicons",
                                            "fontStyle": "normal",
                                            "fontWeight": "normal",
                                          },
                                          Object {},
                                        ]
                                      }
                                    >
                                      
                                    </Text>
                                  </View>
                                </TouchableOpacity>
                              </View>
                              <View
                                style={
                                  Array [
                                    Object {
                                      "flex": 0.8,
                                    },
                                    Object {
                                      "alignItems": "center",
                                      "flexDirection": "row",
                                      "justifyContent": "flex-end",
                                    },
                                  ]
                                }
                              >
                                <TouchableOpacity
                                  disabled={true}
                                  onPress={[Function]}
                                  style={Object {}}
                                >
                                  <Text
                                    style={
                                      Object {
                                        "alignSelf": "flex-end",
                                        "color": "#037DD6",
                                        "fontFamily": "EuclidCircularB-Regular",
                                        "fontSize": 12,
                                        "fontWeight": "400",
                                        "textTransform": "uppercase",
                                      }
                                    }
                                  >
                                    Use max
                                  </Text>
                                </TouchableOpacity>
                              </View>
                            </View>
                            <View>
                              <View
                                style={
                                  Object {
                                    "alignItems": "center",
                                    "marginVertical": 16,
                                  }
                                }
                              >
                                <View
                                  style={
                                    Object {
                                      "flexDirection": "row",
                                    }
                                  }
                                >
                                  <TextInput
                                    keyboardAppearance="light"
                                    keyboardType="numeric"
                                    onChangeText={[Function]}
                                    placeholder="0"
                                    placeholderTextColor="#BBC0C5"
                                    style={
                                      Object {
                                        "color": "#24272A",
                                        "fontFamily": "EuclidCircularB-Regular",
                                        "fontSize": 44,
                                        "fontWeight": "300",
                                        "textAlign": "center",
                                      }
                                    }
                                    testID="txn-amount-input"
                                  />
                                </View>
                              </View>
                              <View
                                style={
                                  Object {
                                    "marginVertical": 16,
                                  }
                                }
                              >
                                <Text
                                  style={
                                    Object {
                                      "alignSelf": "center",
                                      "color": "#24272A",
                                      "fontFamily": "EuclidCircularB-Regular",
                                      "fontSize": 12,
                                      "fontWeight": "400",
                                      "lineHeight": 16,
                                    }
                                  }
                                >
                                  Balance: undefined
                                </Text>
                              </View>
                            </View>
                          </View>
                        </View>
                      </RCTScrollView>
                      <View
                        onLayout={[Function]}
                        style={
                          Array [
                            Object {
                              "flex": 1,
                              "marginBottom": 16,
                            },
                            Object {
                              "paddingBottom": 0,
                            },
                          ]
                        }
                      >
                        <View
                          style={
                            Object {
                              "alignItems": "flex-end",
                              "flex": 1,
                              "flexDirection": "row",
                            }
                          }
                        >
                          <TouchableOpacity
                            accessibilityComponentType="button"
                            accessibilityTraits="button"
                            activeOpacity={1}
                            disabled={true}
                            style={
                              Array [
                                Array [
                                  Object {
                                    "borderRadius": 100,
                                    "justifyContent": "center",
                                    "padding": 15,
                                  },
                                  Object {
                                    "backgroundColor": "#037DD6",
                                    "minHeight": 50,
                                  },
                                  Object {
                                    "flex": 1,
                                    "marginHorizontal": 24,
                                  },
                                ],
                                Object {
                                  "opacity": 0.6,
                                },
                              ]
                            }
                            testID="txn-amount-next-button"
                          >
                            <Text
                              style={
                                Array [
                                  Object {
                                    "color": "#007aff",
                                    "fontSize": 17,
                                    "fontWeight": "500",
                                    "textAlign": "center",
                                  },
                                  Object {
                                    "color": "#dcdcdc",
                                  },
                                  Array [
                                    Object {
                                      "fontFamily": "EuclidCircularB-Bold",
                                      "fontSize": 14,
                                      "fontWeight": "600",
                                      "textAlign": "center",
                                    },
                                    Object {
                                      "color": "#FCFCFC",
                                    },
                                    undefined,
                                  ],
                                  Object {
                                    "opacity": 0.6,
                                  },
                                ]
                              }
                            >
                              Next
                            </Text>
                          </TouchableOpacity>
                        </View>
                      </View>
                      <Modal
                        animationType="none"
                        deviceHeight={null}
                        deviceWidth={null}
                        hardwareAccelerated={false}
                        hideModalContentWhileAnimating={false}
                        onBackdropPress={[Function]}
                        onModalHide={[Function]}
                        onModalWillHide={[Function]}
                        onModalWillShow={[Function]}
                        onRequestClose={[Function]}
                        onSwipeComplete={[Function]}
                        panResponderThreshold={4}
                        scrollHorizontal={false}
                        scrollOffset={0}
                        scrollOffsetMax={0}
                        scrollTo={null}
                        statusBarTranslucent={false}
                        supportedOrientations={
                          Array [
                            "portrait",
                            "landscape",
                          ]
                        }
                        swipeDirection="down"
                        swipeThreshold={100}
                        transparent={true}
                        visible={false}
                      >
                        <View
                          accessible={true}
                          collapsable={false}
                          focusable={true}
                          forwardedRef={[Function]}
                          nativeID="animatedComponent"
                          onClick={[Function]}
                          onResponderGrant={[Function]}
                          onResponderMove={[Function]}
                          onResponderRelease={[Function]}
                          onResponderTerminate={[Function]}
                          onResponderTerminationRequest={[Function]}
                          onStartShouldSetResponder={[Function]}
                          style={
                            Object {
                              "backgroundColor": "#00000099",
                              "bottom": 0,
                              "height": 1334,
                              "left": 0,
                              "opacity": 0,
                              "position": "absolute",
                              "right": 0,
                              "top": 0,
                              "width": 750,
                            }
                          }
                        />
                        <View
                          collapsable={false}
                          deviceHeight={null}
                          deviceWidth={null}
                          forwardedRef={[Function]}
                          hideModalContentWhileAnimating={false}
                          nativeID="animatedComponent"
                          onBackdropPress={[Function]}
                          onModalHide={[Function]}
                          onModalWillHide={[Function]}
                          onModalWillShow={[Function]}
                          onMoveShouldSetResponder={[Function]}
                          onMoveShouldSetResponderCapture={[Function]}
                          onResponderEnd={[Function]}
                          onResponderGrant={[Function]}
                          onResponderMove={[Function]}
                          onResponderReject={[Function]}
                          onResponderRelease={[Function]}
                          onResponderStart={[Function]}
                          onResponderTerminate={[Function]}
                          onResponderTerminationRequest={[Function]}
                          onStartShouldSetResponder={[Function]}
                          onStartShouldSetResponderCapture={[Function]}
                          onSwipeComplete={[Function]}
                          panResponderThreshold={4}
                          pointerEvents="box-none"
                          scrollHorizontal={false}
                          scrollOffset={0}
                          scrollOffsetMax={0}
                          scrollTo={null}
                          statusBarTranslucent={false}
                          style={
                            Object {
                              "flex": 1,
                              "justifyContent": "flex-end",
                              "left": 0,
                              "margin": 0,
                              "top": 0,
                              "transform": Array [
                                Object {
                                  "translateY": 0,
                                },
                              ],
                            }
                          }
                          supportedOrientations={
                            Array [
                              "portrait",
                              "landscape",
                            ]
                          }
                          swipeDirection="down"
                          swipeThreshold={100}
                        >
                          <RNCSafeAreaView
                            style={
                              Object {
                                "backgroundColor": "#FFFFFF",
                                "borderTopLeftRadius": 10,
                                "borderTopRightRadius": 10,
                                "height": 450,
                              }
                            }
                          >
                            <View
                              style={
                                Object {
                                  "alignItems": "center",
                                  "borderBottomWidth": 0.5,
                                  "borderColor": "#D6D9DC",
                                  "height": 33,
                                  "justifyContent": "center",
                                  "width": "100%",
                                }
                              }
                            >
                              <View
                                style={
                                  Object {
                                    "backgroundColor": "#BBC0C5",
                                    "borderRadius": 4,
                                    "height": 5,
                                    "width": 48,
                                  }
                                }
                              />
                            </View>
                            <RCTScrollView
                              data={Array []}
                              getItem={[Function]}
                              getItemCount={[Function]}
                              keyExtractor={[Function]}
                              onContentSizeChange={[Function]}
                              onLayout={[Function]}
                              onMomentumScrollBegin={[Function]}
                              onMomentumScrollEnd={[Function]}
                              onScroll={[Function]}
                              onScrollBeginDrag={[Function]}
                              onScrollEndDrag={[Function]}
                              removeClippedSubviews={false}
                              renderItem={[Function]}
                              scrollEventThrottle={50}
                              stickyHeaderIndices={Array []}
                              viewabilityConfigCallbackPairs={Array []}
                            >
                              <View />
                            </RCTScrollView>
                          </RNCSafeAreaView>
                        </View>
                      </Modal>
                    </RNCSafeAreaView>
                  </View>
                </View>
              </View>
            </View>
          </View>
        </View>
      </RNSScreen>
    </RNSScreenContainer>
  </RNCSafeAreaProvider>
</View>
`;

exports[`Amount should show an error message if balance is insufficient 1`] = `
<View
  style={
    Object {
      "flex": 1,
    }
  }
>
  <RNCSafeAreaProvider
    onInsetsChange={[Function]}
    style={
      Array [
        Object {
          "flex": 1,
        },
        undefined,
      ]
    }
  >
    <View
      pointerEvents="box-none"
      style={
        Object {
          "zIndex": 1,
        }
      }
    >
      <View
        accessibilityElementsHidden={false}
        importantForAccessibility="auto"
        onLayout={[Function]}
        pointerEvents="box-none"
        style={null}
      >
        <View
          pointerEvents="box-none"
          style={
            Object {
              "bottom": 0,
              "left": 0,
              "opacity": 1,
              "position": "absolute",
              "right": 0,
              "top": 0,
              "zIndex": 0,
            }
          }
        >
          <View
            style={
              Object {
                "backgroundColor": "rgb(255, 255, 255)",
                "borderBottomColor": "rgb(216, 216, 216)",
                "flex": 1,
                "shadowColor": "rgb(216, 216, 216)",
                "shadowOffset": Object {
                  "height": 0.5,
                  "width": 0,
                },
                "shadowOpacity": 0.85,
                "shadowRadius": 0,
              }
            }
          />
        </View>
        <View
          pointerEvents="box-none"
          style={
            Object {
              "height": 64,
              "maxHeight": undefined,
              "minHeight": undefined,
              "opacity": undefined,
              "transform": undefined,
            }
          }
        >
          <View
            pointerEvents="none"
            style={
              Object {
                "height": 20,
              }
            }
          />
          <View
            pointerEvents="box-none"
            style={
              Object {
                "alignItems": "center",
                "flex": 1,
                "flexDirection": "row",
                "justifyContent": "center",
              }
            }
          >
            <View
              pointerEvents="box-none"
              style={
                Object {
                  "marginHorizontal": 16,
                  "opacity": 1,
                }
              }
            >
              <Text
                accessibilityRole="header"
                aria-level="1"
                collapsable={false}
                nativeID="animatedComponent"
                numberOfLines={1}
                onLayout={[Function]}
                style={
                  Object {
                    "color": "rgb(28, 28, 30)",
                    "fontSize": 17,
                    "fontWeight": "600",
                  }
                }
              >
                Amount
              </Text>
            </View>
          </View>
        </View>
      </View>
    </View>
    <RNSScreenContainer
      onLayout={[Function]}
      style={
        Object {
          "flex": 1,
        }
      }
    >
      <RNSScreen
        activityState={2}
        forwardedRef={[Function]}
        pointerEvents="box-none"
        style={
          Object {
            "bottom": 0,
            "left": 0,
            "position": "absolute",
            "right": 0,
            "top": 0,
          }
        }
      >
        <View
          collapsable={false}
          style={
            Object {
              "opacity": 1,
            }
          }
        />
        <View
          accessibilityElementsHidden={false}
          closing={false}
          gestureVelocityImpact={0.3}
          importantForAccessibility="auto"
          onClose={[Function]}
          onGestureBegin={[Function]}
          onGestureCanceled={[Function]}
          onGestureEnd={[Function]}
          onOpen={[Function]}
          onTransition={[Function]}
          pointerEvents="box-none"
          style={
            Array [
              Object {
                "overflow": undefined,
              },
              Object {
                "bottom": 0,
                "left": 0,
                "position": "absolute",
                "right": 0,
                "top": 0,
              },
            ]
          }
          transitionSpec={
            Object {
              "close": Object {
                "animation": "spring",
                "config": Object {
                  "damping": 500,
                  "mass": 3,
                  "overshootClamping": true,
                  "restDisplacementThreshold": 10,
                  "restSpeedThreshold": 10,
                  "stiffness": 1000,
                },
              },
              "open": Object {
                "animation": "spring",
                "config": Object {
                  "damping": 500,
                  "mass": 3,
                  "overshootClamping": true,
                  "restDisplacementThreshold": 10,
                  "restSpeedThreshold": 10,
                  "stiffness": 1000,
                },
              },
            }
          }
        >
          <View
            collapsable={false}
            nativeID="animatedComponent"
            needsOffscreenAlphaCompositing={false}
            pointerEvents="box-none"
            style={
              Object {
                "flex": 1,
              }
            }
          >
            <View
              collapsable={false}
              forwardedRef={[Function]}
              onGestureHandlerEvent={[Function]}
              onGestureHandlerStateChange={[Function]}
              style={
                Object {
                  "flex": 1,
                  "transform": Array [
                    Object {
                      "translateX": 0,
                    },
                    Object {
                      "translateX": 0,
                    },
                  ],
                }
              }
            >
              <View
                pointerEvents="none"
                style={
                  Object {
                    "backgroundColor": "rgb(242, 242, 242)",
                    "bottom": 0,
                    "left": 0,
                    "position": "absolute",
                    "shadowColor": "#000",
                    "shadowOffset": Object {
                      "height": 1,
                      "width": -1,
                    },
                    "shadowOpacity": 0.3,
                    "shadowRadius": 5,
                    "top": 0,
                    "width": 3,
                  }
                }
              />
              <View
                style={
                  Array [
                    Object {
                      "flex": 1,
                      "overflow": "hidden",
                    },
                    Array [
                      Object {
                        "backgroundColor": "rgb(242, 242, 242)",
                      },
                      undefined,
                    ],
                  ]
                }
              >
                <View
                  style={
                    Object {
                      "flex": 1,
                      "flexDirection": "column-reverse",
                    }
                  }
                >
                  <View
                    style={
                      Object {
                        "flex": 1,
                      }
                    }
                  >
                    <RNCSafeAreaView
                      edges={
                        Array [
                          "bottom",
                        ]
                      }
                      style={
                        Object {
                          "backgroundColor": "#FFFFFF",
                          "flex": 1,
                        }
                      }
                      testID="amount-screen"
                    >
                      <RCTScrollView
                        style={
                          Object {
                            "marginBottom": 60,
                          }
                        }
                      >
                        <View>
                          <View
                            style={
                              Object {
                                "flex": 1,
                                "marginHorizontal": 24,
                                "marginTop": 30,
                              }
                            }
                          >
                            <View
                              style={
                                Object {
                                  "flexDirection": "row",
                                }
                              }
                            >
                              <View
                                style={
                                  Object {
                                    "flex": 0.8,
                                  }
                                }
                              />
                              <View
                                style={
                                  Object {
                                    "alignItems": "center",
                                    "flex": 1,
                                  }
                                }
                              >
                                <TouchableOpacity
                                  onPress={[Function]}
                                  style={
                                    Object {
                                      "alignItems": "center",
                                      "backgroundColor": "#037DD6",
                                      "borderRadius": 100,
                                      "flexDirection": "row",
                                      "fontFamily": "EuclidCircularB-Regular",
                                      "fontWeight": "400",
                                      "paddingHorizontal": 16,
                                      "paddingVertical": 2,
                                    }
                                  }
                                >
                                  <Text
                                    style={
                                      Object {
                                        "color": "#FCFCFC",
                                        "fontFamily": "EuclidCircularB-Regular",
                                        "fontSize": 14,
                                        "fontWeight": "400",
                                        "paddingVertical": 2,
                                      }
                                    }
                                  >
                                    ETH
                                  </Text>
                                  <View>
                                    <Text
                                      allowFontScaling={false}
                                      style={
                                        Array [
                                          Object {
                                            "color": "#FCFCFC",
                                            "fontSize": 16,
                                          },
                                          Object {
                                            "paddingLeft": 10,
                                          },
                                          Object {
                                            "fontFamily": "Ionicons",
                                            "fontStyle": "normal",
                                            "fontWeight": "normal",
                                          },
                                          Object {},
                                        ]
                                      }
                                    >
                                      
                                    </Text>
                                  </View>
                                </TouchableOpacity>
                              </View>
                              <View
                                style={
                                  Array [
                                    Object {
                                      "flex": 0.8,
                                    },
                                    Object {
                                      "alignItems": "center",
                                      "flexDirection": "row",
                                      "justifyContent": "flex-end",
                                    },
                                  ]
                                }
                              >
                                <TouchableOpacity
                                  disabled={false}
                                  onPress={[Function]}
                                  style={Object {}}
                                >
                                  <Text
                                    style={
                                      Object {
                                        "alignSelf": "flex-end",
                                        "color": "#037DD6",
                                        "fontFamily": "EuclidCircularB-Regular",
                                        "fontSize": 12,
                                        "fontWeight": "400",
                                        "textTransform": "uppercase",
                                      }
                                    }
                                  >
                                    Use max
                                  </Text>
                                </TouchableOpacity>
                              </View>
                            </View>
                            <View>
                              <View
                                style={
                                  Object {
                                    "alignItems": "center",
                                    "marginVertical": 16,
                                  }
                                }
                              >
                                <View
                                  style={
                                    Object {
                                      "flexDirection": "row",
                                    }
                                  }
                                >
                                  <TextInput
                                    keyboardAppearance="light"
                                    keyboardType="numeric"
                                    onChangeText={[Function]}
                                    placeholder="0"
                                    placeholderTextColor="#BBC0C5"
                                    style={
                                      Object {
                                        "color": "#24272A",
                                        "fontFamily": "EuclidCircularB-Regular",
                                        "fontSize": 44,
                                        "fontWeight": "300",
                                        "textAlign": "center",
                                      }
                                    }
                                    testID="txn-amount-input"
                                    value="1"
                                  />
                                </View>
                              </View>
                              <View
                                style={
                                  Object {
                                    "flexDirection": "row",
                                  }
                                }
                              >
                                <View
                                  style={
                                    Object {
                                      "alignItems": "center",
                                      "flex": 1,
                                    }
                                  }
                                >
                                  <TouchableOpacity
                                    onPress={[Function]}
                                    style={
                                      Object {
                                        "borderColor": "#535A61",
                                        "borderRadius": 8,
                                        "borderWidth": 1,
                                        "flexDirection": "row",
                                        "paddingHorizontal": 8,
                                        "paddingVertical": 2,
                                        "right": -2,
                                      }
                                    }
                                  >
                                    <Text
                                      numberOfLines={1}
                                      style={
                                        Object {
                                          "color": "#535A61",
                                          "fontFamily": "EuclidCircularB-Regular",
                                          "fontSize": 14,
                                          "fontWeight": "400",
                                          "textTransform": "uppercase",
                                        }
                                      }
                                      testID="txn-amount-conversion-value"
                                    >
                                      $1.00
                                    </Text>
                                    <View
                                      styles={
                                        Object {
                                          "alignItems": "center",
                                          "flexDirection": "row",
                                        }
                                      }
                                    >
                                      <Text
                                        allowFontScaling={false}
                                        style={
                                          Array [
                                            Object {
                                              "color": "#037DD6",
                                              "fontSize": 16,
                                            },
                                            Object {
                                              "flex": 1,
                                              "marginTop": 0,
                                            },
                                            Object {
                                              "fontFamily": "Material Design Icons",
                                              "fontStyle": "normal",
                                              "fontWeight": "normal",
                                            },
                                            Object {},
                                          ]
                                        }
                                      >
                                        
                                      </Text>
                                    </View>
                                  </TouchableOpacity>
                                </View>
                              </View>
                              <View
                                style={
                                  Object {
                                    "marginVertical": 16,
                                  }
                                }
                              >
                                <Text
                                  style={
                                    Object {
                                      "alignSelf": "center",
                                      "color": "#24272A",
                                      "fontFamily": "EuclidCircularB-Regular",
                                      "fontSize": 12,
                                      "fontWeight": "400",
                                      "lineHeight": 16,
                                    }
                                  }
                                >
                                  Balance: 0 ETH
                                </Text>
                              </View>
                              <View
                                style={
                                  Object {
                                    "marginVertical": 16,
                                  }
                                }
                                testID="amount-error"
                              >
                                <View
                                  style={
                                    Array [
                                      Object {
                                        "borderRadius": 8,
                                        "borderWidth": 1,
                                        "flexDirection": "row",
                                        "paddingHorizontal": 12,
                                        "paddingVertical": 8,
                                      },
                                      undefined,
                                      Object {
                                        "backgroundColor": "#D73A4919",
                                        "borderColor": "#D73A49",
                                      },
                                      undefined,
                                    ]
                                  }
                                  testID="error-message-warning"
                                >
                                  <View>
                                    <Text
                                      style={
                                        Array [
                                          Object {
                                            "color": "#24272A",
                                            "fontFamily": "EuclidCircularB-Regular",
                                            "fontSize": 30,
                                            "fontWeight": "400",
                                            "marginVertical": 2,
                                          },
                                          undefined,
                                          undefined,
                                          undefined,
                                          undefined,
                                          undefined,
                                          undefined,
                                          undefined,
                                          undefined,
                                          undefined,
                                          undefined,
                                          undefined,
                                          undefined,
                                          undefined,
                                          Object {
                                            "fontSize": 12,
                                          },
                                          undefined,
                                          undefined,
                                          undefined,
                                          undefined,
                                          undefined,
                                          undefined,
                                          undefined,
                                          undefined,
                                          undefined,
                                          Array [
                                            Object {
                                              "color": "#24272A",
                                              "flex": 1,
                                              "fontSize": 14,
                                              "lineHeight": 17,
                                            },
                                            Object {
                                              "flex": 0,
                                            },
                                          ],
                                        ]
                                      }
                                    >
                                      Insufficient funds
                                    </Text>
                                  </View>
                                </View>
                              </View>
                            </View>
                          </View>
                        </View>
                      </RCTScrollView>
                      <View
                        onLayout={[Function]}
                        style={
                          Array [
                            Object {
                              "flex": 1,
                              "marginBottom": 16,
                            },
                            Object {
                              "paddingBottom": 0,
                            },
                          ]
                        }
                      >
                        <View
                          style={
                            Object {
                              "alignItems": "flex-end",
                              "flex": 1,
                              "flexDirection": "row",
                            }
                          }
                        >
                          <TouchableOpacity
                            accessibilityRole="button"
                            activeOpacity={0.2}
                            disabled={false}
                            onPress={[Function]}
                            style={
                              Array [
                                Array [
                                  Object {
                                    "borderRadius": 100,
                                    "justifyContent": "center",
                                    "padding": 15,
                                  },
                                  Object {
                                    "backgroundColor": "#037DD6",
                                    "minHeight": 50,
                                  },
                                  Object {
                                    "flex": 1,
                                    "marginHorizontal": 24,
                                  },
                                ],
                                null,
                              ]
                            }
                            testID="txn-amount-next-button"
                          >
                            <Text
                              style={
                                Array [
                                  Object {
                                    "color": "#007aff",
                                    "fontSize": 17,
                                    "fontWeight": "500",
                                    "textAlign": "center",
                                  },
                                  null,
                                  Array [
                                    Object {
                                      "fontFamily": "EuclidCircularB-Bold",
                                      "fontSize": 14,
                                      "fontWeight": "600",
                                      "textAlign": "center",
                                    },
                                    Object {
                                      "color": "#FCFCFC",
                                    },
                                    undefined,
                                  ],
                                  null,
                                ]
                              }
                            >
                              Next
                            </Text>
                          </TouchableOpacity>
                        </View>
                      </View>
                      <Modal
                        animationType="none"
                        deviceHeight={null}
                        deviceWidth={null}
                        hardwareAccelerated={false}
                        hideModalContentWhileAnimating={false}
                        onBackdropPress={[Function]}
                        onModalHide={[Function]}
                        onModalWillHide={[Function]}
                        onModalWillShow={[Function]}
                        onRequestClose={[Function]}
                        onSwipeComplete={[Function]}
                        panResponderThreshold={4}
                        scrollHorizontal={false}
                        scrollOffset={0}
                        scrollOffsetMax={0}
                        scrollTo={null}
                        statusBarTranslucent={false}
                        supportedOrientations={
                          Array [
                            "portrait",
                            "landscape",
                          ]
                        }
                        swipeDirection="down"
                        swipeThreshold={100}
                        transparent={true}
                        visible={false}
                      >
                        <View
                          accessible={true}
                          focusable={true}
                          forwardedRef={[Function]}
                          onClick={[Function]}
                          onResponderGrant={[Function]}
                          onResponderMove={[Function]}
                          onResponderRelease={[Function]}
                          onResponderTerminate={[Function]}
                          onResponderTerminationRequest={[Function]}
                          onStartShouldSetResponder={[Function]}
                          style={
                            Object {
                              "backgroundColor": "#00000099",
                              "bottom": 0,
                              "height": 1334,
                              "left": 0,
                              "opacity": 0,
                              "position": "absolute",
                              "right": 0,
                              "top": 0,
                              "width": 750,
                            }
                          }
                        />
                        <View
                          deviceHeight={null}
                          deviceWidth={null}
                          forwardedRef={[Function]}
                          hideModalContentWhileAnimating={false}
                          onBackdropPress={[Function]}
                          onModalHide={[Function]}
                          onModalWillHide={[Function]}
                          onModalWillShow={[Function]}
                          onMoveShouldSetResponder={[Function]}
                          onMoveShouldSetResponderCapture={[Function]}
                          onResponderEnd={[Function]}
                          onResponderGrant={[Function]}
                          onResponderMove={[Function]}
                          onResponderReject={[Function]}
                          onResponderRelease={[Function]}
                          onResponderStart={[Function]}
                          onResponderTerminate={[Function]}
                          onResponderTerminationRequest={[Function]}
                          onStartShouldSetResponder={[Function]}
                          onStartShouldSetResponderCapture={[Function]}
                          onSwipeComplete={[Function]}
                          panResponderThreshold={4}
                          pointerEvents="box-none"
                          scrollHorizontal={false}
                          scrollOffset={0}
                          scrollOffsetMax={0}
                          scrollTo={null}
                          statusBarTranslucent={false}
                          style={
                            Object {
                              "flex": 1,
                              "justifyContent": "flex-end",
                              "left": 0,
                              "margin": 0,
                              "top": 0,
                              "transform": Array [
                                Object {
                                  "translateY": 0,
                                },
                              ],
                            }
                          }
                          supportedOrientations={
                            Array [
                              "portrait",
                              "landscape",
                            ]
                          }
                          swipeDirection="down"
                          swipeThreshold={100}
                        >
                          <RNCSafeAreaView
                            style={
                              Object {
                                "backgroundColor": "#FFFFFF",
                                "borderTopLeftRadius": 10,
                                "borderTopRightRadius": 10,
                                "height": 450,
                              }
                            }
                          >
                            <View
                              style={
                                Object {
                                  "alignItems": "center",
                                  "borderBottomWidth": 0.5,
                                  "borderColor": "#D6D9DC",
                                  "height": 33,
                                  "justifyContent": "center",
                                  "width": "100%",
                                }
                              }
                            >
                              <View
                                style={
                                  Object {
                                    "backgroundColor": "#BBC0C5",
                                    "borderRadius": 4,
                                    "height": 5,
                                    "width": 48,
                                  }
                                }
                              />
                            </View>
                            <RCTScrollView
                              data={
                                Array [
                                  Object {
                                    "address": "",
                                    "isETH": true,
                                    "logo": "../images/eth-logo-new.png",
                                    "name": "Ether",
                                    "symbol": "ETH",
                                  },
                                ]
                              }
                              getItem={[Function]}
                              getItemCount={[Function]}
                              keyExtractor={[Function]}
                              onContentSizeChange={[Function]}
                              onLayout={[Function]}
                              onMomentumScrollBegin={[Function]}
                              onMomentumScrollEnd={[Function]}
                              onScroll={[Function]}
                              onScrollBeginDrag={[Function]}
                              onScrollEndDrag={[Function]}
                              removeClippedSubviews={false}
                              renderItem={[Function]}
                              scrollEventThrottle={50}
                              stickyHeaderIndices={Array []}
                              viewabilityConfigCallbackPairs={Array []}
                            >
                              <View>
                                <View
                                  onLayout={[Function]}
                                  style={null}
                                >
                                  <TouchableOpacity
                                    onPress={[Function]}
                                    style={
                                      Object {
                                        "alignItems": "center",
                                        "borderBottomWidth": 0.5,
                                        "borderColor": "#D6D9DC",
                                        "flexDirection": "row",
                                        "height": 70,
                                        "paddingHorizontal": 24,
                                      }
                                    }
                                  >
                                    <View
                                      style={
                                        Object {
                                          "flex": 1,
                                          "flexDirection": "row",
                                        }
                                      }
                                    >
                                      <View
                                        useNativeDriver={true}
                                      >
                                        <Image
                                          fadeIn={true}
                                          onError={[Function]}
                                          onLoadEnd={[Function]}
                                          source={
                                            Object {
                                              "uri": undefined,
                                            }
                                          }
                                          style={
                                            Array [
                                              Object {
                                                "borderRadius": 12,
                                                "height": 24,
                                                "width": 24,
                                              },
                                              undefined,
                                              Object {
                                                "borderRadius": 25,
                                                "height": 50,
                                                "width": 50,
                                              },
                                              undefined,
                                              undefined,
                                            ]
                                          }
                                        />
                                        <View
                                          collapsable={false}
                                          nativeID="animatedComponent"
                                          style={
                                            Object {
                                              "bottom": 0,
                                              "left": 0,
                                              "opacity": 1,
                                              "position": "absolute",
                                              "right": 0,
                                              "top": 0,
                                            }
                                          }
                                        >
                                          <View
                                            style={
                                              Array [
                                                Object {
                                                  "borderRadius": 25,
                                                  "height": 50,
                                                  "width": 50,
                                                },
                                                Object {
                                                  "backgroundColor": "#eee",
                                                },
                                                undefined,
                                              ]
                                            }
                                          />
                                        </View>
                                      </View>
                                      <View
                                        style={
                                          Object {
                                            "alignItems": "center",
                                            "flex": 1,
                                            "flexDirection": "row",
                                            "justifyContent": "space-between",
                                            "marginLeft": 16,
                                          }
                                        }
                                      >
                                        <Text
                                          style={
                                            Object {
                                              "color": "#24272A",
                                              "fontFamily": "EuclidCircularB-Regular",
                                              "fontSize": 18,
                                              "fontWeight": "400",
                                            }
                                          }
                                        >
                                          ETH
                                        </Text>
                                        <View
                                          style={
                                            Object {
                                              "flexDirection": "column",
                                            }
                                          }
                                        >
                                          <Text
                                            style={
                                              Object {
                                                "color": "#24272A",
                                                "fontFamily": "EuclidCircularB-Regular",
                                                "fontSize": 18,
                                                "fontWeight": "400",
                                                "textAlign": "right",
                                              }
                                            }
                                          >
                                            0
                                          </Text>
                                          <Text
                                            style={
                                              Object {
                                                "color": "#535A61",
                                                "fontFamily": "EuclidCircularB-Regular",
                                                "fontSize": 12,
                                                "fontWeight": "400",
                                                "textAlign": "right",
                                                "textTransform": "uppercase",
                                              }
                                            }
                                          >
                                            $0.00
                                          </Text>
                                        </View>
                                      </View>
                                    </View>
                                  </TouchableOpacity>
                                </View>
                              </View>
                            </RCTScrollView>
                          </RNCSafeAreaView>
                        </View>
                      </Modal>
                    </RNCSafeAreaView>
                  </View>
                </View>
              </View>
            </View>
          </View>
        </View>
      </RNSScreen>
    </RNSScreenContainer>
  </RNCSafeAreaProvider>
</View>
`;<|MERGE_RESOLUTION|>--- conflicted
+++ resolved
@@ -5814,7 +5814,7 @@
                                   Object {
                                     "address": "",
                                     "isETH": true,
-                                    "logo": "../images/eth-logo-new.png",
+                                    "logo": "../images/eth-logo.png",
                                     "name": "Ether",
                                     "symbol": "ETH",
                                   },
@@ -6760,21 +6760,7 @@
                               />
                             </View>
                             <RCTScrollView
-<<<<<<< HEAD
                               data={Array []}
-=======
-                              data={
-                                Array [
-                                  Object {
-                                    "address": "",
-                                    "isETH": true,
-                                    "logo": "../images/eth-logo-new.png",
-                                    "name": "Ether",
-                                    "symbol": "ETH",
-                                  },
-                                ]
-                              }
->>>>>>> 96466add
                               getItem={[Function]}
                               getItemCount={[Function]}
                               keyExtractor={[Function]}
@@ -7610,7 +7596,7 @@
                                   Object {
                                     "address": "",
                                     "isETH": true,
-                                    "logo": "../images/eth-logo.png",
+                                    "logo": "../images/eth-logo-new.png",
                                     "name": "Ether",
                                     "symbol": "ETH",
                                   },
@@ -8600,7 +8586,7 @@
                                   Object {
                                     "address": "",
                                     "isETH": true,
-                                    "logo": "../images/eth-logo.png",
+                                    "logo": "../images/eth-logo-new.png",
                                     "name": "Ether",
                                     "symbol": "ETH",
                                   },
