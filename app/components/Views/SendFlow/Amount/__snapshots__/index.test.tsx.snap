--- conflicted
+++ resolved
@@ -971,7 +971,7 @@
                                               }
                                             }
                                           >
-                                            $0
+                                            $0.00
                                           </Text>
                                         </View>
                                       </View>
@@ -2980,7 +2980,7 @@
                                               }
                                             }
                                           >
-                                            $0
+                                            $0.00
                                           </Text>
                                         </View>
                                       </View>
@@ -3993,7 +3993,7 @@
                                               }
                                             }
                                           >
-                                            $0
+                                            $0.00
                                           </Text>
                                         </View>
                                       </View>
@@ -4529,7 +4529,7 @@
                                       }
                                       testID="txn-amount-conversion-value"
                                     >
-                                      $0
+                                      $0.00
                                     </Text>
                                     <View
                                       styles={
@@ -4988,7 +4988,7 @@
                                               }
                                             }
                                           >
-                                            $1
+                                            $1.00
                                           </Text>
                                         </View>
                                       </View>
@@ -6005,36 +6005,6 @@
 `;
 
 exports[`Amount should render correctly 1`] = `
-<<<<<<< HEAD
-<Amount
-  accounts={
-    Object {
-      "0x2": Object {
-        "balance": "0",
-      },
-    }
-  }
-  collectibleContracts={Array []}
-  collectibles={Array []}
-  contractExchangeRates={Object {}}
-  conversionRate={1}
-  currentCurrency="USD"
-  prepareTransaction={[Function]}
-  primaryCurrency="fiat"
-  providerType="mainnet"
-  selectedAddress="0x51239E13Fe029cD52asA8babEBafb6814bc8Ba4b"
-  selectedAsset={Object {}}
-  setSelectedAsset={[Function]}
-  setTransactionObject={[Function]}
-  ticker="ETH"
-  tokens={Array []}
-  transactionState={
-    Object {
-      "selectedAsset": Object {},
-    }
-  }
-/>
-=======
 <View
   style={
     Object {
@@ -8008,5 +7978,4 @@
     </RNSScreenContainer>
   </RNCSafeAreaProvider>
 </View>
->>>>>>> fc9dd26c
 `;