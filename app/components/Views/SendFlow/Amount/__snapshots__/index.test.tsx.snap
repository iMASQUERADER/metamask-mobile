--- conflicted
+++ resolved
@@ -4937,7 +4937,9 @@
                                               false,
                                               false,
                                               false,
+                                              false,
                                               undefined,
+                                              false,
                                               false,
                                               false,
                                               undefined,
@@ -5947,7 +5949,9 @@
                                               false,
                                               false,
                                               false,
+                                              false,
                                               undefined,
+                                              false,
                                               false,
                                               false,
                                               undefined,
@@ -9050,7 +9054,6 @@
 `;
 
 exports[`Amount should render correctly 1`] = `
-<<<<<<< HEAD
 <View
   style={
     Object {
@@ -10574,10 +10577,12 @@
                                           false,
                                           false,
                                           false,
+                                          false,
                                           Object {
                                             "fontSize": 12,
                                           },
                                           undefined,
+                                          false,
                                           false,
                                           false,
                                           undefined,
@@ -11022,34 +11027,4 @@
     </RNSScreenContainer>
   </RNCSafeAreaProvider>
 </View>
-=======
-<Amount
-  accounts={
-    Object {
-      "0x2": Object {
-        "balance": "0",
-      },
-    }
-  }
-  collectibleContracts={Array []}
-  collectibles={Array []}
-  contractExchangeRates={Object {}}
-  conversionRate={1}
-  currentCurrency="USD"
-  prepareTransaction={[Function]}
-  primaryCurrency="fiat"
-  providerType="mainnet"
-  selectedAddress="0x51239E13Fe029cD52asA8babEBafb6814bc8Ba4b"
-  selectedAsset={Object {}}
-  setSelectedAsset={[Function]}
-  setTransactionObject={[Function]}
-  ticker="ETH"
-  tokens={Array []}
-  transactionState={
-    Object {
-      "selectedAsset": Object {},
-    }
-  }
-/>
->>>>>>> 0a36f492
 `;