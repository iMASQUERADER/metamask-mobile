import React from 'react';
import Amount from './';
// eslint-disable-next-line @typescript-eslint/no-shadow
import { act, fireEvent, waitFor } from '@testing-library/react-native';
import { createStackNavigator } from '@react-navigation/stack';
import renderWithProvider from '../../../../util/test/renderWithProvider';
import configureStore from '../../../../util/test/configureStore';
import Engine from '../../../../core/Engine';
import TransactionTypes from '../../../../core/TransactionTypes';

const mockEngine = Engine;
const mockTransactionTypes = TransactionTypes;

jest.unmock('react-redux');

jest.mock('../../../../core/Engine', () => ({
	init: () => mockEngine.init({}),
	context: {
		GasFeeController: {
			fetchGasFeeEstimates: jest.fn(() =>
				Promise.resolve({
					gasEstimateType: 'fee-market',
					gasFeeEstimates: {
						baseFeeTrend: 'up',
						estimatedBaseFee: '53.465906896',
						high: {
							maxWaitTimeEstimate: 60000,
							minWaitTimeEstimate: 15000,
							suggestedMaxFeePerGas: '71.505678965',
							suggestedMaxPriorityFeePerGas: '2',
						},
						historicalBaseFeeRange: ['34.414135263', '97.938829873'],
						historicalPriorityFeeRange: ['0.1', '100'],
						latestPriorityFeeRange: ['1.5', '19.288193104'],
						low: {
							maxWaitTimeEstimate: 30000,
							minWaitTimeEstimate: 15000,
							suggestedMaxFeePerGas: '54.875906896',
							suggestedMaxPriorityFeePerGas: '1.41',
						},
						medium: {
							maxWaitTimeEstimate: 45000,
							minWaitTimeEstimate: 15000,
							suggestedMaxFeePerGas: '68.33238362',
							suggestedMaxPriorityFeePerGas: '1.5',
						},
						networkCongestion: 0.4515,
						priorityFeeTrend: 'down',
					},
				})
			),
		},
		TransactionController: {
			estimateGas: jest.fn(() =>
				Promise.resolve({
					gas: mockTransactionTypes.CUSTOM_GAS.DEFAULT_GAS_LIMIT,
				})
			),
		},
	},
}));

const mockNavigate = jest.fn();

const CURRENT_ACCOUNT = '0x1a';
const RECEIVER_ACCOUNT = '0x2a';

const initialState = {
<<<<<<< HEAD
	engine: {
		backgroundState: {
			NetworkController: {
				network: '1',
				provider: {
					ticker: 'ETH',
					type: 'mainnet',
					chainId: '1',
				},
			},
			AccountTrackerController: {
				accounts: { [CURRENT_ACCOUNT]: { balance: '0' } },
			},
			PreferencesController: {
				selectedAddress: CURRENT_ACCOUNT,
				identities: {
					[CURRENT_ACCOUNT]: {
						address: CURRENT_ACCOUNT,
						name: 'Account 1',
					},
				},
			},
			TokensController: {
				tokens: [],
			},
			CollectiblesController: {
				allCollectibles: { [CURRENT_ACCOUNT]: { '1': [] } },
				allCollectibleContracts: { [CURRENT_ACCOUNT]: { '1': [] } },
			},
			TokenRatesController: {
				contractExchangeRates: {},
			},
			CurrencyRateController: {},
			TokenBalancesController: {
				contractBalance: {},
			},
		},
	},
	settings: {
		primaryCurrency: 'ETH',
	},
=======
  engine: {
    backgroundState: {
      NetworkController: {
        network: '1',
        provider: {
          ticker: 'ETH',
          type: 'mainnet',
          chainId: '1',
        },
      },
      AccountTrackerController: {
        accounts: { '0x2': { balance: '0' } },
      },
      AddressBookController: {
        addressBook: {
          '0x51239E13Fe029cD52asA8babEBafb6814bc8Ba4b': {
            address: '0x51239E13Fe029cD52asA8babEBafb6814bc8Ba4b',
            chainId: '1',
            isEns: false,
            memo: '',
            name: 'aa',
          },
        },
      },
      PreferencesController: {
        selectedAddress: '0x51239E13Fe029cD52asA8babEBafb6814bc8Ba4b',
        identities: {
          '0x51239E13Fe029cD52asA8babEBafb6814bc8Ba4b': {
            address: '0x51239E13Fe029cD52asA8babEBafb6814bc8Ba4b',
            name: 'Account 1',
          },
        },
      },
      TransactionController: {
        transactions: [],
      },
      TokensController: {
        tokens: [],
      },
      CollectiblesController: {
        allCollectibles: {
          '0x51239E13Fe029cD52asA8babEBafb6814bc8Ba4b': { '1': [] },
        },
        allCollectibleContracts: {
          '0x51239E13Fe029cD52asA8babEBafb6814bc8Ba4b': { '1': [] },
        },
      },
      TokenRatesController: {
        contractExchangeRates: {},
      },
      CurrencyRateController: {
        currentCurrency: 'USD',
        conversionRate: 1,
      },
      TokenBalancesController: {
        contractBalance: {},
      },
    },
  },
  settings: {
    primaryCurrency: 'fiat',
  },
  transaction: {
    selectedAsset: {},
  },
>>>>>>> 0a36f492
};

const Stack = createStackNavigator();

const renderComponent = (state: any = {}) => {
	const store = configureStore(state);

	return renderWithProvider(
		<Stack.Navigator>
			<Stack.Screen name="Amount" options={{}}>
				{(props) => (
					<Amount
						{...props}
						navigation={{ navigate: mockNavigate, setOptions: jest.fn(), setParams: jest.fn() }}
					/>
				)}
			</Stack.Screen>
		</Stack.Navigator>,
		store
	);
};

describe('Amount', () => {
<<<<<<< HEAD
	beforeEach(() => {
		mockNavigate.mockClear();
	});

	it('should render correctly', () => {
		const { toJSON } = renderComponent(initialState);
		expect(toJSON()).toMatchSnapshot();
	});

	it('should display correct balance', () => {
		const { getByText, toJSON } = renderComponent({
			engine: {
				...initialState.engine,
				backgroundState: {
					...initialState.engine.backgroundState,
					CurrencyRateController: {
						conversionRate: 1,
						currentCurrency: 'usd',
						nativeCurrency: 'ETH',
					},
					AccountTrackerController: {
						accounts: {
							[CURRENT_ACCOUNT]: {
								balance: 'DE0B6B3A7640000',
							},
						},
					},
				},
			},
			transaction: {
				assetType: 'ETH',
				selectedAsset: {
					address: '',
					isETH: true,
					logo: '../images/eth-logo.png',
					name: 'Ether',
					symbol: 'ETH',
				},
				transaction: {
					from: CURRENT_ACCOUNT,
				},
				transactionFromName: 'Account 1',
				transactionTo: RECEIVER_ACCOUNT,
				transactionToName: 'Account 2',
			},
		});

		const balanceText = getByText(/Balance:/);
		expect(balanceText.props.children).toBe('Balance: 1 ETH');
		expect(toJSON()).toMatchSnapshot();
	});

	it('should proceed if balance is sufficient while on Native primary currency', async () => {
		const { getByText, getByTestId, toJSON } = renderComponent({
			engine: {
				...initialState.engine,
				backgroundState: {
					...initialState.engine.backgroundState,
					CurrencyRateController: {
						conversionRate: 1,
						currentCurrency: 'usd',
						nativeCurrency: 'ETH',
					},
					AccountTrackerController: {
						accounts: {
							[CURRENT_ACCOUNT]: {
								balance: '4563918244F40000',
							},
						},
					},
				},
			},
			transaction: {
				assetType: 'ETH',
				selectedAsset: {
					address: '',
					isETH: true,
					logo: '../images/eth-logo.png',
					name: 'Ether',
					symbol: 'ETH',
				},
				transaction: {
					from: CURRENT_ACCOUNT,
				},
				transactionFromName: 'Account 1',
				transactionTo: RECEIVER_ACCOUNT,
				transactionToName: 'Account 2',
			},
		});

		const balanceText = getByText(/Balance:/);
		expect(balanceText.props.children).toBe('Balance: 5 ETH');

		const nextButton = getByTestId('txn-amount-next-button');
		await waitFor(() => expect(nextButton.props.disabled).toStrictEqual(false));

		const textInput = getByTestId('txn-amount-input');
		fireEvent.changeText(textInput, '1');

		const amountConversionValue = getByTestId('txn-amount-conversion-value');
		expect(amountConversionValue.props.children).toBe('$1.00');

		await act(() => fireEvent.press(nextButton));

		expect(mockNavigate).toHaveBeenCalledTimes(1);

		expect(toJSON()).toMatchSnapshot();
	});

	it('should proceed if balance is sufficient while on Fiat primary currency', async () => {
		const { getByText, getByTestId, toJSON } = renderComponent({
			settings: {
				primaryCurrency: 'Fiat',
			},
			engine: {
				...initialState.engine,
				backgroundState: {
					...initialState.engine.backgroundState,
					CurrencyRateController: {
						conversionRate: 1,
						currentCurrency: 'usd',
						nativeCurrency: 'ETH',
					},
					AccountTrackerController: {
						accounts: {
							[CURRENT_ACCOUNT]: {
								balance: '4563918244F40000',
							},
						},
					},
				},
			},
			transaction: {
				assetType: 'ETH',
				selectedAsset: {
					address: '',
					isETH: true,
					logo: '../images/eth-logo.png',
					name: 'Ether',
					symbol: 'ETH',
				},
				transaction: {
					from: CURRENT_ACCOUNT,
				},
				transactionFromName: 'Account 1',
				transactionTo: RECEIVER_ACCOUNT,
				transactionToName: 'Account 2',
			},
		});

		const balanceText = getByText(/Balance:/);
		expect(balanceText.props.children).toBe('Balance: 5 ETH');

		const nextButton = getByTestId('txn-amount-next-button');
		await waitFor(() => expect(nextButton.props.disabled).toStrictEqual(false));

		const textInput = getByTestId('txn-amount-input');
		fireEvent.changeText(textInput, '1');

		const amountConversionValue = getByTestId('txn-amount-conversion-value');
		expect(amountConversionValue.props.children).toBe('1 ETH');

		await act(() => fireEvent.press(nextButton));

		expect(mockNavigate).toHaveBeenCalledTimes(1);

		expect(toJSON()).toMatchSnapshot();
	});

	it('should show an error message if balance is insufficient', async () => {
		const { getByText, getByTestId, queryByText, toJSON } = renderComponent({
			engine: {
				...initialState.engine,
				backgroundState: {
					...initialState.engine.backgroundState,
					CurrencyRateController: {
						conversionRate: 1,
						currentCurrency: 'usd',
						nativeCurrency: 'ETH',
					},
					AccountTrackerController: {
						accounts: {
							[CURRENT_ACCOUNT]: {
								balance: '0x0',
							},
						},
					},
				},
			},
			transaction: {
				assetType: 'ETH',
				selectedAsset: {
					address: '',
					isETH: true,
					logo: '../images/eth-logo.png',
					name: 'Ether',
					symbol: 'ETH',
				},
				transaction: {
					from: CURRENT_ACCOUNT,
				},
				transactionFromName: 'Account 1',
				transactionTo: RECEIVER_ACCOUNT,
				transactionToName: 'Account 2',
			},
		});

		const balanceText = getByText(/Balance:/);
		expect(balanceText.props.children).toBe('Balance: 0 ETH');

		const nextButton = getByTestId('txn-amount-next-button');
		await waitFor(() => expect(nextButton.props.disabled).toStrictEqual(false));

		const textInput = getByTestId('txn-amount-input');
		fireEvent.changeText(textInput, '1');

		const amountConversionValue = getByTestId('txn-amount-conversion-value');
		expect(amountConversionValue.props.children).toBe('$1.00');

		await act(() => fireEvent.press(nextButton));

		expect(queryByText('Insufficient funds')).not.toBeNull();

		expect(mockNavigate).toHaveBeenCalledTimes(0);

		expect(toJSON()).toMatchSnapshot();
	});

	it('should convert ETH to USD', () => {
		const { getByTestId, toJSON } = renderComponent({
			...initialState,
			engine: {
				...initialState.engine,
				backgroundState: {
					...initialState.engine.backgroundState,
					CurrencyRateController: {
						conversionRate: 3000,
						currentCurrency: 'usd',
						nativeCurrency: 'ETH',
					},
				},
			},
			transaction: {
				assetType: 'ETH',
				selectedAsset: {
					address: '',
					isETH: true,
					logo: '../images/eth-logo.png',
					name: 'Ether',
					symbol: 'ETH',
				},
				transaction: {
					from: CURRENT_ACCOUNT,
				},
				transactionFromName: 'Account 1',
				transactionTo: RECEIVER_ACCOUNT,
				transactionToName: 'Account 2',
			},
		});

		const textInput = getByTestId('txn-amount-input');

		fireEvent.changeText(textInput, '1');

		const amountConversionValue = getByTestId('txn-amount-conversion-value');
		expect(amountConversionValue.props.children).toBe('$3000.00');
		expect(toJSON()).toMatchSnapshot();
	});

	it('should convert ERC-20 token value to USD', () => {
		const { getByTestId, toJSON } = renderComponent({
			engine: {
				...initialState.engine,
				backgroundState: {
					...initialState.engine.backgroundState,
					TokenRatesController: {
						contractExchangeRates: {
							'0x514910771AF9Ca656af840dff83E8264EcF986CA': 0.005,
						},
					},
					CurrencyRateController: {
						conversionRate: 3000,
						currentCurrency: 'usd',
						nativeCurrency: 'ETH',
						usdConversionRate: 3000,
					},
				},
			},
			transaction: {
				assetType: 'ERC20',
				selectedAsset: {
					address: '0x514910771AF9Ca656af840dff83E8264EcF986CA',
					decimals: 18,
					isERC721: false,
					symbol: 'LINK',
				},
				transaction: {
					from: CURRENT_ACCOUNT,
				},
				transactionFromName: 'Account 1',
				transactionTo: RECEIVER_ACCOUNT,
				transactionToName: 'Account 2',
			},
		});

		const textInput = getByTestId('txn-amount-input');

		fireEvent.changeText(textInput, '1');

		const amountConversionValue = getByTestId('txn-amount-conversion-value');
		expect(amountConversionValue.props.children).toBe('$15.00');
		expect(toJSON()).toMatchSnapshot();
	});

	it('should convert native token (non-ETH) to USD', () => {
		const { getByTestId, toJSON } = renderComponent({
			engine: {
				...initialState.engine,
				backgroundState: {
					...initialState.engine.backgroundState,
					CurrencyRateController: {
						conversionRate: 85,
						currentCurrency: 'usd',
						nativeCurrency: 'AVAX',
						usdConversionRate: 85,
					},
					NetworkController: {
						isCustomNetwork: true,
						network: '43114',
						properties: { isEIP1559Compatible: true },
						provider: {
							chainId: '43114',
							nickname: 'Avalanche C-Chain',
							rpcTarget: 'https://api.avax.network/ext/bc/C/rpc',
							ticker: 'AVAX',
							type: 'rpc',
						},
					},
				},
			},
			transaction: {
				assetType: 'ETH',
				selectedAsset: {
					address: '',
					isETH: true,
					logo: '../images/eth-logo.png',
					name: 'Ether',
					symbol: 'AVAX',
				},
				transaction: {
					from: CURRENT_ACCOUNT,
				},
				transactionFromName: 'Account 1',
				transactionTo: RECEIVER_ACCOUNT,
				transactionToName: 'Account 2',
			},
		});

		const textInput = getByTestId('txn-amount-input');

		fireEvent.changeText(textInput, '1');

		const amountConversionValue = getByTestId('txn-amount-conversion-value');
		expect(amountConversionValue.props.children).toBe('$85.00');
		expect(toJSON()).toMatchSnapshot();
	});

	it('should convert USD to ETH', () => {
		const { getByTestId, toJSON } = renderComponent({
			engine: {
				...initialState.engine,
				backgroundState: {
					...initialState.engine.backgroundState,
					CurrencyRateController: {
						...initialState.engine.backgroundState.CurrencyRateController,
						conversionRate: 3000,
						currentCurrency: 'usd',
						nativeCurrency: 'ETH',
						usdConversionRate: 3000,
					},
				},
			},
			settings: {
				primaryCurrency: 'Fiat',
			},
			transaction: {
				assetType: 'ETH',
				selectedAsset: {
					address: '',
					isETH: true,
					logo: '../images/eth-logo.png',
					name: 'Ether',
					symbol: 'ETH',
				},
				transaction: {
					from: CURRENT_ACCOUNT,
				},
				transactionFromName: 'Account 1',
				transactionTo: RECEIVER_ACCOUNT,
				transactionToName: 'Account 2',
			},
		});

		const textInput = getByTestId('txn-amount-input');

		fireEvent.changeText(textInput, '10');

		const amountConversionValue = getByTestId('txn-amount-conversion-value');
		expect(amountConversionValue.props.children).toBe('0.00333 ETH');
		expect(toJSON()).toMatchSnapshot();
	});

	it('should convert USD to ERC-20 token value', () => {
		const { getByTestId, toJSON } = renderComponent({
			engine: {
				...initialState.engine,
				backgroundState: {
					...initialState.engine.backgroundState,
					TokenRatesController: {
						contractExchangeRates: {
							'0x514910771AF9Ca656af840dff83E8264EcF986CA': 0.005,
						},
					},
					CurrencyRateController: {
						conversionRate: 3000,
						currentCurrency: 'usd',
						nativeCurrency: 'ETH',
						usdConversionRate: 3000,
					},
				},
			},
			settings: {
				primaryCurrency: 'Fiat',
			},
			transaction: {
				assetType: 'ERC20',
				selectedAsset: {
					address: '0x514910771AF9Ca656af840dff83E8264EcF986CA',
					decimals: 18,
					isERC721: false,
					symbol: 'LINK',
				},
				transaction: {
					from: CURRENT_ACCOUNT,
				},
				transactionFromName: 'Account 1',
				transactionTo: RECEIVER_ACCOUNT,
				transactionToName: 'Account 2',
			},
		});

		const textInput = getByTestId('txn-amount-input');

		fireEvent.changeText(textInput, '10');

		const amountConversionValue = getByTestId('txn-amount-conversion-value');
		expect(amountConversionValue.props.children).toBe('0.66667 LINK');
		expect(toJSON()).toMatchSnapshot();
	});

	it('should convert USD to native token (non-ETH)', () => {
		const { getByTestId, toJSON } = renderComponent({
			engine: {
				...initialState.engine,
				backgroundState: {
					...initialState.engine.backgroundState,
					NetworkController: {
						isCustomNetwork: true,
						network: '43114',
						properties: { isEIP1559Compatible: true },
						provider: {
							chainId: '43114',
							nickname: 'Avalanche C-Chain',
							rpcTarget: 'https://api.avax.network/ext/bc/C/rpc',
							ticker: 'AVAX',
							type: 'rpc',
						},
					},
					CurrencyRateController: {
						conversionRate: 85,
						currentCurrency: 'usd',
						nativeCurrency: 'AVAX',
						usdConversionRate: 85,
					},
				},
			},
			settings: {
				primaryCurrency: 'Fiat',
			},
			transaction: {
				assetType: 'ETH',
				selectedAsset: {
					address: '',
					isETH: true,
					logo: '../images/eth-logo.png',
					name: 'Ether',
					symbol: 'AVAX',
				},
				transaction: {
					from: CURRENT_ACCOUNT,
				},
				transactionFromName: 'Account 1',
				transactionTo: RECEIVER_ACCOUNT,
				transactionToName: 'Account 2',
			},
		});

		const textInput = getByTestId('txn-amount-input');

		fireEvent.changeText(textInput, '10');

		const amountConversionValue = getByTestId('txn-amount-conversion-value');
		expect(amountConversionValue.props.children).toBe('0.11765 AVAX');
		expect(toJSON()).toMatchSnapshot();
	});
=======
  it('should render correctly', () => {
    const wrapper = shallow(
      <Provider store={store}>
        <Amount />
      </Provider>,
    );
    expect(wrapper.dive()).toMatchSnapshot();
  });
>>>>>>> 0a36f492
});<|MERGE_RESOLUTION|>--- conflicted
+++ resolved
@@ -14,50 +14,50 @@
 jest.unmock('react-redux');
 
 jest.mock('../../../../core/Engine', () => ({
-	init: () => mockEngine.init({}),
-	context: {
-		GasFeeController: {
-			fetchGasFeeEstimates: jest.fn(() =>
-				Promise.resolve({
-					gasEstimateType: 'fee-market',
-					gasFeeEstimates: {
-						baseFeeTrend: 'up',
-						estimatedBaseFee: '53.465906896',
-						high: {
-							maxWaitTimeEstimate: 60000,
-							minWaitTimeEstimate: 15000,
-							suggestedMaxFeePerGas: '71.505678965',
-							suggestedMaxPriorityFeePerGas: '2',
-						},
-						historicalBaseFeeRange: ['34.414135263', '97.938829873'],
-						historicalPriorityFeeRange: ['0.1', '100'],
-						latestPriorityFeeRange: ['1.5', '19.288193104'],
-						low: {
-							maxWaitTimeEstimate: 30000,
-							minWaitTimeEstimate: 15000,
-							suggestedMaxFeePerGas: '54.875906896',
-							suggestedMaxPriorityFeePerGas: '1.41',
-						},
-						medium: {
-							maxWaitTimeEstimate: 45000,
-							minWaitTimeEstimate: 15000,
-							suggestedMaxFeePerGas: '68.33238362',
-							suggestedMaxPriorityFeePerGas: '1.5',
-						},
-						networkCongestion: 0.4515,
-						priorityFeeTrend: 'down',
-					},
-				})
-			),
-		},
-		TransactionController: {
-			estimateGas: jest.fn(() =>
-				Promise.resolve({
-					gas: mockTransactionTypes.CUSTOM_GAS.DEFAULT_GAS_LIMIT,
-				})
-			),
-		},
-	},
+  init: () => mockEngine.init({}),
+  context: {
+    GasFeeController: {
+      fetchGasFeeEstimates: jest.fn(() =>
+        Promise.resolve({
+          gasEstimateType: 'fee-market',
+          gasFeeEstimates: {
+            baseFeeTrend: 'up',
+            estimatedBaseFee: '53.465906896',
+            high: {
+              maxWaitTimeEstimate: 60000,
+              minWaitTimeEstimate: 15000,
+              suggestedMaxFeePerGas: '71.505678965',
+              suggestedMaxPriorityFeePerGas: '2',
+            },
+            historicalBaseFeeRange: ['34.414135263', '97.938829873'],
+            historicalPriorityFeeRange: ['0.1', '100'],
+            latestPriorityFeeRange: ['1.5', '19.288193104'],
+            low: {
+              maxWaitTimeEstimate: 30000,
+              minWaitTimeEstimate: 15000,
+              suggestedMaxFeePerGas: '54.875906896',
+              suggestedMaxPriorityFeePerGas: '1.41',
+            },
+            medium: {
+              maxWaitTimeEstimate: 45000,
+              minWaitTimeEstimate: 15000,
+              suggestedMaxFeePerGas: '68.33238362',
+              suggestedMaxPriorityFeePerGas: '1.5',
+            },
+            networkCongestion: 0.4515,
+            priorityFeeTrend: 'down',
+          },
+        }),
+      ),
+    },
+    TransactionController: {
+      estimateGas: jest.fn(() =>
+        Promise.resolve({
+          gas: mockTransactionTypes.CUSTOM_GAS.DEFAULT_GAS_LIMIT,
+        }),
+      ),
+    },
+  },
 }));
 
 const mockNavigate = jest.fn();
@@ -66,49 +66,6 @@
 const RECEIVER_ACCOUNT = '0x2a';
 
 const initialState = {
-<<<<<<< HEAD
-	engine: {
-		backgroundState: {
-			NetworkController: {
-				network: '1',
-				provider: {
-					ticker: 'ETH',
-					type: 'mainnet',
-					chainId: '1',
-				},
-			},
-			AccountTrackerController: {
-				accounts: { [CURRENT_ACCOUNT]: { balance: '0' } },
-			},
-			PreferencesController: {
-				selectedAddress: CURRENT_ACCOUNT,
-				identities: {
-					[CURRENT_ACCOUNT]: {
-						address: CURRENT_ACCOUNT,
-						name: 'Account 1',
-					},
-				},
-			},
-			TokensController: {
-				tokens: [],
-			},
-			CollectiblesController: {
-				allCollectibles: { [CURRENT_ACCOUNT]: { '1': [] } },
-				allCollectibleContracts: { [CURRENT_ACCOUNT]: { '1': [] } },
-			},
-			TokenRatesController: {
-				contractExchangeRates: {},
-			},
-			CurrencyRateController: {},
-			TokenBalancesController: {
-				contractBalance: {},
-			},
-		},
-	},
-	settings: {
-		primaryCurrency: 'ETH',
-	},
-=======
   engine: {
     backgroundState: {
       NetworkController: {
@@ -120,608 +77,576 @@
         },
       },
       AccountTrackerController: {
-        accounts: { '0x2': { balance: '0' } },
-      },
-      AddressBookController: {
-        addressBook: {
-          '0x51239E13Fe029cD52asA8babEBafb6814bc8Ba4b': {
-            address: '0x51239E13Fe029cD52asA8babEBafb6814bc8Ba4b',
-            chainId: '1',
-            isEns: false,
-            memo: '',
-            name: 'aa',
-          },
-        },
+        accounts: { [CURRENT_ACCOUNT]: { balance: '0' } },
       },
       PreferencesController: {
-        selectedAddress: '0x51239E13Fe029cD52asA8babEBafb6814bc8Ba4b',
+        selectedAddress: CURRENT_ACCOUNT,
         identities: {
-          '0x51239E13Fe029cD52asA8babEBafb6814bc8Ba4b': {
-            address: '0x51239E13Fe029cD52asA8babEBafb6814bc8Ba4b',
+          [CURRENT_ACCOUNT]: {
+            address: CURRENT_ACCOUNT,
             name: 'Account 1',
           },
         },
-      },
-      TransactionController: {
-        transactions: [],
       },
       TokensController: {
         tokens: [],
       },
       CollectiblesController: {
-        allCollectibles: {
-          '0x51239E13Fe029cD52asA8babEBafb6814bc8Ba4b': { '1': [] },
-        },
-        allCollectibleContracts: {
-          '0x51239E13Fe029cD52asA8babEBafb6814bc8Ba4b': { '1': [] },
-        },
+        allCollectibles: { [CURRENT_ACCOUNT]: { '1': [] } },
+        allCollectibleContracts: { [CURRENT_ACCOUNT]: { '1': [] } },
       },
       TokenRatesController: {
         contractExchangeRates: {},
       },
-      CurrencyRateController: {
-        currentCurrency: 'USD',
-        conversionRate: 1,
-      },
+      CurrencyRateController: {},
       TokenBalancesController: {
         contractBalance: {},
       },
     },
   },
   settings: {
-    primaryCurrency: 'fiat',
+    primaryCurrency: 'ETH',
   },
-  transaction: {
-    selectedAsset: {},
-  },
->>>>>>> 0a36f492
 };
 
 const Stack = createStackNavigator();
 
 const renderComponent = (state: any = {}) => {
-	const store = configureStore(state);
-
-	return renderWithProvider(
-		<Stack.Navigator>
-			<Stack.Screen name="Amount" options={{}}>
-				{(props) => (
-					<Amount
-						{...props}
-						navigation={{ navigate: mockNavigate, setOptions: jest.fn(), setParams: jest.fn() }}
-					/>
-				)}
-			</Stack.Screen>
-		</Stack.Navigator>,
-		store
-	);
+  const store = configureStore(state);
+
+  return renderWithProvider(
+    <Stack.Navigator>
+      <Stack.Screen name="Amount" options={{}}>
+        {(props) => (
+          <Amount
+            {...props}
+            navigation={{
+              navigate: mockNavigate,
+              setOptions: jest.fn(),
+              setParams: jest.fn(),
+            }}
+          />
+        )}
+      </Stack.Screen>
+    </Stack.Navigator>,
+    store,
+  );
 };
 
 describe('Amount', () => {
-<<<<<<< HEAD
-	beforeEach(() => {
-		mockNavigate.mockClear();
-	});
-
-	it('should render correctly', () => {
-		const { toJSON } = renderComponent(initialState);
-		expect(toJSON()).toMatchSnapshot();
-	});
-
-	it('should display correct balance', () => {
-		const { getByText, toJSON } = renderComponent({
-			engine: {
-				...initialState.engine,
-				backgroundState: {
-					...initialState.engine.backgroundState,
-					CurrencyRateController: {
-						conversionRate: 1,
-						currentCurrency: 'usd',
-						nativeCurrency: 'ETH',
-					},
-					AccountTrackerController: {
-						accounts: {
-							[CURRENT_ACCOUNT]: {
-								balance: 'DE0B6B3A7640000',
-							},
-						},
-					},
-				},
-			},
-			transaction: {
-				assetType: 'ETH',
-				selectedAsset: {
-					address: '',
-					isETH: true,
-					logo: '../images/eth-logo.png',
-					name: 'Ether',
-					symbol: 'ETH',
-				},
-				transaction: {
-					from: CURRENT_ACCOUNT,
-				},
-				transactionFromName: 'Account 1',
-				transactionTo: RECEIVER_ACCOUNT,
-				transactionToName: 'Account 2',
-			},
-		});
-
-		const balanceText = getByText(/Balance:/);
-		expect(balanceText.props.children).toBe('Balance: 1 ETH');
-		expect(toJSON()).toMatchSnapshot();
-	});
-
-	it('should proceed if balance is sufficient while on Native primary currency', async () => {
-		const { getByText, getByTestId, toJSON } = renderComponent({
-			engine: {
-				...initialState.engine,
-				backgroundState: {
-					...initialState.engine.backgroundState,
-					CurrencyRateController: {
-						conversionRate: 1,
-						currentCurrency: 'usd',
-						nativeCurrency: 'ETH',
-					},
-					AccountTrackerController: {
-						accounts: {
-							[CURRENT_ACCOUNT]: {
-								balance: '4563918244F40000',
-							},
-						},
-					},
-				},
-			},
-			transaction: {
-				assetType: 'ETH',
-				selectedAsset: {
-					address: '',
-					isETH: true,
-					logo: '../images/eth-logo.png',
-					name: 'Ether',
-					symbol: 'ETH',
-				},
-				transaction: {
-					from: CURRENT_ACCOUNT,
-				},
-				transactionFromName: 'Account 1',
-				transactionTo: RECEIVER_ACCOUNT,
-				transactionToName: 'Account 2',
-			},
-		});
-
-		const balanceText = getByText(/Balance:/);
-		expect(balanceText.props.children).toBe('Balance: 5 ETH');
-
-		const nextButton = getByTestId('txn-amount-next-button');
-		await waitFor(() => expect(nextButton.props.disabled).toStrictEqual(false));
-
-		const textInput = getByTestId('txn-amount-input');
-		fireEvent.changeText(textInput, '1');
-
-		const amountConversionValue = getByTestId('txn-amount-conversion-value');
-		expect(amountConversionValue.props.children).toBe('$1.00');
-
-		await act(() => fireEvent.press(nextButton));
-
-		expect(mockNavigate).toHaveBeenCalledTimes(1);
-
-		expect(toJSON()).toMatchSnapshot();
-	});
-
-	it('should proceed if balance is sufficient while on Fiat primary currency', async () => {
-		const { getByText, getByTestId, toJSON } = renderComponent({
-			settings: {
-				primaryCurrency: 'Fiat',
-			},
-			engine: {
-				...initialState.engine,
-				backgroundState: {
-					...initialState.engine.backgroundState,
-					CurrencyRateController: {
-						conversionRate: 1,
-						currentCurrency: 'usd',
-						nativeCurrency: 'ETH',
-					},
-					AccountTrackerController: {
-						accounts: {
-							[CURRENT_ACCOUNT]: {
-								balance: '4563918244F40000',
-							},
-						},
-					},
-				},
-			},
-			transaction: {
-				assetType: 'ETH',
-				selectedAsset: {
-					address: '',
-					isETH: true,
-					logo: '../images/eth-logo.png',
-					name: 'Ether',
-					symbol: 'ETH',
-				},
-				transaction: {
-					from: CURRENT_ACCOUNT,
-				},
-				transactionFromName: 'Account 1',
-				transactionTo: RECEIVER_ACCOUNT,
-				transactionToName: 'Account 2',
-			},
-		});
-
-		const balanceText = getByText(/Balance:/);
-		expect(balanceText.props.children).toBe('Balance: 5 ETH');
-
-		const nextButton = getByTestId('txn-amount-next-button');
-		await waitFor(() => expect(nextButton.props.disabled).toStrictEqual(false));
-
-		const textInput = getByTestId('txn-amount-input');
-		fireEvent.changeText(textInput, '1');
-
-		const amountConversionValue = getByTestId('txn-amount-conversion-value');
-		expect(amountConversionValue.props.children).toBe('1 ETH');
-
-		await act(() => fireEvent.press(nextButton));
-
-		expect(mockNavigate).toHaveBeenCalledTimes(1);
-
-		expect(toJSON()).toMatchSnapshot();
-	});
-
-	it('should show an error message if balance is insufficient', async () => {
-		const { getByText, getByTestId, queryByText, toJSON } = renderComponent({
-			engine: {
-				...initialState.engine,
-				backgroundState: {
-					...initialState.engine.backgroundState,
-					CurrencyRateController: {
-						conversionRate: 1,
-						currentCurrency: 'usd',
-						nativeCurrency: 'ETH',
-					},
-					AccountTrackerController: {
-						accounts: {
-							[CURRENT_ACCOUNT]: {
-								balance: '0x0',
-							},
-						},
-					},
-				},
-			},
-			transaction: {
-				assetType: 'ETH',
-				selectedAsset: {
-					address: '',
-					isETH: true,
-					logo: '../images/eth-logo.png',
-					name: 'Ether',
-					symbol: 'ETH',
-				},
-				transaction: {
-					from: CURRENT_ACCOUNT,
-				},
-				transactionFromName: 'Account 1',
-				transactionTo: RECEIVER_ACCOUNT,
-				transactionToName: 'Account 2',
-			},
-		});
-
-		const balanceText = getByText(/Balance:/);
-		expect(balanceText.props.children).toBe('Balance: 0 ETH');
-
-		const nextButton = getByTestId('txn-amount-next-button');
-		await waitFor(() => expect(nextButton.props.disabled).toStrictEqual(false));
-
-		const textInput = getByTestId('txn-amount-input');
-		fireEvent.changeText(textInput, '1');
-
-		const amountConversionValue = getByTestId('txn-amount-conversion-value');
-		expect(amountConversionValue.props.children).toBe('$1.00');
-
-		await act(() => fireEvent.press(nextButton));
-
-		expect(queryByText('Insufficient funds')).not.toBeNull();
-
-		expect(mockNavigate).toHaveBeenCalledTimes(0);
-
-		expect(toJSON()).toMatchSnapshot();
-	});
-
-	it('should convert ETH to USD', () => {
-		const { getByTestId, toJSON } = renderComponent({
-			...initialState,
-			engine: {
-				...initialState.engine,
-				backgroundState: {
-					...initialState.engine.backgroundState,
-					CurrencyRateController: {
-						conversionRate: 3000,
-						currentCurrency: 'usd',
-						nativeCurrency: 'ETH',
-					},
-				},
-			},
-			transaction: {
-				assetType: 'ETH',
-				selectedAsset: {
-					address: '',
-					isETH: true,
-					logo: '../images/eth-logo.png',
-					name: 'Ether',
-					symbol: 'ETH',
-				},
-				transaction: {
-					from: CURRENT_ACCOUNT,
-				},
-				transactionFromName: 'Account 1',
-				transactionTo: RECEIVER_ACCOUNT,
-				transactionToName: 'Account 2',
-			},
-		});
-
-		const textInput = getByTestId('txn-amount-input');
-
-		fireEvent.changeText(textInput, '1');
-
-		const amountConversionValue = getByTestId('txn-amount-conversion-value');
-		expect(amountConversionValue.props.children).toBe('$3000.00');
-		expect(toJSON()).toMatchSnapshot();
-	});
-
-	it('should convert ERC-20 token value to USD', () => {
-		const { getByTestId, toJSON } = renderComponent({
-			engine: {
-				...initialState.engine,
-				backgroundState: {
-					...initialState.engine.backgroundState,
-					TokenRatesController: {
-						contractExchangeRates: {
-							'0x514910771AF9Ca656af840dff83E8264EcF986CA': 0.005,
-						},
-					},
-					CurrencyRateController: {
-						conversionRate: 3000,
-						currentCurrency: 'usd',
-						nativeCurrency: 'ETH',
-						usdConversionRate: 3000,
-					},
-				},
-			},
-			transaction: {
-				assetType: 'ERC20',
-				selectedAsset: {
-					address: '0x514910771AF9Ca656af840dff83E8264EcF986CA',
-					decimals: 18,
-					isERC721: false,
-					symbol: 'LINK',
-				},
-				transaction: {
-					from: CURRENT_ACCOUNT,
-				},
-				transactionFromName: 'Account 1',
-				transactionTo: RECEIVER_ACCOUNT,
-				transactionToName: 'Account 2',
-			},
-		});
-
-		const textInput = getByTestId('txn-amount-input');
-
-		fireEvent.changeText(textInput, '1');
-
-		const amountConversionValue = getByTestId('txn-amount-conversion-value');
-		expect(amountConversionValue.props.children).toBe('$15.00');
-		expect(toJSON()).toMatchSnapshot();
-	});
-
-	it('should convert native token (non-ETH) to USD', () => {
-		const { getByTestId, toJSON } = renderComponent({
-			engine: {
-				...initialState.engine,
-				backgroundState: {
-					...initialState.engine.backgroundState,
-					CurrencyRateController: {
-						conversionRate: 85,
-						currentCurrency: 'usd',
-						nativeCurrency: 'AVAX',
-						usdConversionRate: 85,
-					},
-					NetworkController: {
-						isCustomNetwork: true,
-						network: '43114',
-						properties: { isEIP1559Compatible: true },
-						provider: {
-							chainId: '43114',
-							nickname: 'Avalanche C-Chain',
-							rpcTarget: 'https://api.avax.network/ext/bc/C/rpc',
-							ticker: 'AVAX',
-							type: 'rpc',
-						},
-					},
-				},
-			},
-			transaction: {
-				assetType: 'ETH',
-				selectedAsset: {
-					address: '',
-					isETH: true,
-					logo: '../images/eth-logo.png',
-					name: 'Ether',
-					symbol: 'AVAX',
-				},
-				transaction: {
-					from: CURRENT_ACCOUNT,
-				},
-				transactionFromName: 'Account 1',
-				transactionTo: RECEIVER_ACCOUNT,
-				transactionToName: 'Account 2',
-			},
-		});
-
-		const textInput = getByTestId('txn-amount-input');
-
-		fireEvent.changeText(textInput, '1');
-
-		const amountConversionValue = getByTestId('txn-amount-conversion-value');
-		expect(amountConversionValue.props.children).toBe('$85.00');
-		expect(toJSON()).toMatchSnapshot();
-	});
-
-	it('should convert USD to ETH', () => {
-		const { getByTestId, toJSON } = renderComponent({
-			engine: {
-				...initialState.engine,
-				backgroundState: {
-					...initialState.engine.backgroundState,
-					CurrencyRateController: {
-						...initialState.engine.backgroundState.CurrencyRateController,
-						conversionRate: 3000,
-						currentCurrency: 'usd',
-						nativeCurrency: 'ETH',
-						usdConversionRate: 3000,
-					},
-				},
-			},
-			settings: {
-				primaryCurrency: 'Fiat',
-			},
-			transaction: {
-				assetType: 'ETH',
-				selectedAsset: {
-					address: '',
-					isETH: true,
-					logo: '../images/eth-logo.png',
-					name: 'Ether',
-					symbol: 'ETH',
-				},
-				transaction: {
-					from: CURRENT_ACCOUNT,
-				},
-				transactionFromName: 'Account 1',
-				transactionTo: RECEIVER_ACCOUNT,
-				transactionToName: 'Account 2',
-			},
-		});
-
-		const textInput = getByTestId('txn-amount-input');
-
-		fireEvent.changeText(textInput, '10');
-
-		const amountConversionValue = getByTestId('txn-amount-conversion-value');
-		expect(amountConversionValue.props.children).toBe('0.00333 ETH');
-		expect(toJSON()).toMatchSnapshot();
-	});
-
-	it('should convert USD to ERC-20 token value', () => {
-		const { getByTestId, toJSON } = renderComponent({
-			engine: {
-				...initialState.engine,
-				backgroundState: {
-					...initialState.engine.backgroundState,
-					TokenRatesController: {
-						contractExchangeRates: {
-							'0x514910771AF9Ca656af840dff83E8264EcF986CA': 0.005,
-						},
-					},
-					CurrencyRateController: {
-						conversionRate: 3000,
-						currentCurrency: 'usd',
-						nativeCurrency: 'ETH',
-						usdConversionRate: 3000,
-					},
-				},
-			},
-			settings: {
-				primaryCurrency: 'Fiat',
-			},
-			transaction: {
-				assetType: 'ERC20',
-				selectedAsset: {
-					address: '0x514910771AF9Ca656af840dff83E8264EcF986CA',
-					decimals: 18,
-					isERC721: false,
-					symbol: 'LINK',
-				},
-				transaction: {
-					from: CURRENT_ACCOUNT,
-				},
-				transactionFromName: 'Account 1',
-				transactionTo: RECEIVER_ACCOUNT,
-				transactionToName: 'Account 2',
-			},
-		});
-
-		const textInput = getByTestId('txn-amount-input');
-
-		fireEvent.changeText(textInput, '10');
-
-		const amountConversionValue = getByTestId('txn-amount-conversion-value');
-		expect(amountConversionValue.props.children).toBe('0.66667 LINK');
-		expect(toJSON()).toMatchSnapshot();
-	});
-
-	it('should convert USD to native token (non-ETH)', () => {
-		const { getByTestId, toJSON } = renderComponent({
-			engine: {
-				...initialState.engine,
-				backgroundState: {
-					...initialState.engine.backgroundState,
-					NetworkController: {
-						isCustomNetwork: true,
-						network: '43114',
-						properties: { isEIP1559Compatible: true },
-						provider: {
-							chainId: '43114',
-							nickname: 'Avalanche C-Chain',
-							rpcTarget: 'https://api.avax.network/ext/bc/C/rpc',
-							ticker: 'AVAX',
-							type: 'rpc',
-						},
-					},
-					CurrencyRateController: {
-						conversionRate: 85,
-						currentCurrency: 'usd',
-						nativeCurrency: 'AVAX',
-						usdConversionRate: 85,
-					},
-				},
-			},
-			settings: {
-				primaryCurrency: 'Fiat',
-			},
-			transaction: {
-				assetType: 'ETH',
-				selectedAsset: {
-					address: '',
-					isETH: true,
-					logo: '../images/eth-logo.png',
-					name: 'Ether',
-					symbol: 'AVAX',
-				},
-				transaction: {
-					from: CURRENT_ACCOUNT,
-				},
-				transactionFromName: 'Account 1',
-				transactionTo: RECEIVER_ACCOUNT,
-				transactionToName: 'Account 2',
-			},
-		});
-
-		const textInput = getByTestId('txn-amount-input');
-
-		fireEvent.changeText(textInput, '10');
-
-		const amountConversionValue = getByTestId('txn-amount-conversion-value');
-		expect(amountConversionValue.props.children).toBe('0.11765 AVAX');
-		expect(toJSON()).toMatchSnapshot();
-	});
-=======
+  beforeEach(() => {
+    mockNavigate.mockClear();
+  });
+
   it('should render correctly', () => {
-    const wrapper = shallow(
-      <Provider store={store}>
-        <Amount />
-      </Provider>,
-    );
-    expect(wrapper.dive()).toMatchSnapshot();
-  });
->>>>>>> 0a36f492
+    const { toJSON } = renderComponent(initialState);
+    expect(toJSON()).toMatchSnapshot();
+  });
+
+  it('should display correct balance', () => {
+    const { getByText, toJSON } = renderComponent({
+      engine: {
+        ...initialState.engine,
+        backgroundState: {
+          ...initialState.engine.backgroundState,
+          CurrencyRateController: {
+            conversionRate: 1,
+            currentCurrency: 'usd',
+            nativeCurrency: 'ETH',
+          },
+          AccountTrackerController: {
+            accounts: {
+              [CURRENT_ACCOUNT]: {
+                balance: 'DE0B6B3A7640000',
+              },
+            },
+          },
+        },
+      },
+      transaction: {
+        assetType: 'ETH',
+        selectedAsset: {
+          address: '',
+          isETH: true,
+          logo: '../images/eth-logo.png',
+          name: 'Ether',
+          symbol: 'ETH',
+        },
+        transaction: {
+          from: CURRENT_ACCOUNT,
+        },
+        transactionFromName: 'Account 1',
+        transactionTo: RECEIVER_ACCOUNT,
+        transactionToName: 'Account 2',
+      },
+    });
+
+    const balanceText = getByText(/Balance:/);
+    expect(balanceText.props.children).toBe('Balance: 1 ETH');
+    expect(toJSON()).toMatchSnapshot();
+  });
+
+  it('should proceed if balance is sufficient while on Native primary currency', async () => {
+    const { getByText, getByTestId, toJSON } = renderComponent({
+      engine: {
+        ...initialState.engine,
+        backgroundState: {
+          ...initialState.engine.backgroundState,
+          CurrencyRateController: {
+            conversionRate: 1,
+            currentCurrency: 'usd',
+            nativeCurrency: 'ETH',
+          },
+          AccountTrackerController: {
+            accounts: {
+              [CURRENT_ACCOUNT]: {
+                balance: '4563918244F40000',
+              },
+            },
+          },
+        },
+      },
+      transaction: {
+        assetType: 'ETH',
+        selectedAsset: {
+          address: '',
+          isETH: true,
+          logo: '../images/eth-logo.png',
+          name: 'Ether',
+          symbol: 'ETH',
+        },
+        transaction: {
+          from: CURRENT_ACCOUNT,
+        },
+        transactionFromName: 'Account 1',
+        transactionTo: RECEIVER_ACCOUNT,
+        transactionToName: 'Account 2',
+      },
+    });
+
+    const balanceText = getByText(/Balance:/);
+    expect(balanceText.props.children).toBe('Balance: 5 ETH');
+
+    const nextButton = getByTestId('txn-amount-next-button');
+    await waitFor(() => expect(nextButton.props.disabled).toStrictEqual(false));
+
+    const textInput = getByTestId('txn-amount-input');
+    fireEvent.changeText(textInput, '1');
+
+    const amountConversionValue = getByTestId('txn-amount-conversion-value');
+    expect(amountConversionValue.props.children).toBe('$1.00');
+
+    await act(() => fireEvent.press(nextButton));
+
+    expect(mockNavigate).toHaveBeenCalledTimes(1);
+
+    expect(toJSON()).toMatchSnapshot();
+  });
+
+  it('should proceed if balance is sufficient while on Fiat primary currency', async () => {
+    const { getByText, getByTestId, toJSON } = renderComponent({
+      settings: {
+        primaryCurrency: 'Fiat',
+      },
+      engine: {
+        ...initialState.engine,
+        backgroundState: {
+          ...initialState.engine.backgroundState,
+          CurrencyRateController: {
+            conversionRate: 1,
+            currentCurrency: 'usd',
+            nativeCurrency: 'ETH',
+          },
+          AccountTrackerController: {
+            accounts: {
+              [CURRENT_ACCOUNT]: {
+                balance: '4563918244F40000',
+              },
+            },
+          },
+        },
+      },
+      transaction: {
+        assetType: 'ETH',
+        selectedAsset: {
+          address: '',
+          isETH: true,
+          logo: '../images/eth-logo.png',
+          name: 'Ether',
+          symbol: 'ETH',
+        },
+        transaction: {
+          from: CURRENT_ACCOUNT,
+        },
+        transactionFromName: 'Account 1',
+        transactionTo: RECEIVER_ACCOUNT,
+        transactionToName: 'Account 2',
+      },
+    });
+
+    const balanceText = getByText(/Balance:/);
+    expect(balanceText.props.children).toBe('Balance: 5 ETH');
+
+    const nextButton = getByTestId('txn-amount-next-button');
+    await waitFor(() => expect(nextButton.props.disabled).toStrictEqual(false));
+
+    const textInput = getByTestId('txn-amount-input');
+    fireEvent.changeText(textInput, '1');
+
+    const amountConversionValue = getByTestId('txn-amount-conversion-value');
+    expect(amountConversionValue.props.children).toBe('1 ETH');
+
+    await act(() => fireEvent.press(nextButton));
+
+    expect(mockNavigate).toHaveBeenCalledTimes(1);
+
+    expect(toJSON()).toMatchSnapshot();
+  });
+
+  it('should show an error message if balance is insufficient', async () => {
+    const { getByText, getByTestId, queryByText, toJSON } = renderComponent({
+      engine: {
+        ...initialState.engine,
+        backgroundState: {
+          ...initialState.engine.backgroundState,
+          CurrencyRateController: {
+            conversionRate: 1,
+            currentCurrency: 'usd',
+            nativeCurrency: 'ETH',
+          },
+          AccountTrackerController: {
+            accounts: {
+              [CURRENT_ACCOUNT]: {
+                balance: '0x0',
+              },
+            },
+          },
+        },
+      },
+      transaction: {
+        assetType: 'ETH',
+        selectedAsset: {
+          address: '',
+          isETH: true,
+          logo: '../images/eth-logo.png',
+          name: 'Ether',
+          symbol: 'ETH',
+        },
+        transaction: {
+          from: CURRENT_ACCOUNT,
+        },
+        transactionFromName: 'Account 1',
+        transactionTo: RECEIVER_ACCOUNT,
+        transactionToName: 'Account 2',
+      },
+    });
+
+    const balanceText = getByText(/Balance:/);
+    expect(balanceText.props.children).toBe('Balance: 0 ETH');
+
+    const nextButton = getByTestId('txn-amount-next-button');
+    await waitFor(() => expect(nextButton.props.disabled).toStrictEqual(false));
+
+    const textInput = getByTestId('txn-amount-input');
+    fireEvent.changeText(textInput, '1');
+
+    const amountConversionValue = getByTestId('txn-amount-conversion-value');
+    expect(amountConversionValue.props.children).toBe('$1.00');
+
+    await act(() => fireEvent.press(nextButton));
+
+    expect(queryByText('Insufficient funds')).not.toBeNull();
+
+    expect(mockNavigate).toHaveBeenCalledTimes(0);
+
+    expect(toJSON()).toMatchSnapshot();
+  });
+
+  it('should convert ETH to USD', () => {
+    const { getByTestId, toJSON } = renderComponent({
+      ...initialState,
+      engine: {
+        ...initialState.engine,
+        backgroundState: {
+          ...initialState.engine.backgroundState,
+          CurrencyRateController: {
+            conversionRate: 3000,
+            currentCurrency: 'usd',
+            nativeCurrency: 'ETH',
+          },
+        },
+      },
+      transaction: {
+        assetType: 'ETH',
+        selectedAsset: {
+          address: '',
+          isETH: true,
+          logo: '../images/eth-logo.png',
+          name: 'Ether',
+          symbol: 'ETH',
+        },
+        transaction: {
+          from: CURRENT_ACCOUNT,
+        },
+        transactionFromName: 'Account 1',
+        transactionTo: RECEIVER_ACCOUNT,
+        transactionToName: 'Account 2',
+      },
+    });
+
+    const textInput = getByTestId('txn-amount-input');
+
+    fireEvent.changeText(textInput, '1');
+
+    const amountConversionValue = getByTestId('txn-amount-conversion-value');
+    expect(amountConversionValue.props.children).toBe('$3000.00');
+    expect(toJSON()).toMatchSnapshot();
+  });
+
+  it('should convert ERC-20 token value to USD', () => {
+    const { getByTestId, toJSON } = renderComponent({
+      engine: {
+        ...initialState.engine,
+        backgroundState: {
+          ...initialState.engine.backgroundState,
+          TokenRatesController: {
+            contractExchangeRates: {
+              '0x514910771AF9Ca656af840dff83E8264EcF986CA': 0.005,
+            },
+          },
+          CurrencyRateController: {
+            conversionRate: 3000,
+            currentCurrency: 'usd',
+            nativeCurrency: 'ETH',
+            usdConversionRate: 3000,
+          },
+        },
+      },
+      transaction: {
+        assetType: 'ERC20',
+        selectedAsset: {
+          address: '0x514910771AF9Ca656af840dff83E8264EcF986CA',
+          decimals: 18,
+          isERC721: false,
+          symbol: 'LINK',
+        },
+        transaction: {
+          from: CURRENT_ACCOUNT,
+        },
+        transactionFromName: 'Account 1',
+        transactionTo: RECEIVER_ACCOUNT,
+        transactionToName: 'Account 2',
+      },
+    });
+
+    const textInput = getByTestId('txn-amount-input');
+
+    fireEvent.changeText(textInput, '1');
+
+    const amountConversionValue = getByTestId('txn-amount-conversion-value');
+    expect(amountConversionValue.props.children).toBe('$15.00');
+    expect(toJSON()).toMatchSnapshot();
+  });
+
+  it('should convert native token (non-ETH) to USD', () => {
+    const { getByTestId, toJSON } = renderComponent({
+      engine: {
+        ...initialState.engine,
+        backgroundState: {
+          ...initialState.engine.backgroundState,
+          CurrencyRateController: {
+            conversionRate: 85,
+            currentCurrency: 'usd',
+            nativeCurrency: 'AVAX',
+            usdConversionRate: 85,
+          },
+          NetworkController: {
+            isCustomNetwork: true,
+            network: '43114',
+            properties: { isEIP1559Compatible: true },
+            provider: {
+              chainId: '43114',
+              nickname: 'Avalanche C-Chain',
+              rpcTarget: 'https://api.avax.network/ext/bc/C/rpc',
+              ticker: 'AVAX',
+              type: 'rpc',
+            },
+          },
+        },
+      },
+      transaction: {
+        assetType: 'ETH',
+        selectedAsset: {
+          address: '',
+          isETH: true,
+          logo: '../images/eth-logo.png',
+          name: 'Ether',
+          symbol: 'AVAX',
+        },
+        transaction: {
+          from: CURRENT_ACCOUNT,
+        },
+        transactionFromName: 'Account 1',
+        transactionTo: RECEIVER_ACCOUNT,
+        transactionToName: 'Account 2',
+      },
+    });
+
+    const textInput = getByTestId('txn-amount-input');
+
+    fireEvent.changeText(textInput, '1');
+
+    const amountConversionValue = getByTestId('txn-amount-conversion-value');
+    expect(amountConversionValue.props.children).toBe('$85.00');
+    expect(toJSON()).toMatchSnapshot();
+  });
+
+  it('should convert USD to ETH', () => {
+    const { getByTestId, toJSON } = renderComponent({
+      engine: {
+        ...initialState.engine,
+        backgroundState: {
+          ...initialState.engine.backgroundState,
+          CurrencyRateController: {
+            ...initialState.engine.backgroundState.CurrencyRateController,
+            conversionRate: 3000,
+            currentCurrency: 'usd',
+            nativeCurrency: 'ETH',
+            usdConversionRate: 3000,
+          },
+        },
+      },
+      settings: {
+        primaryCurrency: 'Fiat',
+      },
+      transaction: {
+        assetType: 'ETH',
+        selectedAsset: {
+          address: '',
+          isETH: true,
+          logo: '../images/eth-logo.png',
+          name: 'Ether',
+          symbol: 'ETH',
+        },
+        transaction: {
+          from: CURRENT_ACCOUNT,
+        },
+        transactionFromName: 'Account 1',
+        transactionTo: RECEIVER_ACCOUNT,
+        transactionToName: 'Account 2',
+      },
+    });
+
+    const textInput = getByTestId('txn-amount-input');
+
+    fireEvent.changeText(textInput, '10');
+
+    const amountConversionValue = getByTestId('txn-amount-conversion-value');
+    expect(amountConversionValue.props.children).toBe('0.00333 ETH');
+    expect(toJSON()).toMatchSnapshot();
+  });
+
+  it('should convert USD to ERC-20 token value', () => {
+    const { getByTestId, toJSON } = renderComponent({
+      engine: {
+        ...initialState.engine,
+        backgroundState: {
+          ...initialState.engine.backgroundState,
+          TokenRatesController: {
+            contractExchangeRates: {
+              '0x514910771AF9Ca656af840dff83E8264EcF986CA': 0.005,
+            },
+          },
+          CurrencyRateController: {
+            conversionRate: 3000,
+            currentCurrency: 'usd',
+            nativeCurrency: 'ETH',
+            usdConversionRate: 3000,
+          },
+        },
+      },
+      settings: {
+        primaryCurrency: 'Fiat',
+      },
+      transaction: {
+        assetType: 'ERC20',
+        selectedAsset: {
+          address: '0x514910771AF9Ca656af840dff83E8264EcF986CA',
+          decimals: 18,
+          isERC721: false,
+          symbol: 'LINK',
+        },
+        transaction: {
+          from: CURRENT_ACCOUNT,
+        },
+        transactionFromName: 'Account 1',
+        transactionTo: RECEIVER_ACCOUNT,
+        transactionToName: 'Account 2',
+      },
+    });
+
+    const textInput = getByTestId('txn-amount-input');
+
+    fireEvent.changeText(textInput, '10');
+
+    const amountConversionValue = getByTestId('txn-amount-conversion-value');
+    expect(amountConversionValue.props.children).toBe('0.66667 LINK');
+    expect(toJSON()).toMatchSnapshot();
+  });
+
+  it('should convert USD to native token (non-ETH)', () => {
+    const { getByTestId, toJSON } = renderComponent({
+      engine: {
+        ...initialState.engine,
+        backgroundState: {
+          ...initialState.engine.backgroundState,
+          NetworkController: {
+            isCustomNetwork: true,
+            network: '43114',
+            properties: { isEIP1559Compatible: true },
+            provider: {
+              chainId: '43114',
+              nickname: 'Avalanche C-Chain',
+              rpcTarget: 'https://api.avax.network/ext/bc/C/rpc',
+              ticker: 'AVAX',
+              type: 'rpc',
+            },
+          },
+          CurrencyRateController: {
+            conversionRate: 85,
+            currentCurrency: 'usd',
+            nativeCurrency: 'AVAX',
+            usdConversionRate: 85,
+          },
+        },
+      },
+      settings: {
+        primaryCurrency: 'Fiat',
+      },
+      transaction: {
+        assetType: 'ETH',
+        selectedAsset: {
+          address: '',
+          isETH: true,
+          logo: '../images/eth-logo.png',
+          name: 'Ether',
+          symbol: 'AVAX',
+        },
+        transaction: {
+          from: CURRENT_ACCOUNT,
+        },
+        transactionFromName: 'Account 1',
+        transactionTo: RECEIVER_ACCOUNT,
+        transactionToName: 'Account 2',
+      },
+    });
+
+    const textInput = getByTestId('txn-amount-input');
+
+    fireEvent.changeText(textInput, '10');
+
+    const amountConversionValue = getByTestId('txn-amount-conversion-value');
+    expect(amountConversionValue.props.children).toBe('0.11765 AVAX');
+    expect(toJSON()).toMatchSnapshot();
+  });
 });