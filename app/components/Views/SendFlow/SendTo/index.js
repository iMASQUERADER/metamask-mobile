--- conflicted
+++ resolved
@@ -375,16 +375,6 @@
     const networkAddressBook = addressBook[network] || {};
 
     const checksummedAddress = toChecksumAddress(toSelectedAddress);
-<<<<<<< HEAD
-
-    return networkAddressBook[checksummedAddress]
-      ? networkAddressBook[checksummedAddress].name
-      : identities[checksummedAddress]
-      ? identities[checksummedAddress].name
-      : null;
-  };
-
-=======
 
     return networkAddressBook[checksummedAddress]
       ? networkAddressBook[checksummedAddress].name
@@ -403,7 +393,6 @@
     );
   };
 
->>>>>>> cecdfc5a
   validateAddressOrENSFromInput = async (toSelectedAddress) => {
     const { AssetsContractController } = Engine.context;
     const { addressBook, network, identities, providerType } = this.props;
@@ -429,13 +418,8 @@
           addToAddressToAddressBook = true;
         }
       } else if (
-<<<<<<< HEAD
-        !networkAddressBook[checksummedToSelectedAddress] &&
-        !identities[checksummedToSelectedAddress]
-=======
         !networkAddressBook[checksummedAddress] &&
         !identities[checksummedAddress]
->>>>>>> cecdfc5a
       ) {
         toAddressName = toSelectedAddress;
         // If not in the addressBook nor user accounts
