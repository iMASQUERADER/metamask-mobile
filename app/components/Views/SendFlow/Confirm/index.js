--- conflicted
+++ resolved
@@ -830,9 +830,13 @@
           resetTransaction();
           navigation && navigation.dangerouslyGetParent()?.pop();
         });
-<<<<<<< HEAD
 
         this.setState({ transactionConfirmed: false });
+        this.checkRemoveCollectible();
+        trackEvent(
+          MetaMetricsEvents.SEND_TRANSACTION_COMPLETED,
+          this.getAnalyticsParams(),
+        );
       };
 
       if (isHardwareAccount(transaction.from, [KeyringTypes.ledger])) {
@@ -846,12 +850,6 @@
             onConfirmationComplete: finalizeConfirmation,
             type: 'signTransaction',
           }),
-=======
-        this.checkRemoveCollectible();
-        trackEvent(
-          MetaMetricsEvents.SEND_TRANSACTION_COMPLETED,
-          this.getAnalyticsParams(),
->>>>>>> 1474d44e
         );
       } else {
         await KeyringController.resetQRKeyringState();
