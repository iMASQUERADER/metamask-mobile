import React, { useState, useEffect } from 'react';
import {
	ScrollView,
	TouchableOpacity,
	Text,
	View,
	SafeAreaView,
	StyleSheet,
	Image,
	Dimensions,
	InteractionManager,
} from 'react-native';
import PropTypes from 'prop-types';
import Icon from 'react-native-vector-icons/FontAwesome';
import { fontStyles } from '../../../styles/common';
import StyledButton from '../../UI/StyledButton';
import OnboardingProgress from '../../UI/OnboardingProgress';
import { strings } from '../../../../locales/i18n';
import AndroidBackHandler from '../AndroidBackHandler';
import Device from '../../../util/device';
import ActionModal from '../../UI/ActionModal';
import SeedphraseModal from '../../UI/SeedphraseModal';
import { getOnboardingNavbarOptions } from '../../UI/Navbar';
import { CHOOSE_PASSWORD_STEPS } from '../../../constants/onboarding';
import AnalyticsV2 from '../../../util/analyticsV2';
import { useAppThemeFromContext } from '../../../util/theme';

const explain_backup_seedphrase = require('../../../images/explain-backup-seedphrase.png'); // eslint-disable-line

const IMAGE_1_RATIO = 162.8 / 138;
const DEVICE_WIDTH = Dimensions.get('window').width;
const IMG_PADDING = Device.isIphoneX() ? 100 : Device.isIphone5S() ? 180 : 220;

const createStyles = (colors) =>
	StyleSheet.create({
		mainWrapper: {
			backgroundColor: colors.background.default,
			flex: 1,
		},
		scrollviewWrapper: {
			flexGrow: 1,
		},
		wrapper: {
			flex: 1,
			padding: 20,
			paddingTop: 0,
			paddingBottom: 0,
		},
		content: {
			alignItems: 'center',
			paddingBottom: 16,
		},
		title: {
			fontSize: 24,
			marginLeft: 0,
			marginTop: 16,
			marginBottom: 16,
			color: colors.text.default,
			justifyContent: 'center',
			...fontStyles.bold,
		},
		text: {
			marginBottom: 16,
			justifyContent: 'center',
		},
		label: {
			lineHeight: 20,
			fontSize: 16,
			color: colors.text.default,
			textAlign: 'left',
			...fontStyles.normal,
		},
		bold: {
			lineHeight: 25,
			...fontStyles.bold,
		},
		image: {
			marginTop: 14,
			marginBottom: 8,
			width: DEVICE_WIDTH - IMG_PADDING,
			height: (DEVICE_WIDTH - IMG_PADDING) * IMAGE_1_RATIO,
		},
		card: {
			backgroundColor: colors.background.default,
			borderWidth: 1,
			borderColor: colors.grey100,
			borderRadius: 10,
			shadowColor: colors.black,
			shadowOffset: {
				width: 1,
				height: 4,
			},
			shadowOpacity: 0.1,
			shadowRadius: 2.62,

			elevation: 4,
			padding: 16,
			marginBottom: 20,
		},

		modalNoBorder: {
			borderTopWidth: 0,
		},
		secureModalContainer: { flex: 1, padding: 27, flexDirection: 'column' },
		secureModalXButton: {
			padding: 5,
			alignItems: 'flex-end',
		},
		whySecureTitle: {
			flex: 1,
			fontSize: 18,
			color: colors.text.default,
			textAlign: 'center',
			...fontStyles.bold,
		},
		learnMoreText: {
			marginTop: 21,
			textAlign: 'center',
			fontSize: 15,
			lineHeight: 20,
			color: colors.primary.default,
			...fontStyles.normal,
		},
		blue: {
			color: colors.primary.default,
		},
		titleIcon: {
			fontSize: 32,
		},
		centerContent: {
			flexDirection: 'row',
			justifyContent: 'center',
			alignItems: 'center',
		},
		infoIcon: {
			fontSize: 15,
			marginRight: 6,
		},
		whyImportantText: {
			fontSize: 14,
			color: colors.primary.default,
		},
		manualTitle: {
			fontSize: 16,
			marginBottom: 8,
			lineHeight: 17,
			color: colors.text.default,
			...fontStyles.bold,
		},
		paragraph: {
			lineHeight: 17,
			marginBottom: 20,
			fontSize: 12,
			color: colors.text.default,
		},
		smallParagraph: {
			lineHeight: 17,
			fontSize: 12,
			color: colors.text.default,
		},
		barsTitle: {
			lineHeight: 17,
			marginBottom: 8,
			fontSize: 12,
			color: colors.text.default,
		},
		barsContainer: {
			lineHeight: 17,
			flexDirection: 'row',
			marginBottom: 20,
		},
		bar: {
			lineHeight: 17,
			width: 32,
			height: 6,
			backgroundColor: colors.primary.default,
			marginRight: 2,
		},
		secureModalXIcon: {
			fontSize: 16,
		},
		auxCenterView: {
			width: 26,
		},
		secureModalTitleContainer: {
			flexDirection: 'row',
			justifyContent: 'center',
			alignItems: 'center',
			marginBottom: 16,
		},
		explainBackupContainer: {
			flexDirection: 'column',
			alignItems: 'center',
		},
		whySecureText: {
			textAlign: 'center',
			lineHeight: 20,
			color: colors.text.default,
		},
	});

/**
 * View that's shown during the first step of
 * the backup seed phrase flow
 */
const AccountBackupStep1B = (props) => {
	const { navigation, route } = props;
	const [showWhySecureWalletModal, setWhySecureWalletModal] = useState(false);
	const [showWhatIsSeedphraseModal, setWhatIsSeedphraseModal] = useState(false);
	const { colors } = useAppThemeFromContext();
<<<<<<< HEAD
=======
	const styles = createStyles(colors);
>>>>>>> ee55a65c

	useEffect(() => {
		navigation.setOptions(getOnboardingNavbarOptions(route, {}, colors));
	}, [navigation, route, colors]);

	const goNext = () => {
		props.navigation.navigate('ManualBackupStep1', { ...props.route.params });
		InteractionManager.runAfterInteractions(() => {
			AnalyticsV2.trackEvent(AnalyticsV2.ANALYTICS_EVENTS.WALLET_SECURITY_MANUAL_BACKUP_INITIATED);
		});
	};

	const learnMore = () => {
		setWhySecureWalletModal(false);
		props.navigation.navigate('Webview', {
			screen: 'SimpleWebview',
			params: {
				url: 'https://metamask.zendesk.com/hc/en-us/articles/360015489591-Basic-Safety-Tips',
				title: strings('drawer.metamask_support'),
			},
		});
	};

	const dismiss = () => null;

	const showWhySecureWallet = () => setWhySecureWalletModal(true);
	const hideWhySecureWallet = () => setWhySecureWalletModal(false);

	const showWhatIsSeedphrase = () => setWhatIsSeedphraseModal(true);
	const hideWhatIsSeedphrase = () => setWhatIsSeedphraseModal(false);

	return (
		<SafeAreaView style={styles.mainWrapper}>
			<ScrollView
				contentContainerStyle={styles.scrollviewWrapper}
				style={styles.mainWrapper}
				testID={'account-backup-step-1-screen'}
			>
				<View style={styles.wrapper} testID={'protect-your-account-screen'}>
					<OnboardingProgress steps={CHOOSE_PASSWORD_STEPS} currentStep={1} />
					<View style={styles.content}>
						<Text style={styles.titleIcon}>🔒</Text>
						<Text style={styles.title}>{strings('account_backup_step_1B.title')}</Text>
						<View style={styles.text}>
							<Text style={styles.label}>
								{strings('account_backup_step_1B.subtitle_1')}{' '}
								<Text style={styles.blue} onPress={showWhatIsSeedphrase}>
									{strings('account_backup_step_1B.subtitle_2')}
								</Text>
							</Text>
						</View>
						<TouchableOpacity onPress={showWhySecureWallet} style={styles.centerContent}>
							<Icon name="info-circle" style={styles.infoIcon} color={colors.blue} />
							<Text style={styles.whyImportantText}>
								{strings('account_backup_step_1B.why_important')}
							</Text>
						</TouchableOpacity>
					</View>
					<View style={styles.card}>
						<Text style={styles.manualTitle}>{strings('account_backup_step_1B.manual_title')}</Text>
						<Text style={styles.paragraph}>{strings('account_backup_step_1B.manual_subtitle')}</Text>
						<Text style={styles.barsTitle}>{strings('account_backup_step_1B.manual_security')}</Text>
						<View style={styles.barsContainer}>
							<View style={styles.bar} />
							<View style={styles.bar} />
							<View style={styles.bar} />
						</View>
						<Text style={styles.smallParagraph}>{strings('account_backup_step_1B.risks_title')}</Text>
						<Text style={styles.smallParagraph}>• {strings('account_backup_step_1B.risks_1')}</Text>
						<Text style={styles.smallParagraph}>• {strings('account_backup_step_1B.risks_2')}</Text>
						<Text style={styles.paragraph}>• {strings('account_backup_step_1B.risks_3')}</Text>
						<Text style={styles.paragraph}>{strings('account_backup_step_1B.other_options')}</Text>
						<Text style={styles.smallParagraph}>{strings('account_backup_step_1B.tips_title')}</Text>
						<Text style={styles.smallParagraph}>• {strings('account_backup_step_1B.tips_1')}</Text>
						<Text style={styles.smallParagraph}>• {strings('account_backup_step_1B.tips_2')}</Text>
						<Text style={styles.paragraph}>• {strings('account_backup_step_1B.tips_3')}</Text>

						<StyledButton
							containerStyle={styles.button}
							type={'confirm'}
							onPress={goNext}
							testID={'submit-button'}
						>
							{strings('account_backup_step_1B.cta_text')}
						</StyledButton>
					</View>
				</View>
			</ScrollView>
			{Device.isAndroid() && <AndroidBackHandler customBackPress={dismiss} />}
			<ActionModal
				modalVisible={showWhySecureWalletModal}
				actionContainerStyle={styles.modalNoBorder}
				displayConfirmButton={false}
				displayCancelButton={false}
				onRequestClose={hideWhySecureWallet}
			>
				<View style={styles.secureModalContainer}>
					<View style={styles.secureModalTitleContainer}>
						<View style={styles.auxCenterView} />
						<Text style={styles.whySecureTitle}>{strings('account_backup_step_1B.why_secure_title')}</Text>
						<TouchableOpacity
							onPress={hideWhySecureWallet}
							style={styles.secureModalXButton}
							hitSlop={{ top: 10, left: 10, bottom: 10, right: 10 }}
						>
							<Icon name="times" style={styles.secureModalXIcon} />
						</TouchableOpacity>
					</View>
					<View style={styles.explainBackupContainer}>
						<Image
							source={explain_backup_seedphrase}
							style={styles.image}
							resizeMethod={'auto'}
							testID={'carousel-one-image'}
						/>
						<Text style={styles.whySecureText}>
							{strings('account_backup_step_1B.why_secure_1')}
							<Text style={styles.bold}>{strings('account_backup_step_1B.why_secure_2')}</Text>
						</Text>
						<TouchableOpacity
							style={styles.remindLaterButton}
							onPress={learnMore}
							hitSlop={{ top: 10, left: 10, bottom: 10, right: 10 }}
						>
							<Text style={styles.learnMoreText}>{strings('account_backup_step_1B.learn_more')}</Text>
						</TouchableOpacity>
					</View>
				</View>
			</ActionModal>
			<SeedphraseModal
				showWhatIsSeedphraseModal={showWhatIsSeedphraseModal}
				hideWhatIsSeedphrase={hideWhatIsSeedphrase}
			/>
		</SafeAreaView>
	);
};

AccountBackupStep1B.propTypes = {
	/**
	/* navigation object required to push and pop other views
	*/
	navigation: PropTypes.object,
	/**
	 * Object that represents the current route info like params passed to it
	 */
	route: PropTypes.object,
};

export default AccountBackupStep1B;<|MERGE_RESOLUTION|>--- conflicted
+++ resolved
@@ -208,10 +208,7 @@
 	const [showWhySecureWalletModal, setWhySecureWalletModal] = useState(false);
 	const [showWhatIsSeedphraseModal, setWhatIsSeedphraseModal] = useState(false);
 	const { colors } = useAppThemeFromContext();
-<<<<<<< HEAD
-=======
 	const styles = createStyles(colors);
->>>>>>> ee55a65c
 
 	useEffect(() => {
 		navigation.setOptions(getOnboardingNavbarOptions(route, {}, colors));
