import React, { useState, useEffect } from 'react';
import PropTypes from 'prop-types';
import { View, ScrollView, StyleSheet, Image, Dimensions, TouchableOpacity } from 'react-native';
import StyledButton from '../../UI/StyledButton';
import { baseStyles } from '../../../styles/common';
import { strings } from '../../../../locales/i18n';
import FadeOutOverlay from '../../UI/FadeOutOverlay';
import ScrollableTabView from 'react-native-scrollable-tab-view';
import { getTransparentOnboardingNavbarOptions } from '../../UI/Navbar';
import OnboardingScreenWithBg from '../../UI/OnboardingScreenWithBg';
import Text from '../../Base/Text';
import { connect } from 'react-redux';
import Device from '../../../util/device';
<<<<<<< HEAD
import { useAppThemeFromContext, mockColors } from '../../../util/theme';
=======
import { GAS_ESTIMATE_TYPES } from '@metamask/controllers';
import AppConstants from '../../../core/AppConstants';
import { decGWEIToHexWEI } from '../../../util/conversions';
import { BNToHex, hexToBN } from '../../../util/number';
import { calculateEIP1559GasFeeHexes } from '../../../util/transactions';
import Engine from '../../../core/Engine';
import TransactionTypes from '../../../core/TransactionTypes';
import { formatCurrency, getTransactionFee } from '../../../util/confirm-tx';
import Logger from '../../../util/Logger';
>>>>>>> 2bf3fe02

const IMAGE_3_RATIO = 281 / 354;
const IMAGE_2_RATIO = 353 / 416;
const IMAGE_1_RATIO = 295 / 354;
const DEVICE_WIDTH = Dimensions.get('window').width;

const IMG_PADDING = Device.isIphone5() ? 220 : 200;

const createStyles = (colors) =>
	StyleSheet.create({
		scroll: {
			flexGrow: 1,
		},
		wrapper: {
			paddingVertical: Device.isIphone5() ? 15 : 30,
			flex: 1,
		},
		title: {
			fontSize: 24,
			marginBottom: Device.isIphone5() ? 8 : 14,
			justifyContent: 'center',
			textAlign: 'center',
		},
		subtitle: {
			fontSize: 14,
			marginBottom: Device.isIphone5() ? 8 : 14,
			justifyContent: 'center',
			textAlign: 'center',
			lineHeight: 20,
		},
		subheader: {
			fontSize: 16,
			marginBottom: Device.isIphone5() ? 8 : 14,
			lineHeight: 22.5,
			justifyContent: 'center',
			textAlign: 'center',
		},
		link: {
			marginTop: Device.isIphone5() ? 12 : 24,
			fontSize: 14,
			justifyContent: 'center',
			textAlign: 'center',
			lineHeight: 20,
		},
		ctas: {
			flex: 1,
			justifyContent: 'flex-end',
			paddingHorizontal: 40,
		},
		ctaWrapper: {
			justifyContent: 'flex-end',
		},
		carouselImage: {},
		// eslint-disable-next-line react-native/no-unused-styles
		carouselImage1: {
			width: DEVICE_WIDTH - IMG_PADDING,
			height: (DEVICE_WIDTH - IMG_PADDING) * IMAGE_1_RATIO,
		},
		// eslint-disable-next-line react-native/no-unused-styles
		carouselImage2: {
			width: DEVICE_WIDTH - IMG_PADDING,
			height: (DEVICE_WIDTH - IMG_PADDING) * IMAGE_2_RATIO,
		},
		// eslint-disable-next-line react-native/no-unused-styles
		carouselImage3: {
			width: DEVICE_WIDTH - IMG_PADDING,
			height: (DEVICE_WIDTH - IMG_PADDING) * IMAGE_3_RATIO,
		},
		carouselImageWrapper: {
			flexDirection: 'row',
			justifyContent: 'center',
		},
		circle: {
			width: 8,
			height: 8,
			borderRadius: 8 / 2,
			backgroundColor: colors.icon.default,
			opacity: 0.4,
			marginHorizontal: 8,
		},
		solidCircle: {
			opacity: 1,
		},
		progessContainer: {
			flexDirection: 'row',
			alignSelf: 'center',
			marginVertical: Device.isIphone5() ? 18 : 36,
		},
		tab: {
			margin: 32,
		},
	});

const gas_education_carousel_1 = require('../../../images/gas-education-carousel-1.png'); // eslint-disable-line
const gas_education_carousel_2 = require('../../../images/gas-education-carousel-2.png'); // eslint-disable-line
const gas_education_carousel_3 = require('../../../images/gas-education-carousel-3.png'); // eslint-disable-line
const carousel_images = [gas_education_carousel_1, gas_education_carousel_2, gas_education_carousel_3];

/**
 * View that is displayed to first time (new) users
 */
const GasEducationCarousel = ({ navigation, route, conversionRate, currentCurrency, nativeCurrency }) => {
	const [currentTab, setCurrentTab] = useState(1);
	const [gasFiat, setGasFiat] = useState(null);
<<<<<<< HEAD
	const { colors } = useAppThemeFromContext() || mockColors;
	const styles = createStyles(colors);

	useEffect(() => {
		navigation.setOptions(getTransparentOnboardingNavbarOptions(colors));
	}, [navigation, colors]);
=======
	const [isLoading, setIsLoading] = useState(true);
>>>>>>> 2bf3fe02

	useEffect(() => {
		const setGasEstimates = async () => {
			const { GasFeeController } = Engine.context;
			const gas = TransactionTypes.CUSTOM_GAS.DEFAULT_GAS_LIMIT;
			let estimatedTotalGas;
			try {
				const gasEstimates = await GasFeeController.fetchGasFeeEstimates({ shouldUpdateState: false });

				if (gasEstimates.gasEstimateType === GAS_ESTIMATE_TYPES.FEE_MARKET) {
					const gasFeeEstimates = gasEstimates.gasFeeEstimates[AppConstants.GAS_OPTIONS.MEDIUM];
					const estimatedBaseFeeHex = decGWEIToHexWEI(gasEstimates.gasFeeEstimates.estimatedBaseFee);
					const suggestedMaxPriorityFeePerGasHex = decGWEIToHexWEI(
						gasFeeEstimates.suggestedMaxPriorityFeePerGas
					);
					const suggestedMaxFeePerGasHex = decGWEIToHexWEI(gasFeeEstimates.suggestedMaxFeePerGas);
					const gasLimitHex = BNToHex(gas);
					const gasHexes = calculateEIP1559GasFeeHexes({
						gasLimitHex,
						estimatedBaseFeeHex,
						suggestedMaxFeePerGasHex,
						suggestedMaxPriorityFeePerGasHex,
					});
					estimatedTotalGas = hexToBN(gasHexes.gasFeeMaxHex);
				} else if (gasEstimates.gasEstimateType === GAS_ESTIMATE_TYPES.LEGACY) {
					const gasPrice = hexToBN(
						decGWEIToHexWEI(gasEstimates.gasFeeEstimates[AppConstants.GAS_OPTIONS.MEDIUM])
					);
					estimatedTotalGas = gas.mul(gasPrice);
				} else {
					const gasPrice = hexToBN(decGWEIToHexWEI(gasEstimates.gasFeeEstimates.gasPrice));
					estimatedTotalGas = gas.mul(gasPrice);
				}

				const maxFeePerGasConversion = getTransactionFee({
					value: estimatedTotalGas,
					fromCurrency: nativeCurrency,
					toCurrency: currentCurrency,
					numberOfDecimals: 2,
					conversionRate,
				});

				const gasFiat = formatCurrency(maxFeePerGasConversion, currentCurrency);
				setGasFiat(gasFiat);
			} catch (e) {
				Logger.error(e);
			}
			setIsLoading(false);
		};
		setGasEstimates();
	}, [conversionRate, currentCurrency, nativeCurrency]);

	const onPresGetStarted = () => {
		navigation.pop();
		route?.params?.navigateTo?.();
	};

	const renderTabBar = () => <View />;

	const onChangeTab = (obj) => {
		setCurrentTab(obj.i + 1);
	};

	const openLink = () =>
		navigation.navigate('Webview', {
			screen: 'SimpleWebview',
			params: { url: 'https://community.metamask.io/t/what-is-gas-why-do-transactions-take-so-long/3172' },
		});

	const renderText = (key) => {
		if (key === 1) {
			return (
				<View style={styles.tab}>
					<Text noMargin bold black style={styles.title} testID={`carousel-screen-${key}`}>
						{strings('fiat_on_ramp.gas_education_carousel.step_1.title')}
					</Text>
					{!isLoading && gasFiat && (
						<Text grey noMargin bold style={styles.subheader}>
							{strings('fiat_on_ramp.gas_education_carousel.step_1.average_gas_fee')} {gasFiat}
						</Text>
					)}
					<Text grey noMargin style={styles.subtitle}>
						{strings('fiat_on_ramp.gas_education_carousel.step_1.subtitle_1')}
					</Text>
					<Text grey noMargin style={styles.subtitle}>
						{strings('fiat_on_ramp.gas_education_carousel.step_1.subtitle_2')}{' '}
						<Text bold>{strings('fiat_on_ramp.gas_education_carousel.step_1.subtitle_3')}</Text>
					</Text>
				</View>
			);
		}
		if (key === 2) {
			return (
				<View style={styles.tab}>
					<Text noMargin bold black style={styles.title} testID={`carousel-screen-${key}`}>
						{strings('fiat_on_ramp.gas_education_carousel.step_2.title')}
					</Text>
					<Text grey noMargin style={styles.subtitle}>
						{strings('fiat_on_ramp.gas_education_carousel.step_2.subtitle_1')}
					</Text>
					<Text grey noMargin bold style={styles.subtitle}>
						{strings('fiat_on_ramp.gas_education_carousel.step_2.subtitle_2')}
					</Text>
					<TouchableOpacity onPress={openLink}>
						<Text link noMargin bold style={styles.link}>
							{strings('fiat_on_ramp.gas_education_carousel.step_2.learn_more')}
						</Text>
					</TouchableOpacity>
				</View>
			);
		}
		if (key === 3) {
			return (
				<View style={styles.tab}>
					<Text noMargin bold black style={styles.title} testID={`carousel-screen-${key}`}>
						{strings('fiat_on_ramp.gas_education_carousel.step_3.title')}
					</Text>
					<Text noMargin bold style={styles.subheader}>
						{strings('fiat_on_ramp.gas_education_carousel.step_3.subtitle_1')}
					</Text>
					<Text noMargin style={styles.subtitle}>
						{strings('fiat_on_ramp.gas_education_carousel.step_3.subtitle_2')}{' '}
					</Text>
					<Text noMargin style={styles.subtitle}>
						{strings('fiat_on_ramp.gas_education_carousel.step_3.subtitle_3')}{' '}
						<Text bold>{strings('fiat_on_ramp.gas_education_carousel.step_3.subtitle_4')}</Text>{' '}
						{strings('fiat_on_ramp.gas_education_carousel.step_3.subtitle_5')}
					</Text>
				</View>
			);
		}
	};

	return (
		<View style={baseStyles.flexGrow} testID={'gas-education-carousel-screen'}>
			<OnboardingScreenWithBg screen={'carousel'}>
				<ScrollView style={baseStyles.flexGrow} contentContainerStyle={styles.scroll}>
					<View style={styles.wrapper}>
						<ScrollableTabView
							style={styles.scrollTabs}
							renderTabBar={renderTabBar}
							onChangeTab={onChangeTab}
						>
							{['one', 'two', 'three'].map((value, index) => {
								const key = index + 1;
								const imgStyleKey = `carouselImage${key}`;
								return (
									<View key={key} style={baseStyles.flexGrow}>
										<View style={styles.carouselImageWrapper}>
											<Image
												source={carousel_images[index]}
												style={[styles.carouselImage, styles[imgStyleKey]]}
												resizeMethod={'auto'}
												testID={`carousel-${value}-image`}
											/>
										</View>
										<View style={baseStyles.flexGrow}>
											{renderText(key)}
											{key === 3 && (
												<View style={styles.ctas}>
													<View style={styles.ctaWrapper}>
														<StyledButton
															type={'confirm'}
															onPress={onPresGetStarted}
															testID={'gas-education-fiat-on-ramp-start'}
														>
															{strings('fiat_on_ramp.gas_education_carousel.step_3.cta')}
														</StyledButton>
													</View>
												</View>
											)}
										</View>
									</View>
								);
							})}
						</ScrollableTabView>

						<View style={styles.progessContainer}>
							{[1, 2, 3].map((i) => (
								<View key={i} style={[styles.circle, currentTab === i && styles.solidCircle]} />
							))}
						</View>
					</View>
				</ScrollView>
			</OnboardingScreenWithBg>
			<FadeOutOverlay />
		</View>
	);
};

GasEducationCarousel.propTypes = {
	/**
	 * The navigator object
	 */
	navigation: PropTypes.object,
	/**
		/* conversion rate of ETH - FIAT
		*/
	conversionRate: PropTypes.any,
	/**
		/* Selected currency
		*/
	currentCurrency: PropTypes.string,
	/**
	 * Object that represents the current route info like params passed to it
	 */
	route: PropTypes.object,
	/**
	 * Network native currency
	 */
	nativeCurrency: PropTypes.string,
};

const mapStateToProps = (state) => ({
	conversionRate: state.engine.backgroundState.CurrencyRateController.conversionRate,
	currentCurrency: state.engine.backgroundState.CurrencyRateController.currentCurrency,
	nativeCurrency: state.engine.backgroundState.CurrencyRateController.nativeCurrency,
});

export default connect(mapStateToProps)(GasEducationCarousel);<|MERGE_RESOLUTION|>--- conflicted
+++ resolved
@@ -11,9 +11,7 @@
 import Text from '../../Base/Text';
 import { connect } from 'react-redux';
 import Device from '../../../util/device';
-<<<<<<< HEAD
 import { useAppThemeFromContext, mockColors } from '../../../util/theme';
-=======
 import { GAS_ESTIMATE_TYPES } from '@metamask/controllers';
 import AppConstants from '../../../core/AppConstants';
 import { decGWEIToHexWEI } from '../../../util/conversions';
@@ -23,7 +21,6 @@
 import TransactionTypes from '../../../core/TransactionTypes';
 import { formatCurrency, getTransactionFee } from '../../../util/confirm-tx';
 import Logger from '../../../util/Logger';
->>>>>>> 2bf3fe02
 
 const IMAGE_3_RATIO = 281 / 354;
 const IMAGE_2_RATIO = 353 / 416;
@@ -128,16 +125,13 @@
 const GasEducationCarousel = ({ navigation, route, conversionRate, currentCurrency, nativeCurrency }) => {
 	const [currentTab, setCurrentTab] = useState(1);
 	const [gasFiat, setGasFiat] = useState(null);
-<<<<<<< HEAD
 	const { colors } = useAppThemeFromContext() || mockColors;
 	const styles = createStyles(colors);
+	const [isLoading, setIsLoading] = useState(true);
 
 	useEffect(() => {
 		navigation.setOptions(getTransparentOnboardingNavbarOptions(colors));
 	}, [navigation, colors]);
-=======
-	const [isLoading, setIsLoading] = useState(true);
->>>>>>> 2bf3fe02
 
 	useEffect(() => {
 		const setGasEstimates = async () => {
