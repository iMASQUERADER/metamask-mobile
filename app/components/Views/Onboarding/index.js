import React, { PureComponent } from 'react';
import PropTypes from 'prop-types';
import {
  ActivityIndicator,
  BackHandler,
  Text,
  View,
  ScrollView,
  StyleSheet,
  Alert,
  Image,
  InteractionManager,
} from 'react-native';
import AsyncStorage from '@react-native-community/async-storage';
import StyledButton from '../../UI/StyledButton';
import {
  fontStyles,
  baseStyles,
  colors as importedColors,
} from '../../../styles/common';
import OnboardingScreenWithBg from '../../UI/OnboardingScreenWithBg';
import { strings } from '../../../../locales/i18n';
import Button from 'react-native-button';
import { connect } from 'react-redux';
import FadeOutOverlay from '../../UI/FadeOutOverlay';
import TermsAndConditions from '../TermsAndConditions';
import Analytics from '../../../core/Analytics/Analytics';
import { saveOnboardingEvent } from '../../../actions/onboarding';
import {
  getTransparentBackOnboardingNavbarOptions,
  getTransparentOnboardingNavbarOptions,
} from '../../UI/Navbar';
import Device from '../../../util/device';
import BaseNotification from '../../UI/Notification/BaseNotification';
import Animated, { EasingNode } from 'react-native-reanimated';
import ElevatedView from 'react-native-elevated-view';
import { loadingSet, loadingUnset } from '../../../actions/user';
import PreventScreenshot from '../../../core/PreventScreenshot';
import WarningExistingUserModal from '../../UI/WarningExistingUserModal';
import { PREVIOUS_SCREEN, ONBOARDING } from '../../../constants/navigation';
import { EXISTING_USER, METRICS_OPT_IN } from '../../../constants/storage';
import AnalyticsV2 from '../../../util/analyticsV2';
import DefaultPreference from 'react-native-default-preference';
import { Authentication } from '../../../core';
import { ThemeContext, mockTheme } from '../../../util/theme';
import AnimatedFox from 'react-native-animated-fox';
import Routes from '../../../constants/navigation/Routes';

const PUB_KEY = process.env.MM_PUBNUB_PUB_KEY;

const createStyles = (colors) =>
  StyleSheet.create({
    scroll: {
      flex: 1,
    },
    wrapper: {
      flex: 1,
      alignItems: 'center',
      paddingVertical: 30,
    },
    foxWrapper: {
      width: Device.isIos() ? 90 : 45,
      height: Device.isIos() ? 90 : 45,
      marginVertical: 20,
    },
    image: {
      alignSelf: 'center',
      width: Device.isIos() ? 90 : 45,
      height: Device.isIos() ? 90 : 45,
    },
    termsAndConditions: {
      paddingBottom: 30,
    },
    title: {
      fontSize: 24,
      color: colors.text.default,
      ...fontStyles.bold,
      textAlign: 'center',
    },
    ctas: {
      flex: 1,
      position: 'relative',
    },
    footer: {
      marginTop: -20,
      marginBottom: 20,
    },
    login: {
      fontSize: 18,
      color: colors.primary.default,
      ...fontStyles.normal,
    },
    buttonDescription: {
      ...fontStyles.normal,
      fontSize: 14,
      textAlign: 'center',
      marginBottom: 16,
      color: colors.text.default,
      lineHeight: 20,
    },
    importWrapper: {
      marginVertical: 24,
    },
    createWrapper: {
      flex: 1,
      justifyContent: 'flex-end',
      marginBottom: 24,
    },
    buttonWrapper: {
      marginBottom: 16,
    },
    loader: {
      marginTop: 180,
      justifyContent: 'center',
      textAlign: 'center',
    },
    loadingText: {
      marginTop: 30,
      fontSize: 14,
      textAlign: 'center',
      color: colors.text.default,
      ...fontStyles.normal,
    },
    modalTypeView: {
      position: 'absolute',
      bottom: 0,
      paddingBottom: Device.isIphoneX() ? 20 : 10,
      left: 0,
      right: 0,
      backgroundColor: importedColors.transparent,
    },
    notificationContainer: {
      flex: 0.1,
      flexDirection: 'row',
      alignItems: 'flex-end',
    },
  });

/**
 * View that is displayed to first time (new) users
 */
class Onboarding extends PureComponent {
  static propTypes = {
    /**
     * The navigator object
     */
    navigation: PropTypes.object,
    /**
     * redux flag that indicates if the user set a password
     */
    passwordSet: PropTypes.bool,
    /**
     * Save onboarding event to state
     */
    saveOnboardingEvent: PropTypes.func,
    /**
     * loading status
     */
    loading: PropTypes.bool,
    /**
     * set loading status
     */
    setLoading: PropTypes.func,
    /**
     * unset loading status
     */
    unsetLoading: PropTypes.func,
    /**
     * loadings msg
     */
    loadingMsg: PropTypes.string,
    /**
     * Object that represents the current route info like params passed to it
     */
    route: PropTypes.object,
  };

  notificationAnimated = new Animated.Value(100);
  detailsYAnimated = new Animated.Value(0);
  actionXAnimated = new Animated.Value(0);
  detailsAnimated = new Animated.Value(0);

  animatedTimingStart = (animatedRef, toValue) => {
    Animated.timing(animatedRef, {
      toValue,
      duration: 500,
      easing: EasingNode.linear,
      useNativeDriver: true,
    }).start();
  };

  state = {
    warningModalVisible: false,
    loading: false,
    existingUser: false,
  };

  seedwords = null;
  importedAccounts = null;
  channelName = null;
  incomingDataStr = '';
  dataToSync = null;
  mounted = false;

  warningCallback = () => true;

  showNotification = () => {
    // show notification
    this.animatedTimingStart(this.notificationAnimated, 0);
    // hide notification
    setTimeout(() => {
      this.animatedTimingStart(this.notificationAnimated, 200);
    }, 4000);
    this.disableBackPress();
  };

  disableBackPress = () => {
    // Disable back press
    const hardwareBackPress = () => true;
    BackHandler.addEventListener('hardwareBackPress', hardwareBackPress);
  };

  updateNavBar = () => {
    const { route, navigation } = this.props;
    const colors = this.context.colors || mockTheme.colors;
    navigation.setOptions(
      route.params?.delete
        ? getTransparentOnboardingNavbarOptions(colors)
        : getTransparentBackOnboardingNavbarOptions(colors),
    );
  };

  componentDidMount() {
    this.updateNavBar();
    this.mounted = true;
    this.checkIfExistingUser();
    InteractionManager.runAfterInteractions(() => {
      PreventScreenshot.forbid();
      if (this.props.route.params?.delete) {
        this.props.setLoading(strings('onboarding.delete_current'));
        setTimeout(() => {
          this.showNotification();
          this.props.unsetLoading();
        }, 2000);
      }
    });
  }

  componentWillUnmount() {
    this.mounted = false;
    this.pubnubWrapper && this.pubnubWrapper.disconnectWebsockets();
    this.props.unsetLoading();
    InteractionManager.runAfterInteractions(PreventScreenshot.allow);
  }

  componentDidUpdate = () => {
    this.updateNavBar();
  };

  async checkIfExistingUser() {
    const existingUser = await AsyncStorage.getItem(EXISTING_USER);
    if (existingUser !== null) {
      this.setState({ existingUser: true });
    }
  }

<<<<<<< HEAD
=======
  logOut = () => {
    this.props.navigation.navigate(Routes.ONBOARDING.LOGIN);
    this.props.logOut();
  };

>>>>>>> 79a5293d
  onLogin = async () => {
    const { passwordSet } = this.props;
    if (!passwordSet) {
      await Authentication.resetVault();
      this.props.navigation.navigate('HomeNav');
    } else {
      await Authentication.logout();
      this.props.navigation.navigate('Login');
    }
  };

  handleExistingUser = (action) => {
    if (this.state.existingUser) {
      this.alertExistingUser(action);
    } else {
      action();
    }
  };

  onPressCreate = () => {
    const action = async () => {
      const metricsOptIn = await DefaultPreference.get(METRICS_OPT_IN);
      if (metricsOptIn) {
        this.props.navigation.navigate('ChoosePassword', {
          [PREVIOUS_SCREEN]: ONBOARDING,
        });
        this.track(AnalyticsV2.ANALYTICS_EVENTS.WALLET_SETUP_STARTED);
      } else {
        this.props.navigation.navigate('OptinMetrics', {
          onContinue: () => {
            this.props.navigation.replace('ChoosePassword', {
              [PREVIOUS_SCREEN]: ONBOARDING,
            });
            this.track(AnalyticsV2.ANALYTICS_EVENTS.WALLET_SETUP_STARTED);
          },
        });
      }
    };
    this.handleExistingUser(action);
  };

  onPressSync = () => {
    if (!PUB_KEY) {
      // Dev message
      Alert.alert(
        'This feature has been disabled',
        `Because you did not set the .js.env file. Look at .js.env.example for more information`,
      );
      return false;
    }
    const action = async () => {
      const metricsOptIn = await DefaultPreference.get(METRICS_OPT_IN);
      if (metricsOptIn) {
        this.props.navigation.navigate('ExtensionSync', {
          [PREVIOUS_SCREEN]: ONBOARDING,
        });
        this.track(AnalyticsV2.ANALYTICS_EVENTS.WALLET_SYNC_STARTED);
      } else {
        this.props.navigation.navigate('OptinMetrics', {
          onContinue: () => {
            this.props.navigation.replace('ExtensionSync', {
              [PREVIOUS_SCREEN]: ONBOARDING,
            });
            this.track(AnalyticsV2.ANALYTICS_EVENTS.WALLET_SYNC_STARTED);
          },
        });
      }
    };
    this.handleExistingUser(action);
  };

  onPressImport = () => {
    const action = async () => {
      const metricsOptIn = await DefaultPreference.get(METRICS_OPT_IN);
      if (metricsOptIn) {
        this.props.navigation.push('ImportFromSeed');
        this.track(AnalyticsV2.ANALYTICS_EVENTS.WALLET_IMPORT_STARTED);
      } else {
        this.props.navigation.navigate('OptinMetrics', {
          onContinue: () => {
            this.props.navigation.replace('ImportFromSeed');
            this.track(AnalyticsV2.ANALYTICS_EVENTS.WALLET_IMPORT_STARTED);
          },
        });
      }
    };
    this.handleExistingUser(action);
  };

  track = (...eventArgs) => {
    InteractionManager.runAfterInteractions(async () => {
      if (Analytics.checkEnabled()) {
        AnalyticsV2.trackEvent(...eventArgs);
        return;
      }
      const metricsOptIn = await DefaultPreference.get(METRICS_OPT_IN);
      if (!metricsOptIn) {
        this.props.saveOnboardingEvent(eventArgs);
      }
    });
  };

  alertExistingUser = (callback) => {
    this.warningCallback = () => {
      callback();
      this.toggleWarningModal();
    };
    this.toggleWarningModal();
  };

  toggleWarningModal = () => {
    const warningModalVisible = this.state.warningModalVisible;
    this.setState({ warningModalVisible: !warningModalVisible });
  };

  renderLoader = () => {
    const colors = this.context.colors || mockTheme.colors;
    const styles = createStyles(colors);

    return (
      <View style={styles.wrapper}>
        <View style={styles.loader}>
          <ActivityIndicator size="small" />
          <Text style={styles.loadingText}>{this.props.loadingMsg}</Text>
        </View>
      </View>
    );
  };

  renderContent() {
    const colors = this.context.colors || mockTheme.colors;
    const styles = createStyles(colors);

    return (
      <View style={styles.ctas}>
        <Text style={styles.title} testID={'onboarding-screen-title'}>
          {strings('onboarding.title')}
        </Text>
        <View style={styles.importWrapper}>
          <Text style={styles.buttonDescription}>
            {strings('onboarding.import')}
          </Text>
        </View>
        <View style={styles.createWrapper}>
          <View style={styles.buttonWrapper}>
            <StyledButton
              type={'normal'}
              onPress={this.onPressImport}
              testID={'import-wallet-import-from-seed-button'}
            >
              {strings('import_wallet.import_from_seed_button')}
            </StyledButton>
          </View>
          {/* Temporarily Disable Sync until the new improved version is ready for release */}
          {__DEV__ && (
            <View style={styles.buttonWrapper}>
              <StyledButton
                style={styles.button}
                type={'normal'}
                onPress={this.onPressSync}
                testID={'onboarding-import-button'}
              >
                {strings('import_wallet.sync_from_browser_extension_button')}
              </StyledButton>
            </View>
          )}
          <View style={styles.buttonWrapper}>
            <StyledButton
              type={'blue'}
              onPress={this.onPressCreate}
              testID={'create-wallet-button'}
            >
              {strings('onboarding.start_exploring_now')}
            </StyledButton>
          </View>
        </View>
      </View>
    );
  }

  handleSimpleNotification = () => {
    const colors = this.context.colors || mockTheme.colors;
    const styles = createStyles(colors);

    if (!this.props.route.params?.delete) return;
    return (
      <Animated.View
        style={[
          styles.notificationContainer,
          { transform: [{ translateY: this.notificationAnimated }] },
        ]}
      >
        <ElevatedView style={styles.modalTypeView} elevation={100}>
          <BaseNotification
            closeButtonDisabled
            status="success"
            data={{
              title: strings('onboarding.success'),
              description: strings('onboarding.your_wallet'),
            }}
          />
        </ElevatedView>
      </Animated.View>
    );
  };

  render() {
    const { loading } = this.props;
    const { existingUser } = this.state;
    const colors = this.context.colors || mockTheme.colors;
    const styles = createStyles(colors);

    return (
      <View style={baseStyles.flexGrow} testID={'onboarding-screen'}>
        <OnboardingScreenWithBg screen={'c'}>
          <ScrollView
            style={baseStyles.flexGrow}
            contentContainerStyle={styles.scroll}
          >
            <View style={styles.wrapper}>
              {loading && (
                <View style={styles.foxWrapper}>
                  {Device.isAndroid() ? (
                    <Image
                      source={require('../../../images/fox.png')}
                      style={styles.image}
                      resizeMethod={'auto'}
                    />
                  ) : (
                    <AnimatedFox bgColor={colors.background.default} />
                  )}
                </View>
              )}
              {loading ? this.renderLoader() : this.renderContent()}
            </View>
            {existingUser && !loading && (
              <View style={styles.footer}>
                <Button style={styles.login} onPress={this.onLogin}>
                  {strings('onboarding.unlock')}
                </Button>
              </View>
            )}
          </ScrollView>
          <View style={styles.termsAndConditions}>
            <TermsAndConditions navigation={this.props.navigation} />
          </View>
        </OnboardingScreenWithBg>
        <FadeOutOverlay />

        <View>{this.handleSimpleNotification()}</View>

        <WarningExistingUserModal
          warningModalVisible={this.state.warningModalVisible}
          onCancelPress={this.warningCallback}
          onRequestClose={this.toggleWarningModal}
          onConfirmPress={this.toggleWarningModal}
        />
      </View>
    );
  }
}

Onboarding.contextType = ThemeContext;

const mapStateToProps = (state) => ({
  accounts: state.engine.backgroundState.AccountTrackerController.accounts,
  passwordSet: state.user.passwordSet,
  loading: state.user.loadingSet,
  loadingMsg: state.user.loadingMsg,
});

const mapDispatchToProps = (dispatch) => ({
  setLoading: (msg) => dispatch(loadingSet(msg)),
  unsetLoading: () => dispatch(loadingUnset()),
  saveOnboardingEvent: (event) => dispatch(saveOnboardingEvent(event)),
});

export default connect(mapStateToProps, mapDispatchToProps)(Onboarding);<|MERGE_RESOLUTION|>--- conflicted
+++ resolved
@@ -44,7 +44,6 @@
 import { Authentication } from '../../../core';
 import { ThemeContext, mockTheme } from '../../../util/theme';
 import AnimatedFox from 'react-native-animated-fox';
-import Routes from '../../../constants/navigation/Routes';
 
 const PUB_KEY = process.env.MM_PUBNUB_PUB_KEY;
 
@@ -264,14 +263,6 @@
     }
   }
 
-<<<<<<< HEAD
-=======
-  logOut = () => {
-    this.props.navigation.navigate(Routes.ONBOARDING.LOGIN);
-    this.props.logOut();
-  };
-
->>>>>>> 79a5293d
   onLogin = async () => {
     const { passwordSet } = this.props;
     if (!passwordSet) {
