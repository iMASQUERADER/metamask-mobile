import React, { PureComponent } from 'react';
import { StyleSheet, AppState, Alert, InteractionManager } from 'react-native';
import { KeyringTypes, GAS_ESTIMATE_TYPES } from '@metamask/controllers';
import Engine from '../../../core/Engine';
import PropTypes from 'prop-types';
import TransactionEditor from '../../UI/TransactionEditor';
import Modal from 'react-native-modal';
import { addHexPrefix, BNToHex } from '../../../util/number';
import { getTransactionOptionsTitle } from '../../UI/Navbar';
import { resetTransaction } from '../../../actions/transaction';
import { connect } from 'react-redux';
import NotificationManager from '../../../core/NotificationManager';
import Analytics from '../../../core/Analytics/Analytics';
import { MetaMetricsEvents } from '../../../core/Analytics';
import {
  getTransactionReviewActionKey,
  getNormalizedTxState,
  getActiveTabUrl,
} from '../../../util/transactions';
import { strings } from '../../../../locales/i18n';
import {
  getAddressAccountType,
  isQRHardwareAccount,
  safeToChecksumAddress,
  isHardwareAccount,
} from '../../../util/address';
import { WALLET_CONNECT_ORIGIN } from '../../../util/walletconnect';
import Logger from '../../../util/Logger';
import AnalyticsV2 from '../../../util/analyticsV2';
import { KEYSTONE_TX_CANCELED } from '../../../constants/error';
import { ThemeContext, mockTheme } from '../../../util/theme';
import { createLedgerTransactionModalNavDetails } from '../../UI/LedgerModals/LedgerTransactionModal';
import {
  TX_CANCELLED,
  TX_CONFIRMED,
  TX_FAILED,
  TX_SUBMITTED,
  TX_REJECTED,
} from '../../../constants/transaction';

const REVIEW = 'review';
const EDIT = 'edit';
const APPROVAL = 'Approval';

const styles = StyleSheet.create({
  bottomModal: {
    justifyContent: 'flex-end',
    margin: 0,
  },
});

/**
 * PureComponent that manages transaction approval from the dapp browser
 */
class Approval extends PureComponent {
  static propTypes = {
    /**
     * A string that represents the selected address
     */
    selectedAddress: PropTypes.string,
    /**
     * react-navigation object used for switching between screens
     */
    navigation: PropTypes.object.isRequired,
    /**
     * Action that cleans transaction state
     */
    resetTransaction: PropTypes.func.isRequired,
    /**
     * Transaction state
     */
    transaction: PropTypes.object.isRequired,
    /**
     * List of transactions
     */
    transactions: PropTypes.array,
    /**
     * A string representing the network name
     */
    networkType: PropTypes.string,
    /**
     * Hides or shows the dApp transaction modal
     */
    toggleDappTransactionModal: PropTypes.func,
    /**
     * Tells whether or not dApp transaction modal is visible
     */
    dappTransactionModalVisible: PropTypes.bool,
    /**
     * Indicates whether custom nonce should be shown in transaction editor
     */
    showCustomNonce: PropTypes.bool,
    nonce: PropTypes.number,
    /**
     * Active tab URL, the currently active tab url
     */
    activeTabUrl: PropTypes.string,
    /**
     * A string representing the network chainId
     */
    chainId: PropTypes.string,
  };

  state = {
    mode: REVIEW,
    transactionHandled: false,
    transactionConfirmed: false,
  };

  updateNavBar = () => {
    const colors = this.context.colors || mockTheme.colors;
    const { navigation } = this.props;
    navigation.setOptions(
      getTransactionOptionsTitle('approval.title', navigation, {}, colors),
    );
  };

  componentDidUpdate = () => {
    this.updateNavBar();
  };

  componentWillUnmount = () => {
    try {
      const { transactionHandled } = this.state;
      const { transaction, selectedAddress } = this.props;
      const { KeyringController } = Engine.context;
      if (!transactionHandled) {
        if (isQRHardwareAccount(selectedAddress)) {
          KeyringController.cancelQRSignRequest();
        } else {
          const isLedgerAccount = isHardwareAccount(transaction.from, [
            KeyringTypes.ledger,
          ]);

          // We hand over execution to the ledger flow it'll take care of cancelling
          if (!isLedgerAccount) {
            this.cancelTransactionAndRemoveListeners(transaction.id);
          }
        }

        AppState.removeEventListener('change', this.handleAppStateChange);
        this.clear();
      }
    } catch (e) {
      if (e) {
        throw e;
      }
    }
  };

  isTxStatusCancellable = (transaction) => {
    if (
      transaction?.status === TX_SUBMITTED ||
      transaction?.status === TX_REJECTED ||
      transaction?.status === TX_CONFIRMED ||
      transaction?.status === TX_CANCELLED ||
      transaction?.status === TX_FAILED
    ) {
      return false;
    }
    return true;
  };

  cancelTransactionAndRemoveListeners = (transactionId) => {
    Engine.context.TransactionController.cancelTransaction(transactionId);

    Engine.context.TransactionController.hub.removeAllListeners(
      `${transactionId}:finished`,
    );
  };

  handleAppStateChange = (appState) => {
    try {
      if (appState !== 'active') {
        const { transaction, transactions } = this.props;
        const currentTransaction = transactions.find(
          (tx) => tx.id === transaction.id,
        );

        transaction &&
          transaction.id &&
          this.isTxStatusCancellable(currentTransaction) &&
          Engine.context.TransactionController.cancelTransaction(
            transaction.id,
          );
        this.props.toggleDappTransactionModal(false);
      }
    } catch (e) {
      if (e) {
        throw e;
      }
    }
  };

  componentDidMount = () => {
    const { navigation } = this.props;
    this.updateNavBar();
    AppState.addEventListener('change', this.handleAppStateChange);
    navigation &&
      navigation.setParams({ mode: REVIEW, dispatch: this.onModeChange });

    AnalyticsV2.trackEvent(
      MetaMetricsEvents.DAPP_TRANSACTION_STARTED,
      this.getAnalyticsParams(),
    );
  };

  /**
   * Call Analytics to track confirm started event for approval screen
   */
  trackConfirmScreen = () => {
    Analytics.trackEventWithParameters(
      MetaMetricsEvents.TRANSACTIONS_CONFIRM_STARTED,
      this.getTrackingParams(),
    );
  };

  /**
   * Call Analytics to track confirm started event for approval screen
   */
  trackEditScreen = async () => {
    const { transaction } = this.props;
    const actionKey = await getTransactionReviewActionKey(transaction);
    Analytics.trackEventWithParameters(
      MetaMetricsEvents.TRANSACTIONS_EDIT_TRANSACTION,
      {
        ...this.getTrackingParams(),
        actionKey,
      },
    );
  };

  /**
   * Call Analytics to track cancel pressed
   */
  trackOnCancel = () => {
    Analytics.trackEventWithParameters(
      MetaMetricsEvents.TRANSACTIONS_CANCEL_TRANSACTION,
      this.getTrackingParams(),
    );
  };

  /**
   * Returns corresponding tracking params to send
   *
   * @return {object} - Object containing view, network, activeCurrency and assetType
   */
  getTrackingParams = () => {
    const {
      networkType,
      transaction: { selectedAsset, assetType },
    } = this.props;
    return {
      view: APPROVAL,
      network: networkType,
      activeCurrency: selectedAsset.symbol || selectedAsset.contractName,
      assetType,
    };
  };

  getAnalyticsParams = ({ gasEstimateType, gasSelected } = {}) => {
    try {
      const { activeTabUrl, chainId, transaction, selectedAddress } =
        this.props;
      const { selectedAsset } = transaction;
      return {
        account_type: getAddressAccountType(selectedAddress),
        dapp_host_name: transaction?.origin,
        dapp_url: activeTabUrl,
        chain_id: chainId,
        active_currency: { value: selectedAsset?.symbol, anonymous: true },
        asset_type: { value: transaction?.assetType, anonymous: true },
        gas_estimate_type: gasEstimateType,
        gas_mode: gasSelected ? 'Basic' : 'Advanced',
        speed_set: gasSelected || undefined,
      };
    } catch (error) {
      return {};
    }
  };

  /**
   * Transaction state is erased, ready to create a new clean transaction
   */
  clear = () => {
    this.props.resetTransaction();
  };

  showWalletConnectNotification = (confirmation = false) => {
    const { transaction } = this.props;
    InteractionManager.runAfterInteractions(() => {
      transaction.origin &&
        transaction.origin.startsWith(WALLET_CONNECT_ORIGIN) &&
        NotificationManager.showSimpleNotification({
          status: `simple_notification${!confirmation ? '_rejected' : ''}`,
          duration: 5000,
          title: confirmation
            ? strings('notifications.wc_sent_tx_title')
            : strings('notifications.wc_sent_tx_rejected_title'),
          description: strings('notifications.wc_description'),
        });
    });
  };

  onCancel = () => {
    this.props.toggleDappTransactionModal();
    this.state.mode === REVIEW && this.trackOnCancel();
    this.showWalletConnectNotification();
    AnalyticsV2.trackEvent(
      MetaMetricsEvents.DAPP_TRANSACTION_CANCELLED,
      this.getAnalyticsParams(),
    );
  };

  /**
   * Callback on confirm transaction
   */
  onConfirm = async ({ gasEstimateType, EIP1559GasData, gasSelected }) => {
    const { TransactionController, KeyringController } = Engine.context;
    const {
      transactions,
      transaction: { assetType, selectedAsset },
      showCustomNonce,
    } = this.props;
    let { transaction } = this.props;
    const { nonce } = transaction;
    const { transactionConfirmed } = this.state;

    if (transactionConfirmed) return;
    if (showCustomNonce && nonce) transaction.nonce = BNToHex(nonce);

    const isLedgerAccount = isHardwareAccount(transaction.from, [
      KeyringTypes.ledger,
    ]);

    const finalizeConfirmation = (confirmed) => {
      if (!confirmed) {
        this.setState({ transactionConfirmed: false });

        // If a rejection happened on the ledger UI we need to cancel the transaction
        // In any other case, componentWillUnmount will take care of it
        if (isLedgerAccount) {
          this.cancelTransactionAndRemoveListeners(transaction.id);
        }

        return;
      }

      this.showWalletConnectNotification(true);
      AnalyticsV2.trackEvent(
        AnalyticsV2.ANALYTICS_EVENTS.DAPP_TRANSACTION_COMPLETED,
        this.getAnalyticsParams({ gasEstimateType, gasSelected }),
      );
      this.setState({ transactionConfirmed: true });
    };

    try {
      if (assetType === 'ETH') {
        transaction = this.prepareTransaction({
          transaction,
          gasEstimateType,
          EIP1559GasData,
        });
      } else {
        transaction = this.prepareAssetTransaction({
          transaction,
          selectedAsset,
          gasEstimateType,
          EIP1559GasData,
        });
      }

      TransactionController.hub.once(
        `${transaction.id}:finished`,
        (transactionMeta) => {
          if (transactionMeta.status === 'submitted') {
            if (!isLedgerAccount) {
              this.props.toggleDappTransactionModal();
              this.setState({ transactionHandled: true });
            }
            NotificationManager.watchSubmittedTransaction({
              ...transactionMeta,
              assetType: transaction.assetType,
            });
          } else {
            throw transactionMeta.error;
          }
        },
      );

      const fullTx = transactions.find(({ id }) => id === transaction.id);
      const updatedTx = { ...fullTx, transaction };
      await TransactionController.updateTransaction(updatedTx);
      await KeyringController.resetQRKeyringState();

      // For Ledger Accounts we handover the signing to the confirmation flow
      if (isLedgerAccount) {
        const ledgerKeyring = await KeyringController.getLedgerKeyring();
        this.setState({ transactionHandled: true });

        this.props.navigation.navigate(
          ...createLedgerTransactionModalNavDetails({
            transactionId: transaction.id,
            deviceId: ledgerKeyring.deviceId,
            onConfirmationComplete: finalizeConfirmation,
            type: 'signTransaction',
          }),
        );

        this.props.toggleDappTransactionModal();
      } else {
        await TransactionController.approveTransaction(transaction.id);
        finalizeConfirmation(true);
      }
    } catch (error) {
      if (!error?.message.startsWith(KEYSTONE_TX_CANCELED)) {
        Alert.alert(
          strings('transactions.transaction_error'),
          error && error.message,
          [{ text: strings('navigation.ok') }],
        );
        Logger.error(
          error,
          'error while trying to send transaction (Approval)',
        );
      } else {
        AnalyticsV2.trackEvent(
          MetaMetricsEvents.QR_HARDWARE_TRANSACTION_CANCELED,
        );
      }
      this.setState({ transactionHandled: false });
    }
<<<<<<< HEAD
=======
    AnalyticsV2.trackEvent(
      MetaMetricsEvents.DAPP_TRANSACTION_COMPLETED,
      this.getAnalyticsParams({ gasEstimateType, gasSelected }),
    );
    this.setState({ transactionConfirmed: false });
>>>>>>> db9007ba
  };

  /**
   * Handle approval mode change
   * If changed to 'review' sends an Analytics track event
   *
   * @param mode - Transaction mode, review or edit
   */
  onModeChange = (mode) => {
    const { navigation } = this.props;
    navigation && navigation.setParams({ mode });
    this.setState({ mode });
    InteractionManager.runAfterInteractions(() => {
      mode === REVIEW && this.trackConfirmScreen();
      mode === EDIT && this.trackEditScreen();
    });
  };

  /**
   * Returns transaction object with gas, gasPrice and value in hex format
   *
   * @param {object} transaction - Transaction object
   */
  prepareTransaction = ({ transaction, gasEstimateType, EIP1559GasData }) => {
    const transactionToSend = {
      ...transaction,
      value: BNToHex(transaction.value),
      to: safeToChecksumAddress(transaction.to),
    };

    if (gasEstimateType === GAS_ESTIMATE_TYPES.FEE_MARKET) {
      transactionToSend.gas = EIP1559GasData.gasLimitHex;
      transactionToSend.maxFeePerGas = addHexPrefix(
        EIP1559GasData.suggestedMaxFeePerGasHex,
      ); //'0x2540be400'
      transactionToSend.maxPriorityFeePerGas = addHexPrefix(
        EIP1559GasData.suggestedMaxPriorityFeePerGasHex,
      ); //'0x3b9aca00';
      transactionToSend.to = safeToChecksumAddress(transaction.to);
      delete transactionToSend.gasPrice;
    } else {
      transactionToSend.gas = BNToHex(transaction.gas);
      transactionToSend.gasPrice = BNToHex(transaction.gasPrice);
    }

    return transactionToSend;
  };

  /**
   * Returns transaction object with gas and gasPrice in hex format, value set to 0 in hex format
   * and to set to selectedAsset address
   *
   * @param {object} transaction - Transaction object
   * @param {object} selectedAsset - Asset object
   */
  prepareAssetTransaction = ({
    transaction,
    selectedAsset,
    gasEstimateType,
    EIP1559GasData,
  }) => {
    const transactionToSend = {
      ...transaction,
      value: '0x0',
      to: selectedAsset.address,
    };

    if (gasEstimateType === GAS_ESTIMATE_TYPES.FEE_MARKET) {
      transactionToSend.gas = EIP1559GasData.gasLimitHex;
      transactionToSend.maxFeePerGas = addHexPrefix(
        EIP1559GasData.suggestedMaxFeePerGasHex,
      ); //'0x2540be400'
      transactionToSend.maxPriorityFeePerGas = addHexPrefix(
        EIP1559GasData.suggestedMaxPriorityFeePerGasHex,
      ); //'0x3b9aca00';
      delete transactionToSend.gasPrice;
    } else {
      transactionToSend.gas = BNToHex(transaction.gas);
      transactionToSend.gasPrice = BNToHex(transaction.gasPrice);
    }

    return transactionToSend;
  };

  render = () => {
    const { dappTransactionModalVisible } = this.props;
    const { mode, transactionConfirmed } = this.state;
    const colors = this.context.colors || mockTheme.colors;

    return (
      <Modal
        isVisible={dappTransactionModalVisible}
        animationIn="slideInUp"
        animationOut="slideOutDown"
        style={styles.bottomModal}
        backdropColor={colors.overlay.default}
        backdropOpacity={1}
        animationInTiming={600}
        animationOutTiming={600}
        onBackdropPress={this.onCancel}
        onBackButtonPress={this.onCancel}
        onSwipeComplete={this.onCancel}
        swipeDirection={'down'}
        propagateSwipe
      >
        <TransactionEditor
          promptedFromApproval
          mode={mode}
          onCancel={this.onCancel}
          onConfirm={this.onConfirm}
          onModeChange={this.onModeChange}
          dappTransactionModalVisible={dappTransactionModalVisible}
          transactionConfirmed={transactionConfirmed}
        />
      </Modal>
    );
  };
}

const mapStateToProps = (state) => ({
  transaction: getNormalizedTxState(state),
  transactions: state.engine.backgroundState.TransactionController.transactions,
  selectedAddress:
    state.engine.backgroundState.PreferencesController.selectedAddress,
  networkType: state.engine.backgroundState.NetworkController.provider.type,
  showCustomNonce: state.settings.showCustomNonce,
  chainId: state.engine.backgroundState.NetworkController.provider.chainId,
  activeTabUrl: getActiveTabUrl(state),
});

const mapDispatchToProps = (dispatch) => ({
  resetTransaction: () => dispatch(resetTransaction()),
});

Approval.contextType = ThemeContext;

export default connect(mapStateToProps, mapDispatchToProps)(Approval);<|MERGE_RESOLUTION|>--- conflicted
+++ resolved
@@ -348,7 +348,7 @@
 
       this.showWalletConnectNotification(true);
       AnalyticsV2.trackEvent(
-        AnalyticsV2.ANALYTICS_EVENTS.DAPP_TRANSACTION_COMPLETED,
+        MetaMetricsEvents.DAPP_TRANSACTION_COMPLETED,
         this.getAnalyticsParams({ gasEstimateType, gasSelected }),
       );
       this.setState({ transactionConfirmed: true });
@@ -430,14 +430,6 @@
       }
       this.setState({ transactionHandled: false });
     }
-<<<<<<< HEAD
-=======
-    AnalyticsV2.trackEvent(
-      MetaMetricsEvents.DAPP_TRANSACTION_COMPLETED,
-      this.getAnalyticsParams({ gasEstimateType, gasSelected }),
-    );
-    this.setState({ transactionConfirmed: false });
->>>>>>> db9007ba
   };
 
   /**
