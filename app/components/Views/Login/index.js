--- conflicted
+++ resolved
@@ -42,13 +42,10 @@
 import { trackErrorAsAnalytics } from '../../../util/analyticsV2';
 import { tlc, toLowerCaseEquals } from '../../../util/general';
 import DefaultPreference from 'react-native-default-preference';
-<<<<<<< HEAD
 import AuthenticationService from '../../../core/AuthenticationService';
 import AUTHENTICATION_TYPE from '../../../constants/userProperties';
-=======
 import { ThemeContext, mockTheme } from '../../../util/theme';
 import AnimatedFox from 'react-native-animated-fox';
->>>>>>> a03b8f97
 import {
 	DELETE_WALLET_CONTAINER_ID,
 	DELETE_WALLET_INPUT_BOX_ID,
@@ -461,80 +458,6 @@
 		InteractionManager.runAfterInteractions(this.toggleDeleteModal);
 	};
 
-<<<<<<< HEAD
-	render = () => (
-		<ErrorBoundary view="Login">
-			<WarningExistingUserModal
-				warningModalVisible={this.state.warningModalVisible}
-				cancelText={strings('login.i_understand')}
-				onCancelPress={this.onCancelPress}
-				onRequestClose={this.toggleWarningModal}
-				onConfirmPress={this.toggleWarningModal}
-			>
-				<View style={styles.areYouSure} testID={DELETE_WALLET_CONTAINER_ID}>
-					<Icon style={styles.warningIcon} size={46} color={colors.red} name="exclamation-triangle" />
-					<Text style={[styles.heading, styles.red]}>{strings('login.are_you_sure')}</Text>
-					<Text style={styles.warningText}>
-						<Text>{strings('login.your_current_wallet')}</Text>
-						<Text style={styles.bold}>{strings('login.removed_from')}</Text>
-						<Text>{strings('login.this_action')}</Text>
-					</Text>
-					<Text style={[styles.warningText, styles.noMarginBottom]}>
-						<Text>{strings('login.you_can_only')}</Text>
-						<Text style={styles.bold}>{strings('login.recovery_phrase')}</Text>
-						<Text>{strings('login.metamask_does_not')}</Text>
-					</Text>
-				</View>
-			</WarningExistingUserModal>
-
-			<WarningExistingUserModal
-				warningModalVisible={this.state.deleteModalVisible}
-				cancelText={strings('login.delete_my')}
-				cancelButtonDisabled={this.state.disableDelete}
-				onCancelPress={this.submitDelete}
-				onRequestClose={this.toggleDeleteModal}
-				onConfirmPress={this.toggleDeleteModal}
-				onSubmitEditing={this.submitDelete}
-			>
-				<TouchableWithoutFeedback onPress={Keyboard.dismiss}>
-					<View style={styles.areYouSure}>
-						<Text style={[styles.heading, styles.delete]}>
-							{strings('login.type_delete', { [DELETE]: DELETE })}
-						</Text>
-						<OutlinedTextField
-							style={styles.input}
-							testID={DELETE_WALLET_INPUT_BOX_ID}
-							autoFocus
-							returnKeyType={'done'}
-							onChangeText={this.checkDelete}
-							autoCapitalize="none"
-							value={this.state.deleteText}
-							baseColor={colors.grey500}
-							tintColor={colors.blue}
-							onSubmitEditing={this.submitDelete}
-=======
-	tryBiometric = async (e) => {
-		if (e) e.preventDefault();
-		const { current: field } = this.fieldRef;
-		field.blur();
-		try {
-			const credentials = await SecureKeychain.getGenericPassword();
-			if (!credentials) {
-				this.setState({ hasBiometricCredentials: false });
-				return;
-			}
-			field.blur();
-			this.setState({ password: credentials.password });
-			field.setValue(credentials.password);
-			field.blur();
-			await this.onLogin(true);
-		} catch (error) {
-			this.setState({ hasBiometricCredentials: true });
-			Logger.log(error);
-		}
-		field.blur();
-	};
-
 	render = () => {
 		const colors = this.context.colors || mockTheme.colors;
 		const themeAppearance = this.context.themeAppearance || 'light';
@@ -555,7 +478,6 @@
 							size={46}
 							color={colors.error.default}
 							name="exclamation-triangle"
->>>>>>> a03b8f97
 						/>
 						<Text style={[styles.heading, styles.red]}>{strings('login.are_you_sure')}</Text>
 						<Text style={styles.warningText}>
