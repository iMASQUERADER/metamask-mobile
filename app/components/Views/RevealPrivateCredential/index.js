/* eslint-disable no-mixed-spaces-and-tabs */
import React, { PureComponent } from 'react';
import {
	Dimensions,
	SafeAreaView,
	StyleSheet,
	View,
	Text,
	TextInput,
	TouchableOpacity,
	InteractionManager,
	Linking,
	Platform,
} from 'react-native';
import AsyncStorage from '@react-native-community/async-storage';
<<<<<<< HEAD
import { fontStyles } from '../../../styles/common';
=======
>>>>>>> 2bf3fe02
import PropTypes from 'prop-types';
import QRCode from 'react-native-qrcode-svg';
import ScrollableTabView, { DefaultTabBar } from 'react-native-scrollable-tab-view';
import Icon from 'react-native-vector-icons/FontAwesome5';
import { connect } from 'react-redux';

import ActionView from '../../UI/ActionView';
import ButtonReveal from '../../UI/ButtonReveal';
import { getNavigationOptionsTitle } from '../../UI/Navbar';
import InfoModal from '../../UI/Swaps/components/InfoModal';
import { showAlert } from '../../../actions/alert';
import { BIOMETRY_CHOICE } from '../../../constants/storage';
import ClipboardManager from '../../../core/ClipboardManager';
<<<<<<< HEAD
import { ThemeContext, mockColors } from '../../../util/theme';

const createStyles = (colors) =>
	StyleSheet.create({
		wrapper: {
			backgroundColor: colors.background.default,
			flex: 1,
		},
		headerText: {
			color: colors.text.default,
		},
		header: {
			borderBottomColor: colors.border.muted,
			borderBottomWidth: 1,
			...fontStyles.normal,
		},
		seedPhrase: {
			backgroundColor: colors.background.default,
			marginTop: 10,
			paddingBottom: 20,
			paddingLeft: 20,
			paddingRight: 20,
			borderColor: colors.border.default,
			borderBottomWidth: 1,
			fontSize: 20,
			textAlign: 'center',
			color: colors.text.default,
			...fontStyles.normal,
		},
		seedPhraseTitle: {
			color: colors.text.default,
		},
		seedPhraseView: {
			borderRadius: 10,
			borderWidth: 1,
			borderColor: colors.border.default,
			marginTop: 10,
			alignItems: 'center',
		},
		privateCredentialAction: {
			flex: 1,
			flexDirection: 'row',
			alignItems: 'center',
		},
		rowWrapper: {
			padding: 20,
		},
		warningWrapper: {
			backgroundColor: colors.error.muted,
		},
		warningRowWrapper: {
			flex: 1,
			flexDirection: 'row',
			alignContent: 'center',
			alignItems: 'center',
		},
		warningText: {
			marginTop: 10,
			color: colors.error.default,
			...fontStyles.normal,
		},
		input: {
			borderWidth: 2,
			borderRadius: 5,
			borderColor: colors.border.default,
			padding: 10,
			color: colors.text.default,
		},
		icon: {
			margin: 10,
			color: colors.error.default,
		},
		actionIcon: {
			margin: 10,
			color: colors.primary.default,
		},
		actionText: {
			color: colors.primary.default,
		},
		warningMessageText: {
			marginLeft: 10,
			marginRight: 40,
			...fontStyles.normal,
			color: colors.text.default,
		},
		enterPassword: {
			marginBottom: 15,
			color: colors.text.default,
		},
		tabContent: {
			padding: 20,
		},
		qrCodeWrapper: {
			marginTop: 20,
			flex: 1,
			alignItems: 'center',
			justifyContent: 'center',
		},
		tabUnderlineStyle: {
			height: 2,
			backgroundColor: colors.primary.default,
		},
		tabStyle: {
			paddingBottom: 0,
			backgroundColor: colors.background.default,
		},
		textStyle: {
			fontSize: 12,
			letterSpacing: 0.5,
			...fontStyles.bold,
		},
	});
=======
import Engine from '../../../core/Engine';
import PreventScreenshot from '../../../core/PreventScreenshot';
import SecureKeychain from '../../../core/SecureKeychain';
import { colors, fontStyles } from '../../../styles/common';
import AnalyticsV2 from '../../../util/analyticsV2';
import Device from '../../../util/device';
import { strings } from '../../../../locales/i18n';

const styles = StyleSheet.create({
	wrapper: {
		backgroundColor: colors.white,
		flex: 1,
	},
	normalText: {
		...fontStyles.normal,
	},
	seedPhrase: {
		backgroundColor: colors.white,
		marginTop: 10,
		paddingBottom: 20,
		paddingLeft: 20,
		paddingRight: 20,
		fontSize: 20,
		textAlign: 'center',
		color: colors.black,
		...fontStyles.normal,
	},
	seedPhraseView: {
		borderRadius: 10,
		borderWidth: 1,
		borderColor: colors.grey400,
		marginTop: 10,
		alignItems: 'center',
	},
	privateCredentialAction: {
		flex: 1,
		alignItems: 'center',
		justifyContent: 'center',
		borderColor: colors.blue,
		borderWidth: 1,
		borderRadius: 20,
		width: '90%',
		paddingVertical: 10,
		marginBottom: 15,
	},
	rowWrapper: {
		padding: 20,
	},
	warningWrapper: {
		backgroundColor: colors.red000,
		margin: 20,
		marginTop: 10,
		borderRadius: 8,
		borderWidth: 1,
		borderColor: colors.red100,
	},
	warningRowWrapper: {
		flex: 1,
		flexDirection: 'row',
		alignItems: 'flex-start',
		padding: 8,
	},
	warningText: {
		marginTop: 10,
		color: colors.red,
		...fontStyles.normal,
	},
	input: {
		borderWidth: 2,
		borderRadius: 5,
		borderColor: colors.grey000,
		padding: 10,
	},
	icon: {
		color: colors.red,
	},
	blueText: {
		color: colors.blue,
	},
	link: {
		top: 2.5,
	},
	warningMessageText: {
		marginLeft: 10,
		marginRight: 40,
		...fontStyles.normal,
	},
	enterPassword: {
		marginBottom: 10,
		...fontStyles.bold,
	},
	boldText: {
		...fontStyles.bold,
	},
	tabContent: {
		padding: 20,
	},
	qrCodeWrapper: {
		marginTop: 20,
		flex: 1,
		alignItems: 'center',
		justifyContent: 'center',
	},
	tabUnderlineStyle: {
		height: 2,
		backgroundColor: colors.blue,
	},
	tabStyle: {
		paddingBottom: 0,
		backgroundColor: colors.beige,
	},
	textStyle: {
		fontSize: 12,
		letterSpacing: 0.5,
		...fontStyles.bold,
	},
	revealModalText: {
		marginBottom: 20,
	},
});
>>>>>>> 2bf3fe02

const WRONG_PASSWORD_ERROR = 'error: Invalid password';
const PRIVATE_KEY = 'private_key';
// const SEED_PHRASE = 'seed_phrase';
const SRP_URL =
	'https://metamask.zendesk.com/hc/en-us/articles/4404722782107-User-guide-Secret-Recovery-Phrase-password-and-private-keys';
const NON_CUSTODIAL_WALLET_URL =
	'https://metamask.zendesk.com/hc/en-us/articles/360059952212-MetaMask-is-a-non-custodial-wallet';
const KEEP_SRP_SAFE_URL =
	'https://metamask.zendesk.com/hc/en-us/articles/4407169552667-Scammers-and-Phishers-Rugpulls-and-airdrop-scams';

/**
 * View that displays private account information as private key or seed phrase
 */
class RevealPrivateCredential extends PureComponent {
	state = {
		clipboardPrivateCredential: '',
		unlocked: false,
		isUserUnlocked: false,
		password: '',
		warningIncorrectPassword: '',
		isModalVisible: false,
	};

<<<<<<< HEAD
=======
	static navigationOptions = ({ navigation, route }) =>
		getNavigationOptionsTitle(
			strings(`reveal_credential.${route.params?.privateCredentialName ?? ''}_title`),
			navigation
		);

>>>>>>> 2bf3fe02
	static propTypes = {
		/**
		/* navigation object required to push new views
		*/
		navigation: PropTypes.object,
		/**
		 * Action that shows the global alert
		 */
		showAlert: PropTypes.func.isRequired,
		/**
		 * String that represents the selected address
		 */
		selectedAddress: PropTypes.string,
		/**
		 * Boolean that determines if the user has set a password before
		 */
		passwordSet: PropTypes.bool,
		/**
		 * String that determines whether to show the seedphrase or private key export screen
		 */
		privateCredentialName: PropTypes.string,
		/**
		 * Cancel function to be called when cancel button is clicked. If not provided, we go to previous screen on cancel
		 */
		cancel: PropTypes.func,
		/**
		 * Object that represents the current route info like params passed to it
		 */
		route: PropTypes.object,
	};

	updateNavBar = () => {
		const { navigation, route } = this.props;
		const colors = this.context.colors || mockColors.colors;

		navigation.setOptions(
			getNavigationOptionsTitle(
				strings(`reveal_credential.${route.params?.privateCredentialName ?? ''}_title`),
				navigation,
				false,
				colors
			)
		);
	};

	async componentDidMount() {
		this.updateNavBar();
		// Try to use biometrics to unloc
		// (if available)
		const biometryType = await SecureKeychain.getSupportedBiometryType();
		if (!this.props.passwordSet) {
			this.tryUnlockWithPassword('');
		} else if (biometryType) {
			const biometryChoice = await AsyncStorage.getItem(BIOMETRY_CHOICE);
			if (biometryChoice !== '' && biometryChoice === biometryType) {
				const credentials = await SecureKeychain.getGenericPassword();
				if (credentials) {
					this.tryUnlockWithPassword(credentials.password);
				}
			}
		}
		InteractionManager.runAfterInteractions(() => {
			PreventScreenshot.forbid();
		});
	}

	componentDidUpdate = () => {
		this.updateNavBar();
	};

	componentWillUnmount = () => {
		InteractionManager.runAfterInteractions(() => {
			PreventScreenshot.allow();
		});
	};

	cancel = () => {
		if (!this.unlocked) AnalyticsV2.trackEvent(AnalyticsV2.REVEAL_SRP_CANCELLED, { view: 'Enter password' });

		if (this.props.cancel) return this.props.cancel();
		const { navigation } = this.props;
		navigation.pop();
	};

	async tryUnlockWithPassword(password, privateCredentialName) {
		const { KeyringController } = Engine.context;
		const { selectedAddress } = this.props;
		const isPrivateKeyReveal = privateCredentialName === PRIVATE_KEY;

		try {
			let privateCredential;
			if (!isPrivateKeyReveal) {
				const mnemonic = await KeyringController.exportSeedPhrase(password);
				privateCredential = JSON.stringify(mnemonic).replace(/"/g, '');
			} else {
				privateCredential = await KeyringController.exportAccount(password, selectedAddress);
			}

			if (privateCredential && (this.state.isUserUnlocked || isPrivateKeyReveal)) {
				AnalyticsV2.trackEvent(AnalyticsV2.REVEAL_SRP_COMPLETED, { action: 'viewed' });

				this.setState({
					clipboardPrivateCredential: privateCredential,
					unlocked: true,
				});
			}
		} catch (e) {
			let msg = strings('reveal_credential.warning_incorrect_password');
			if (e.toString().toLowerCase() !== WRONG_PASSWORD_ERROR.toLowerCase()) {
				msg = strings('reveal_credential.unknown_error');
			}

			this.setState({
				isModalVisible: false,
				unlocked: false,
				warningIncorrectPassword: msg,
			});
		}
	}

	tryUnlock = (privateCredentialName) => {
		if (privateCredentialName === PRIVATE_KEY) {
			const { password } = this.state;
			this.tryUnlockWithPassword(password, privateCredentialName);
		} else {
			this.setState({ isModalVisible: true });
		}
	};

	onPasswordChange = (password) => {
		this.setState({ password });
	};

	copyPrivateCredentialToClipboard = async (privateCredentialName) => {
		AnalyticsV2.trackEvent(AnalyticsV2.REVEAL_SRP_COMPLETED, { action: 'copied to clipboard' });

		const { clipboardPrivateCredential } = this.state;
		await ClipboardManager.setStringExpire(clipboardPrivateCredential);

		const msg =
			privateCredentialName === PRIVATE_KEY
				? `${strings(`reveal_credential.${privateCredentialName}_copied`)}\n${strings(
						`reveal_credential.${privateCredentialName}_copied_time`
				  )}`
				: // for SRP on Android it doesn't show clipboard time limit
				  `${strings(`reveal_credential.${privateCredentialName}_copied_${Platform.OS}`)}${
						Device.isIos() ? strings(`reveal_credential.${privateCredentialName}_copied_time`) : ''
				  }`;

		this.props.showAlert({
			isVisible: true,
			autodismiss: 1500,
			content: 'clipboard-alert',
			data: {
				msg,
				width: '70%',
			},
		});
	};

	revearlSRP = () => {
		const { password } = this.state;
		this.tryUnlockWithPassword(password);

		this.setState({
			isUserUnlocked: true,
			isModalVisible: false,
		});
	};

	renderTabBar() {
		const colors = this.context.colors || mockColors.colors;
		const styles = createStyles(colors);

		return (
			<DefaultTabBar
				underlineStyle={styles.tabUnderlineStyle}
				activeTextColor={colors.primary.default}
				inactiveTextColor={colors.text.muted}
				backgroundColor={colors.background.default}
				tabStyle={styles.tabStyle}
				textStyle={styles.textStyle}
			/>
		);
	}

	renderTabView(privateCredentialName) {
		const { clipboardPrivateCredential } = this.state;

		return (
			<ScrollableTabView renderTabBar={this.renderTabBar}>
				<View tabLabel={strings(`reveal_credential.text`)} style={styles.tabContent}>
					<Text style={styles.boldText}>{strings(`reveal_credential.${privateCredentialName}`)}</Text>
					<View style={styles.seedPhraseView}>
						<TextInput
							value={clipboardPrivateCredential}
							numberOfLines={3}
							multiline
							selectTextOnFocus
							style={styles.seedPhrase}
							editable={false}
							testID={'private-credential-text'}
						/>
						<TouchableOpacity
							style={styles.privateCredentialAction}
							onPress={() => this.copyPrivateCredentialToClipboard(privateCredentialName)}
							testID={'private-credential-touchable'}
						>
							<Text style={styles.blueText}>{strings('reveal_credential.copy_to_clipboard')}</Text>
						</TouchableOpacity>
					</View>
				</View>
				<View tabLabel={strings(`reveal_credential.qr_code`)} style={styles.tabContent}>
					<View style={styles.qrCodeWrapper}>
						<QRCode value={clipboardPrivateCredential} size={Dimensions.get('window').width - 160} />
					</View>
				</View>
			</ScrollableTabView>
		);
	}

	renderPasswordEntry() {
		return (
			<>
				<Text style={styles.enterPassword}>{strings('reveal_credential.enter_password')}</Text>
				<TextInput
					style={styles.input}
					testID={'private-credential-password-text-input'}
					placeholder={'Password'}
					placeholderTextColor={colors.grey100}
					onChangeText={this.onPasswordChange}
					secureTextEntry
					onSubmitEditing={this.tryUnlock}
				/>
				<Text style={styles.warningText} testID={'password-warning'}>
					{this.state.warningIncorrectPassword}
				</Text>
			</>
		);
	}

	closeModal = () => {
		AnalyticsV2.trackEvent(AnalyticsV2.REVEAL_SRP_CANCELLED, { view: 'Hold to reveal' });

		this.setState({
			isModalVisible: false,
		});
	};

	renderModal() {
		return (
			<InfoModal
				isVisible={this.state.isModalVisible}
				toggleModal={this.closeModal}
				body={
					<>
						<Text style={[styles.normalText, styles.revealModalText]}>
							{strings('reveal_credential.seed_phrase_modal')[0]}
							<Text style={styles.boldText}>{strings('reveal_credential.seed_phrase_modal')[1]}</Text>
							{strings('reveal_credential.seed_phrase_modal')[2]}
							<TouchableOpacity onPress={() => Linking.openURL(KEEP_SRP_SAFE_URL)}>
								<Text style={[styles.blueText, styles.link]}>
									{strings('reveal_credential.seed_phrase_modal')[3]}
								</Text>
							</TouchableOpacity>
						</Text>

						<ButtonReveal
							label={strings('reveal_credential.hold_to_reveal_srp')}
							onLongPress={this.revearlSRP}
						/>
					</>
				}
				title={strings('reveal_credential.keep_srp_safe')}
			/>
		);
	}

	renderSRPExplaination() {
		return (
			<Text style={styles.normalText}>
				{strings('reveal_credential.seed_phrase_explanation')[0]}
				<TouchableOpacity onPress={() => Linking.openURL(SRP_URL)}>
					<Text style={[styles.blueText, styles.link]}>
						{strings('reveal_credential.seed_phrase_explanation')[1]}
					</Text>
				</TouchableOpacity>
				{strings('reveal_credential.seed_phrase_explanation')[2]}
				<Text style={styles.boldText}>{strings('reveal_credential.seed_phrase_explanation')[3]}</Text>
				{strings('reveal_credential.seed_phrase_explanation')[4]}
				<TouchableOpacity onPress={() => Linking.openURL(NON_CUSTODIAL_WALLET_URL)}>
					<Text style={[styles.blueText, styles.link]}>
						{strings('reveal_credential.seed_phrase_explanation')[5]}
					</Text>
				</TouchableOpacity>
				{strings('reveal_credential.seed_phrase_explanation')[6]}
				<Text style={styles.boldText}>{strings('reveal_credential.seed_phrase_explanation')[7]}</Text>
			</Text>
		);
	}

	renderWarning(privateCredentialName) {
		return (
			<View style={styles.warningWrapper}>
				<View style={[styles.rowWrapper, styles.warningRowWrapper]}>
					<Icon style={styles.icon} name="eye-slash" size={20} solid />
					{privateCredentialName === PRIVATE_KEY ? (
						<Text style={styles.warningMessageText}>
							{strings(`reveal_credential.${privateCredentialName}_warning_explanation`)}
						</Text>
					) : (
						<Text style={styles.warningMessageText}>
							{strings('reveal_credential.seed_phrase_warning_explanation')[0]}
							<Text style={styles.boldText}>
								{strings('reveal_credential.seed_phrase_warning_explanation')[1]}
							</Text>
						</Text>
					)}
				</View>
			</View>
		);
	}

	render = () => {
		const { unlocked, isUserUnlocked, password } = this.state;
		const privateCredentialName = this.props.privateCredentialName || this.props.route.params.privateCredentialName;
<<<<<<< HEAD
		const colors = this.context.colors || mockColors.colors;
		const styles = createStyles(colors);
=======
		const isPrivateKeyReveal = privateCredentialName === PRIVATE_KEY;
>>>>>>> 2bf3fe02

		return (
			<SafeAreaView style={styles.wrapper} testID={'reveal-private-credential-screen'}>
				<ActionView
					cancelText={unlocked ? strings('reveal_credential.done') : strings('reveal_credential.cancel')}
					confirmText={strings('reveal_credential.confirm')}
					onCancelPress={this.cancel}
					testID={`next-button`}
					onConfirmPress={() => this.tryUnlock(privateCredentialName)}
					showConfirmButton={!unlocked}
					confirmDisabled={!password.length}
				>
<<<<<<< HEAD
					<View>
						<View style={[styles.rowWrapper, styles.header]}>
							<Text style={styles.headerText}>
								{strings(`reveal_credential.${privateCredentialName}_explanation`)}
							</Text>
						</View>
						<View style={styles.warningWrapper}>
							<View style={[styles.rowWrapper, styles.warningRowWrapper]}>
								<Icon style={styles.icon} name="warning" size={22} />
								<Text style={styles.warningMessageText}>
									{strings(`reveal_credential.${privateCredentialName}_warning_explanation`)}
=======
					<>
						<View style={[styles.rowWrapper, styles.normalText]}>
							{isPrivateKeyReveal ? (
								<Text style={styles.normalText}>
									{strings(`reveal_credential.private_key_explanation`)}
>>>>>>> 2bf3fe02
								</Text>
							) : (
								this.renderSRPExplaination()
							)}
						</View>
						{this.renderWarning(privateCredentialName)}

						<View style={styles.rowWrapper}>
<<<<<<< HEAD
							{unlocked ? (
								<ScrollableTabView renderTabBar={() => this.renderTabBar()}>
									<View tabLabel={strings(`reveal_credential.text`)} style={styles.tabContent}>
										<Text style={styles.seedPhraseTitle}>
											{strings(`reveal_credential.${privateCredentialName}`)}
										</Text>
										<View style={styles.seedPhraseView}>
											<TextInput
												value={privateCredential}
												numberOfLines={3}
												multiline
												selectTextOnFocus
												style={styles.seedPhrase}
												editable={false}
												testID={'private-credential-text'}
											/>
											<TouchableOpacity
												style={styles.privateCredentialAction}
												onPress={this.copyPrivateCredentialToClipboard}
												testID={'private-credential-touchable'}
											>
												<Icon style={styles.actionIcon} name="copy" size={18} />
												<Text style={styles.actionText}>
													{strings('reveal_credential.copy_to_clipboard')}
												</Text>
											</TouchableOpacity>
										</View>
									</View>
									<View tabLabel={strings(`reveal_credential.qr_code`)} style={styles.tabContent}>
										<View style={styles.qrCodeWrapper}>
											<QRCode
												value={privateCredential}
												size={Dimensions.get('window').width - 160}
												color={colors.text.default}
												backgroundColor={colors.background.default}
											/>
										</View>
									</View>
								</ScrollableTabView>
							) : (
								<View>
									<Text style={styles.enterPassword}>
										{strings('reveal_credential.enter_password')}
									</Text>
									<TextInput
										style={styles.input}
										testID={'private-credential-password-text-input'}
										placeholder={'Password'}
										placeholderTextColor={colors.text.muted}
										onChangeText={this.onPasswordChange}
										secureTextEntry
										onSubmitEditing={this.tryUnlock}
									/>
									<Text style={styles.warningText} testID={'password-warning'}>
										{this.state.warningIncorrectPassword}
									</Text>
								</View>
							)}
=======
							{unlocked && (isUserUnlocked || isPrivateKeyReveal)
								? this.renderTabView(privateCredentialName)
								: this.renderPasswordEntry()}
>>>>>>> 2bf3fe02
						</View>
					</>
				</ActionView>
				{!isPrivateKeyReveal && this.renderModal()}
			</SafeAreaView>
		);
	};
}

RevealPrivateCredential.contextType = ThemeContext;

const mapStateToProps = (state) => ({
	selectedAddress: state.engine.backgroundState.PreferencesController.selectedAddress,
	passwordSet: state.user.passwordSet,
});

const mapDispatchToProps = (dispatch) => ({
	showAlert: (config) => dispatch(showAlert(config)),
});

export default connect(mapStateToProps, mapDispatchToProps)(RevealPrivateCredential);<|MERGE_RESOLUTION|>--- conflicted
+++ resolved
@@ -13,16 +13,11 @@
 	Platform,
 } from 'react-native';
 import AsyncStorage from '@react-native-community/async-storage';
-<<<<<<< HEAD
-import { fontStyles } from '../../../styles/common';
-=======
->>>>>>> 2bf3fe02
 import PropTypes from 'prop-types';
 import QRCode from 'react-native-qrcode-svg';
 import ScrollableTabView, { DefaultTabBar } from 'react-native-scrollable-tab-view';
 import Icon from 'react-native-vector-icons/FontAwesome5';
 import { connect } from 'react-redux';
-
 import ActionView from '../../UI/ActionView';
 import ButtonReveal from '../../UI/ButtonReveal';
 import { getNavigationOptionsTitle } from '../../UI/Navbar';
@@ -30,8 +25,14 @@
 import { showAlert } from '../../../actions/alert';
 import { BIOMETRY_CHOICE } from '../../../constants/storage';
 import ClipboardManager from '../../../core/ClipboardManager';
-<<<<<<< HEAD
 import { ThemeContext, mockColors } from '../../../util/theme';
+import Engine from '../../../core/Engine';
+import PreventScreenshot from '../../../core/PreventScreenshot';
+import SecureKeychain from '../../../core/SecureKeychain';
+import { fontStyles } from '../../../styles/common';
+import AnalyticsV2 from '../../../util/analyticsV2';
+import Device from '../../../util/device';
+import { strings } from '../../../../locales/i18n';
 
 const createStyles = (colors) =>
 	StyleSheet.create({
@@ -39,12 +40,8 @@
 			backgroundColor: colors.background.default,
 			flex: 1,
 		},
-		headerText: {
+		normalText: {
 			color: colors.text.default,
-		},
-		header: {
-			borderBottomColor: colors.border.muted,
-			borderBottomWidth: 1,
 			...fontStyles.normal,
 		},
 		seedPhrase: {
@@ -53,15 +50,10 @@
 			paddingBottom: 20,
 			paddingLeft: 20,
 			paddingRight: 20,
-			borderColor: colors.border.default,
-			borderBottomWidth: 1,
 			fontSize: 20,
 			textAlign: 'center',
 			color: colors.text.default,
 			...fontStyles.normal,
-		},
-		seedPhraseTitle: {
-			color: colors.text.default,
 		},
 		seedPhraseView: {
 			borderRadius: 10,
@@ -72,14 +64,25 @@
 		},
 		privateCredentialAction: {
 			flex: 1,
-			flexDirection: 'row',
 			alignItems: 'center',
+			justifyContent: 'center',
+			borderColor: colors.primary.default,
+			borderWidth: 1,
+			borderRadius: 20,
+			width: '90%',
+			paddingVertical: 10,
+			marginBottom: 15,
 		},
 		rowWrapper: {
 			padding: 20,
 		},
 		warningWrapper: {
 			backgroundColor: colors.error.muted,
+			margin: 20,
+			marginTop: 10,
+			borderRadius: 8,
+			borderWidth: 1,
+			borderColor: colors.error.default,
 		},
 		warningRowWrapper: {
 			flex: 1,
@@ -103,12 +106,11 @@
 			margin: 10,
 			color: colors.error.default,
 		},
-		actionIcon: {
-			margin: 10,
+		blueText: {
 			color: colors.primary.default,
 		},
-		actionText: {
-			color: colors.primary.default,
+		link: {
+			top: 2.5,
 		},
 		warningMessageText: {
 			marginLeft: 10,
@@ -120,6 +122,10 @@
 			marginBottom: 15,
 			color: colors.text.default,
 		},
+		boldText: {
+			color: colors.text.default,
+			...fontStyles.bold,
+		},
 		tabContent: {
 			padding: 20,
 		},
@@ -142,129 +148,10 @@
 			letterSpacing: 0.5,
 			...fontStyles.bold,
 		},
+		revealModalText: {
+			marginBottom: 20,
+		},
 	});
-=======
-import Engine from '../../../core/Engine';
-import PreventScreenshot from '../../../core/PreventScreenshot';
-import SecureKeychain from '../../../core/SecureKeychain';
-import { colors, fontStyles } from '../../../styles/common';
-import AnalyticsV2 from '../../../util/analyticsV2';
-import Device from '../../../util/device';
-import { strings } from '../../../../locales/i18n';
-
-const styles = StyleSheet.create({
-	wrapper: {
-		backgroundColor: colors.white,
-		flex: 1,
-	},
-	normalText: {
-		...fontStyles.normal,
-	},
-	seedPhrase: {
-		backgroundColor: colors.white,
-		marginTop: 10,
-		paddingBottom: 20,
-		paddingLeft: 20,
-		paddingRight: 20,
-		fontSize: 20,
-		textAlign: 'center',
-		color: colors.black,
-		...fontStyles.normal,
-	},
-	seedPhraseView: {
-		borderRadius: 10,
-		borderWidth: 1,
-		borderColor: colors.grey400,
-		marginTop: 10,
-		alignItems: 'center',
-	},
-	privateCredentialAction: {
-		flex: 1,
-		alignItems: 'center',
-		justifyContent: 'center',
-		borderColor: colors.blue,
-		borderWidth: 1,
-		borderRadius: 20,
-		width: '90%',
-		paddingVertical: 10,
-		marginBottom: 15,
-	},
-	rowWrapper: {
-		padding: 20,
-	},
-	warningWrapper: {
-		backgroundColor: colors.red000,
-		margin: 20,
-		marginTop: 10,
-		borderRadius: 8,
-		borderWidth: 1,
-		borderColor: colors.red100,
-	},
-	warningRowWrapper: {
-		flex: 1,
-		flexDirection: 'row',
-		alignItems: 'flex-start',
-		padding: 8,
-	},
-	warningText: {
-		marginTop: 10,
-		color: colors.red,
-		...fontStyles.normal,
-	},
-	input: {
-		borderWidth: 2,
-		borderRadius: 5,
-		borderColor: colors.grey000,
-		padding: 10,
-	},
-	icon: {
-		color: colors.red,
-	},
-	blueText: {
-		color: colors.blue,
-	},
-	link: {
-		top: 2.5,
-	},
-	warningMessageText: {
-		marginLeft: 10,
-		marginRight: 40,
-		...fontStyles.normal,
-	},
-	enterPassword: {
-		marginBottom: 10,
-		...fontStyles.bold,
-	},
-	boldText: {
-		...fontStyles.bold,
-	},
-	tabContent: {
-		padding: 20,
-	},
-	qrCodeWrapper: {
-		marginTop: 20,
-		flex: 1,
-		alignItems: 'center',
-		justifyContent: 'center',
-	},
-	tabUnderlineStyle: {
-		height: 2,
-		backgroundColor: colors.blue,
-	},
-	tabStyle: {
-		paddingBottom: 0,
-		backgroundColor: colors.beige,
-	},
-	textStyle: {
-		fontSize: 12,
-		letterSpacing: 0.5,
-		...fontStyles.bold,
-	},
-	revealModalText: {
-		marginBottom: 20,
-	},
-});
->>>>>>> 2bf3fe02
 
 const WRONG_PASSWORD_ERROR = 'error: Invalid password';
 const PRIVATE_KEY = 'private_key';
@@ -289,15 +176,6 @@
 		isModalVisible: false,
 	};
 
-<<<<<<< HEAD
-=======
-	static navigationOptions = ({ navigation, route }) =>
-		getNavigationOptionsTitle(
-			strings(`reveal_credential.${route.params?.privateCredentialName ?? ''}_title`),
-			navigation
-		);
-
->>>>>>> 2bf3fe02
 	static propTypes = {
 		/**
 		/* navigation object required to push new views
@@ -458,7 +336,13 @@
 		});
 	};
 
-	revearlSRP = () => {
+	getStyles = () => {
+		const colors = this.context.colors || mockColors.colors;
+		const styles = createStyles(colors);
+		return { colors, styles };
+	};
+
+	revealSRP = () => {
 		const { password } = this.state;
 		this.tryUnlockWithPassword(password);
 
@@ -469,8 +353,7 @@
 	};
 
 	renderTabBar() {
-		const colors = this.context.colors || mockColors.colors;
-		const styles = createStyles(colors);
+		const { styles, colors } = this.getStyles();
 
 		return (
 			<DefaultTabBar
@@ -486,9 +369,10 @@
 
 	renderTabView(privateCredentialName) {
 		const { clipboardPrivateCredential } = this.state;
-
-		return (
-			<ScrollableTabView renderTabBar={this.renderTabBar}>
+		const { styles, colors } = this.getStyles();
+
+		return (
+			<ScrollableTabView renderTabBar={() => this.renderTabBar()}>
 				<View tabLabel={strings(`reveal_credential.text`)} style={styles.tabContent}>
 					<Text style={styles.boldText}>{strings(`reveal_credential.${privateCredentialName}`)}</Text>
 					<View style={styles.seedPhraseView}>
@@ -500,6 +384,7 @@
 							style={styles.seedPhrase}
 							editable={false}
 							testID={'private-credential-text'}
+							placeholderTextColor={colors.text.muted}
 						/>
 						<TouchableOpacity
 							style={styles.privateCredentialAction}
@@ -512,7 +397,12 @@
 				</View>
 				<View tabLabel={strings(`reveal_credential.qr_code`)} style={styles.tabContent}>
 					<View style={styles.qrCodeWrapper}>
-						<QRCode value={clipboardPrivateCredential} size={Dimensions.get('window').width - 160} />
+						<QRCode
+							value={clipboardPrivateCredential}
+							size={Dimensions.get('window').width - 160}
+							color={colors.text.default}
+							backgroundColor={colors.background.default}
+						/>
 					</View>
 				</View>
 			</ScrollableTabView>
@@ -520,6 +410,7 @@
 	}
 
 	renderPasswordEntry() {
+		const { styles, colors } = this.getStyles();
 		return (
 			<>
 				<Text style={styles.enterPassword}>{strings('reveal_credential.enter_password')}</Text>
@@ -527,7 +418,7 @@
 					style={styles.input}
 					testID={'private-credential-password-text-input'}
 					placeholder={'Password'}
-					placeholderTextColor={colors.grey100}
+					placeholderTextColor={colors.text.muted}
 					onChangeText={this.onPasswordChange}
 					secureTextEntry
 					onSubmitEditing={this.tryUnlock}
@@ -548,6 +439,7 @@
 	};
 
 	renderModal() {
+		const { styles } = this.getStyles();
 		return (
 			<InfoModal
 				isVisible={this.state.isModalVisible}
@@ -567,7 +459,7 @@
 
 						<ButtonReveal
 							label={strings('reveal_credential.hold_to_reveal_srp')}
-							onLongPress={this.revearlSRP}
+							onLongPress={this.revealSRP}
 						/>
 					</>
 				}
@@ -577,6 +469,7 @@
 	}
 
 	renderSRPExplaination() {
+		const { styles } = this.getStyles();
 		return (
 			<Text style={styles.normalText}>
 				{strings('reveal_credential.seed_phrase_explanation')[0]}
@@ -600,6 +493,7 @@
 	}
 
 	renderWarning(privateCredentialName) {
+		const { styles } = this.getStyles();
 		return (
 			<View style={styles.warningWrapper}>
 				<View style={[styles.rowWrapper, styles.warningRowWrapper]}>
@@ -624,12 +518,8 @@
 	render = () => {
 		const { unlocked, isUserUnlocked, password } = this.state;
 		const privateCredentialName = this.props.privateCredentialName || this.props.route.params.privateCredentialName;
-<<<<<<< HEAD
-		const colors = this.context.colors || mockColors.colors;
-		const styles = createStyles(colors);
-=======
 		const isPrivateKeyReveal = privateCredentialName === PRIVATE_KEY;
->>>>>>> 2bf3fe02
+		const { styles } = this.getStyles();
 
 		return (
 			<SafeAreaView style={styles.wrapper} testID={'reveal-private-credential-screen'}>
@@ -642,25 +532,11 @@
 					showConfirmButton={!unlocked}
 					confirmDisabled={!password.length}
 				>
-<<<<<<< HEAD
-					<View>
-						<View style={[styles.rowWrapper, styles.header]}>
-							<Text style={styles.headerText}>
-								{strings(`reveal_credential.${privateCredentialName}_explanation`)}
-							</Text>
-						</View>
-						<View style={styles.warningWrapper}>
-							<View style={[styles.rowWrapper, styles.warningRowWrapper]}>
-								<Icon style={styles.icon} name="warning" size={22} />
-								<Text style={styles.warningMessageText}>
-									{strings(`reveal_credential.${privateCredentialName}_warning_explanation`)}
-=======
 					<>
 						<View style={[styles.rowWrapper, styles.normalText]}>
 							{isPrivateKeyReveal ? (
 								<Text style={styles.normalText}>
 									{strings(`reveal_credential.private_key_explanation`)}
->>>>>>> 2bf3fe02
 								</Text>
 							) : (
 								this.renderSRPExplaination()
@@ -669,70 +545,9 @@
 						{this.renderWarning(privateCredentialName)}
 
 						<View style={styles.rowWrapper}>
-<<<<<<< HEAD
-							{unlocked ? (
-								<ScrollableTabView renderTabBar={() => this.renderTabBar()}>
-									<View tabLabel={strings(`reveal_credential.text`)} style={styles.tabContent}>
-										<Text style={styles.seedPhraseTitle}>
-											{strings(`reveal_credential.${privateCredentialName}`)}
-										</Text>
-										<View style={styles.seedPhraseView}>
-											<TextInput
-												value={privateCredential}
-												numberOfLines={3}
-												multiline
-												selectTextOnFocus
-												style={styles.seedPhrase}
-												editable={false}
-												testID={'private-credential-text'}
-											/>
-											<TouchableOpacity
-												style={styles.privateCredentialAction}
-												onPress={this.copyPrivateCredentialToClipboard}
-												testID={'private-credential-touchable'}
-											>
-												<Icon style={styles.actionIcon} name="copy" size={18} />
-												<Text style={styles.actionText}>
-													{strings('reveal_credential.copy_to_clipboard')}
-												</Text>
-											</TouchableOpacity>
-										</View>
-									</View>
-									<View tabLabel={strings(`reveal_credential.qr_code`)} style={styles.tabContent}>
-										<View style={styles.qrCodeWrapper}>
-											<QRCode
-												value={privateCredential}
-												size={Dimensions.get('window').width - 160}
-												color={colors.text.default}
-												backgroundColor={colors.background.default}
-											/>
-										</View>
-									</View>
-								</ScrollableTabView>
-							) : (
-								<View>
-									<Text style={styles.enterPassword}>
-										{strings('reveal_credential.enter_password')}
-									</Text>
-									<TextInput
-										style={styles.input}
-										testID={'private-credential-password-text-input'}
-										placeholder={'Password'}
-										placeholderTextColor={colors.text.muted}
-										onChangeText={this.onPasswordChange}
-										secureTextEntry
-										onSubmitEditing={this.tryUnlock}
-									/>
-									<Text style={styles.warningText} testID={'password-warning'}>
-										{this.state.warningIncorrectPassword}
-									</Text>
-								</View>
-							)}
-=======
 							{unlocked && (isUserUnlocked || isPrivateKeyReveal)
 								? this.renderTabView(privateCredentialName)
 								: this.renderPasswordEntry()}
->>>>>>> 2bf3fe02
 						</View>
 					</>
 				</ActionView>
