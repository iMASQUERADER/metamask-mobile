--- conflicted
+++ resolved
@@ -5,11 +5,7 @@
 import { colors, fontStyles } from '../../../../../styles/common';
 import { getNavigationOptionsTitle } from '../../../../UI/Navbar';
 import { strings } from '../../../../../../locales/i18n';
-<<<<<<< HEAD
-import Networks from '../../../../../util/networks';
-=======
 import Networks, { isprivateConnection, getAllNetworks } from '../../../../../util/networks';
->>>>>>> 243cf80c
 import { getEtherscanBaseUrl } from '../../../../../util/etherscan';
 import StyledButton from '../../../../UI/StyledButton';
 import Engine from '../../../../../core/Engine';
@@ -169,7 +165,7 @@
 		const { navigation } = this.props;
 		if (this.validateRpcUrl()) {
 			const url = new URL(rpcUrl);
-			// !isprivateConnection(url.hostname) && url.set('protocol', 'https:');
+			!isprivateConnection(url.hostname) && url.set('protocol', 'https:');
 			CurrencyRateController.configure({ nativeCurrency: ticker });
 			PreferencesController.addToFrequentRpcList(url.href, chainId, ticker, nickname, {
 				blockExplorerUrl
@@ -194,12 +190,12 @@
 			}
 			return false;
 		}
-		// const url = new URL(rpcUrl);
-		// const privateConnection = isprivateConnection(url.hostname);
-		// if (!privateConnection && url.protocol === 'http:') {
-		// 	this.setState({ warningRpcUrl: strings('app_settings.invalid_rpc_prefix') });
-		// 	return false;
-		// }
+		const url = new URL(rpcUrl);
+		const privateConnection = isprivateConnection(url.hostname);
+		if (!privateConnection && url.protocol === 'http:') {
+			this.setState({ warningRpcUrl: strings('app_settings.invalid_rpc_prefix') });
+			return false;
+		}
 		this.setState({ validatedRpcURL: true, warningRpcUrl: undefined });
 		return true;
 	};
