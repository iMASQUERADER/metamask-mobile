--- conflicted
+++ resolved
@@ -18,73 +18,9 @@
 import { isPrefixedFormattedHexString } from '../../../../../util/number';
 import AppConstants from '../../../../../core/AppConstants';
 import AnalyticsV2 from '../../../../../util/analyticsV2';
-<<<<<<< HEAD
 import { PRIVATENETWORK } from '../../../../../constants/network';
 import { showNetworkOnboardingAction } from '../../../../../actions/onboardNetwork';
 import santizeUrl from '../../../../../util/santizeUrl'
-
-const styles = StyleSheet.create({
-	wrapper: {
-		backgroundColor: colors.white,
-		flex: 1,
-		flexDirection: 'column',
-	},
-	informationWrapper: {
-		flex: 1,
-		paddingHorizontal: 24,
-	},
-	scrollWrapper: {
-		flex: 1,
-		paddingVertical: 12,
-	},
-	input: {
-		...fontStyles.normal,
-		borderColor: colors.grey200,
-		borderRadius: 5,
-		borderWidth: 2,
-		padding: 10,
-	},
-	warningText: {
-		...fontStyles.normal,
-		color: colors.red,
-		marginTop: 4,
-		paddingLeft: 2,
-		paddingRight: 4,
-	},
-	warningContainer: {
-		marginTop: 4,
-		flexGrow: 1,
-		flexShrink: 1,
-	},
-	label: {
-		fontSize: 14,
-		paddingVertical: 12,
-		color: colors.fontPrimary,
-		...fontStyles.bold,
-	},
-	title: {
-		fontSize: 20,
-		paddingVertical: 12,
-		color: colors.fontPrimary,
-		...fontStyles.bold,
-	},
-	desc: {
-		fontSize: 14,
-		color: colors.fontPrimary,
-		...fontStyles.normal,
-	},
-	buttonsWrapper: {
-		marginVertical: 12,
-		flexDirection: 'row',
-		alignSelf: 'flex-end',
-	},
-	buttonsContainer: {
-		flex: 1,
-		flexDirection: 'column',
-		alignSelf: 'flex-end',
-	},
-});
-=======
 import { ThemeContext, mockTheme } from '../../../../../util/theme';
 
 const createStyles = (colors) =>
@@ -150,7 +86,6 @@
 			alignSelf: 'flex-end',
 		},
 	});
->>>>>>> 9d732c5e
 
 const allNetworks = getAllNetworks();
 const allNetworksblockExplorerUrl = `https://api.infura.io/v1/jsonrpc/`;
@@ -690,14 +625,12 @@
 	}
 }
 
-<<<<<<< HEAD
 const mapDispatchToProps = (dispatch) => ({
 	showNetworkOnboardingAction: ({ networkUrl, networkType, nativeToken }) =>
 		dispatch(showNetworkOnboardingAction({ networkUrl, networkType, nativeToken })),
 });
-=======
+
 NetworkSettings.contextType = ThemeContext;
->>>>>>> 9d732c5e
 
 const mapStateToProps = (state) => ({
 	frequentRpcList: state.engine.backgroundState.PreferencesController.frequentRpcList,
