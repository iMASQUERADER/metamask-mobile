--- conflicted
+++ resolved
@@ -1,45 +1,9 @@
 import React, { useCallback, useEffect } from 'react';
 import { StyleSheet, Text, ScrollView, View } from 'react-native';
 import StyledButton from '../../../UI/StyledButton';
-import { fontStyles, colors as importedColors } from '../../../../styles/common';
+import { fontStyles } from '../../../../styles/common';
 import { getNavigationOptionsTitle } from '../../../UI/Navbar';
 import { strings } from '../../../../../locales/i18n';
-<<<<<<< HEAD
-
-const styles = StyleSheet.create({
-	wrapper: {
-		backgroundColor: colors.white,
-		flex: 1,
-		padding: 24,
-		paddingBottom: 48,
-	},
-	title: {
-		...(fontStyles.normal as any),
-		color: colors.fontPrimary,
-		fontSize: 20,
-		lineHeight: 20,
-		paddingTop: 4,
-		marginTop: -4,
-	},
-	desc: {
-		...(fontStyles.normal as any),
-		color: colors.grey500,
-		fontSize: 14,
-		lineHeight: 20,
-		marginTop: 12,
-	},
-	setting: {
-		marginVertical: 18,
-	},
-	clearHistoryConfirm: {
-		marginTop: 18,
-	},
-});
-=======
-import Engine from '../../../../core/Engine';
-import { useSelector } from 'react-redux';
-import { MAINNET } from '../../../../constants/network';
-import AnalyticsV2 from '../../../../util/analyticsV2';
 import { useAppThemeFromContext, mockTheme } from '../../../../util/theme';
 
 const createStyles = (colors: any) =>
@@ -71,12 +35,7 @@
 		clearHistoryConfirm: {
 			marginTop: 18,
 		},
-		switchElement: {
-			marginTop: 18,
-			alignItems: 'flex-start',
-		},
 	});
->>>>>>> b9245564
 
 interface Props {
 	/**
@@ -117,44 +76,6 @@
 		navigation.navigate('WalletConnectSessionsView');
 	}, [navigation]);
 
-<<<<<<< HEAD
-=======
-	const toggleTokenDetection = useCallback(
-		(enabled) => {
-			const { PreferencesController } = Engine.context as any;
-			const eventOn = AnalyticsV2.ANALYTICS_EVENTS.SETTINGS_TOKEN_DETECTION_ON;
-			const eventOff = AnalyticsV2.ANALYTICS_EVENTS.SETTINGS_TOKEN_DETECTION_OFF;
-			PreferencesController.setUseStaticTokenList(!enabled);
-			InteractionManager.runAfterInteractions(() => {
-				AnalyticsV2.trackEvent((enabled ? eventOn : eventOff) as any, {
-					chain_id: chainId,
-				});
-			});
-		},
-		[chainId]
-	);
-
-	const renderTokenDetectionSection = useCallback(
-		() =>
-			isMainnet ? (
-				<View style={styles.setting} testID={'token-detection-section'}>
-					<Text style={styles.title}>{strings('app_settings.token_detection_title')}</Text>
-					<Text style={styles.desc}>{strings('app_settings.token_detection_description')}</Text>
-					<View style={styles.switchElement}>
-						<Switch
-							value={isTokenDetectionEnabled}
-							onValueChange={toggleTokenDetection}
-							trackColor={{ true: colors.primary.default, false: colors.border.muted }}
-							thumbColor={importedColors.white}
-							ios_backgroundColor={colors.border.muted}
-						/>
-					</View>
-				</View>
-			) : null,
-		[isTokenDetectionEnabled, toggleTokenDetection, isMainnet, colors, styles]
-	);
-
->>>>>>> b9245564
 	return (
 		<ScrollView style={styles.wrapper}>
 			<View style={styles.setting}>
