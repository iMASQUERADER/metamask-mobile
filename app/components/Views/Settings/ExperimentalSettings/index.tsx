import React, { useCallback, useEffect } from 'react';
import { StyleSheet, Text, ScrollView, View, Switch, InteractionManager } from 'react-native';
import StyledButton from '../../../UI/StyledButton';
import { fontStyles, colors as importedColors } from '../../../../styles/common';
import { getNavigationOptionsTitle } from '../../../UI/Navbar';
import { strings } from '../../../../../locales/i18n';
import Engine from '../../../../core/Engine';
import { useSelector } from 'react-redux';
import { MAINNET } from '../../../../constants/network';
import AnalyticsV2 from '../../../../util/analyticsV2';
import { useAppThemeFromContext, mockColors } from '../../../../util/theme';

<<<<<<< HEAD
const createStyles = (colors: any) =>
	StyleSheet.create({
		wrapper: {
			backgroundColor: colors.background.default,
			flex: 1,
			padding: 24,
			paddingBottom: 48,
		},
		title: {
			...(fontStyles.normal as any),
			color: colors.text.default,
			fontSize: 20,
			lineHeight: 20,
		},
		desc: {
			...(fontStyles.normal as any),
			color: colors.text.alternative,
			fontSize: 14,
			lineHeight: 20,
			marginTop: 12,
		},
		setting: {
			marginVertical: 18,
		},
		clearHistoryConfirm: {
			marginTop: 18,
		},
		switchElement: {
			marginTop: 18,
			alignItems: 'flex-start',
		},
	});
=======
const styles = StyleSheet.create({
	wrapper: {
		backgroundColor: colors.white,
		flex: 1,
		padding: 24,
		paddingBottom: 48,
	},
	title: {
		...(fontStyles.normal as any),
		color: colors.fontPrimary,
		fontSize: 20,
		lineHeight: 20,
		paddingTop: 4,
		marginTop: -4,
	},
	desc: {
		...(fontStyles.normal as any),
		color: colors.grey500,
		fontSize: 14,
		lineHeight: 20,
		marginTop: 12,
	},
	setting: {
		marginVertical: 18,
	},
	clearHistoryConfirm: {
		marginTop: 18,
	},
	switchElement: {
		marginTop: 18,
	},
});
>>>>>>> 8c362c38

interface Props {
	/**
	/* navigation object required to push new views
	*/
	navigation: any;
	/**
	 * contains params that are passed in from navigation
	 */
	route: any;
}

/**
 * Main view for app Experimental Settings
 */
const ExperimentalSettings = ({ navigation, route }: Props) => {
	const isFullScreenModal = route?.params?.isFullScreenModal;
	const isTokenDetectionEnabled = useSelector(
		(state: any) => !state.engine.backgroundState.PreferencesController.useStaticTokenList
	);
	const isMainnet = useSelector(
		(state: any) => state.engine.backgroundState.NetworkController.provider.type === MAINNET
	);
	const chainId = useSelector((state: any) => state.engine.backgroundState.NetworkController.provider.chainId);

	const { colors } = useAppThemeFromContext() || mockColors;
	const styles = createStyles(colors);

	useEffect(
		() => {
			navigation.setOptions(
				getNavigationOptionsTitle(
					strings('app_settings.experimental_title'),
					navigation,
					isFullScreenModal,
					colors
				)
			);
		},
		// eslint-disable-next-line react-hooks/exhaustive-deps
		[colors]
	);

	const goToWalletConnectSessions = useCallback(() => {
		navigation.navigate('WalletConnectSessionsView');
	}, [navigation]);

	const toggleTokenDetection = useCallback(
		(enabled) => {
			const { PreferencesController } = Engine.context as any;
			const eventOn = AnalyticsV2.ANALYTICS_EVENTS.SETTINGS_TOKEN_DETECTION_ON;
			const eventOff = AnalyticsV2.ANALYTICS_EVENTS.SETTINGS_TOKEN_DETECTION_OFF;
			PreferencesController.setUseStaticTokenList(!enabled);
			InteractionManager.runAfterInteractions(() => {
				AnalyticsV2.trackEvent((enabled ? eventOn : eventOff) as any, {
					chain_id: chainId,
				});
			});
		},
		[chainId]
	);

	const renderTokenDetectionSection = useCallback(
		() =>
			isMainnet ? (
				<View style={styles.setting} testID={'token-detection-section'}>
					<Text style={styles.title}>{strings('app_settings.token_detection_title')}</Text>
					<Text style={styles.desc}>{strings('app_settings.token_detection_description')}</Text>
					<View style={styles.switchElement}>
						<Switch
							value={isTokenDetectionEnabled}
							onValueChange={toggleTokenDetection}
							trackColor={{ true: colors.primary.default, false: colors.border.muted }}
							thumbColor={importedColors.white}
							ios_backgroundColor={colors.border.muted}
						/>
					</View>
				</View>
			) : null,
		[isTokenDetectionEnabled, toggleTokenDetection, isMainnet, colors, styles]
	);

	return (
		<ScrollView style={styles.wrapper}>
			<View style={styles.setting}>
				<View>
					<Text style={styles.title}>{strings('experimental_settings.wallet_connect_dapps')}</Text>
					<Text style={styles.desc}>{strings('experimental_settings.wallet_connect_dapps_desc')}</Text>
					<StyledButton
						type="normal"
						onPress={goToWalletConnectSessions}
						containerStyle={styles.clearHistoryConfirm}
					>
						{strings('experimental_settings.wallet_connect_dapps_cta')}
					</StyledButton>
				</View>
			</View>
			{renderTokenDetectionSection()}
		</ScrollView>
	);
};

export default ExperimentalSettings;<|MERGE_RESOLUTION|>--- conflicted
+++ resolved
@@ -10,7 +10,6 @@
 import AnalyticsV2 from '../../../../util/analyticsV2';
 import { useAppThemeFromContext, mockColors } from '../../../../util/theme';
 
-<<<<<<< HEAD
 const createStyles = (colors: any) =>
 	StyleSheet.create({
 		wrapper: {
@@ -24,6 +23,8 @@
 			color: colors.text.default,
 			fontSize: 20,
 			lineHeight: 20,
+			paddingTop: 4,
+			marginTop: -4,
 		},
 		desc: {
 			...(fontStyles.normal as any),
@@ -43,40 +44,6 @@
 			alignItems: 'flex-start',
 		},
 	});
-=======
-const styles = StyleSheet.create({
-	wrapper: {
-		backgroundColor: colors.white,
-		flex: 1,
-		padding: 24,
-		paddingBottom: 48,
-	},
-	title: {
-		...(fontStyles.normal as any),
-		color: colors.fontPrimary,
-		fontSize: 20,
-		lineHeight: 20,
-		paddingTop: 4,
-		marginTop: -4,
-	},
-	desc: {
-		...(fontStyles.normal as any),
-		color: colors.grey500,
-		fontSize: 14,
-		lineHeight: 20,
-		marginTop: 12,
-	},
-	setting: {
-		marginVertical: 18,
-	},
-	clearHistoryConfirm: {
-		marginTop: 18,
-	},
-	switchElement: {
-		marginTop: 18,
-	},
-});
->>>>>>> 8c362c38
 
 interface Props {
 	/**
