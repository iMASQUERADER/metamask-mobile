import React, { useEffect, useState, useCallback } from 'react';
import {
  InteractionManager,
  Alert,
  Text,
  TouchableOpacity,
  View,
  SafeAreaView,
} from 'react-native';
import PropTypes from 'prop-types';
import OnboardingProgress from '../../UI/OnboardingProgress';
import ActionView from '../../UI/ActionView';
import { strings } from '../../../../locales/i18n';
import { connect } from 'react-redux';
import { seedphraseBackedUp } from '../../../actions/user';
import MaterialIcon from 'react-native-vector-icons/MaterialCommunityIcons';
import { getOnboardingNavbarOptions } from '../../UI/Navbar';
import { shuffle, compareSRPs } from '../../../util/SRP';
import AnalyticsV2 from '../../../util/analyticsV2';
import { useTheme } from '../../../util/theme';
import createStyles from './styles';
import {
  MANUAL_BACKUP_STEP_2_CONTINUE_BUTTON,
  PROTECT_YOUR_ACCOUNT_SCREEN,
} from './../../../constants/test-ids';

<<<<<<< HEAD
const createStyles = (colors) =>
  StyleSheet.create({
    mainWrapper: {
      backgroundColor: colors.background.default,
      flex: 1,
    },
    wrapper: {
      flex: 1,
      paddingHorizontal: 32,
      ...(Device.isIpad()
        ? { width: Device.maxWidth, alignSelf: 'center' }
        : {}),
    },
    onBoardingWrapper: {
      paddingHorizontal: 20,
    },
    action: {
      fontSize: 18,
      marginBottom: 16,
      color: colors.text.default,
      justifyContent: 'center',
      textAlign: 'center',
      ...fontStyles.bold,
    },
    infoWrapper: {
      marginBottom: 16,
      justifyContent: 'center',
    },
    info: {
      fontSize: 16,
      color: colors.text.default,
      textAlign: 'center',
      ...fontStyles.normal,
      paddingHorizontal: 6,
    },
    seedPhraseWrapper: {
      backgroundColor: colors.background.default,
      borderRadius: 8,
      flexDirection: 'row',
      justifyContent: 'space-between',
      borderColor: colors.border.default,
      borderWidth: 1,
      marginBottom: 24,
    },
    seedPhraseWrapperComplete: {
      borderColor: colors.success.default,
    },
    seedPhraseWrapperError: {
      borderColor: colors.error.default,
    },
    colLeft: {
      paddingTop: 18,
      paddingLeft: 27,
      paddingBottom: 4,
      alignItems: 'flex-start',
    },
    colRight: {
      paddingTop: 18,
      paddingRight: 27,
      paddingBottom: 4,
      alignItems: 'flex-end',
    },
    wordBoxWrapper: {
      flexDirection: 'row',
      justifyContent: 'space-between',
      alignItems: 'center',
      marginBottom: 14,
    },
    wordWrapper: {
      paddingHorizontal: 8,
      paddingVertical: 6,
      width: Device.isMediumDevice() ? 75 : 95,
      backgroundColor: colors.background.default,
      borderColor: colors.border.default,
      borderWidth: 1,
      borderRadius: 34,
      borderStyle: 'dashed',
      marginLeft: 4,
    },
    word: {
      fontSize: 14,
      color: colors.text.default,
      lineHeight: 14,
      textAlign: 'center',
    },
    selectableWord: {
      paddingHorizontal: 8,
      paddingVertical: 6,
      color: colors.text.default,
      width: 95,
      backgroundColor: colors.background.default,
      borderColor: colors.primary.default,
      borderWidth: 1,
      marginBottom: 6,
      borderRadius: 13,
      textAlign: 'center',
    },
    selectableWordText: {
      textAlign: 'center',
      fontSize: 14,
      lineHeight: 14,
      color: colors.text.default,
    },
    words: {
      flexDirection: 'row',
      flexWrap: 'wrap',
      justifyContent: Device.isMediumDevice()
        ? 'space-around'
        : 'space-between',
    },
    successRow: {
      flexDirection: 'row',
      justifyContent: 'center',
      alignItems: 'center',
    },
    successText: {
      fontSize: 12,
      color: colors.success.default,
      marginLeft: 4,
    },
    selectedWord: {
      backgroundColor: colors.icon.muted,
      borderWidth: 1,
      borderColor: colors.icon.muted,
    },
    selectedWordText: {
      color: colors.text.default,
    },
    currentWord: {
      borderWidth: 1,
      borderColor: colors.primary.default,
    },
    confirmedWord: {
      borderWidth: 1,
      borderColor: colors.primary.default,
      borderStyle: 'solid',
    },
    wordBoxIndex: {
      color: colors.text.default,
    },
  });
=======
const ManualBackupStep2 = ({ navigation, seedphraseBackedUp, route }) => {
  const { colors } = useTheme();
  const styles = createStyles(colors);
>>>>>>> 7c44db93

  const [confirmedWords, setConfirmedWords] = useState([]);
  const [wordsDict, setWordsDict] = useState({});
  const [currentIndex, setCurrentIndex] = useState(0);
  const [seedPhraseReady, setSeedPhraseReady] = useState(false);

  const currentStep = 2;
  const words =
    process.env.JEST_WORKER_ID === undefined
      ? shuffle(route.params?.words)
      : route.params?.words;

  const createWordsDictionary = () => {
    const dict = {};
    words.forEach((word, i) => {
      dict[`${word},${i}`] = { currentPosition: undefined };
    });
    setWordsDict(dict);
  };

  const updateNavBar = useCallback(() => {
    navigation.setOptions(getOnboardingNavbarOptions(route, {}, colors));
  }, [colors, navigation, route]);

  useEffect(() => {
    const wordsFromRoute = route.params?.words ?? [];
    setConfirmedWords(
      new Array(wordsFromRoute.length).fill({
        word: undefined,
        originalPosition: undefined,
      }),
    );
    createWordsDictionary();
    // eslint-disable-next-line react-hooks/exhaustive-deps
  }, []);

  useEffect(() => {
    updateNavBar();
  }, [updateNavBar]);

  const findNextAvailableIndex = useCallback(
    () => confirmedWords.findIndex(({ word }) => !word),
    [confirmedWords],
  );

  const selectWord = useCallback(
    (word, i) => {
      let tempCurrentIndex = currentIndex;
      const tempWordsDict = wordsDict;
      const tempConfirmedWords = confirmedWords;
      if (wordsDict[`${word},${i}`].currentPosition !== undefined) {
        tempCurrentIndex = wordsDict[`${word},${i}`].currentPosition;
        tempWordsDict[`${word},${i}`].currentPosition = undefined;
        tempConfirmedWords[currentIndex] = {
          word: undefined,
          originalPosition: undefined,
        };
      } else {
        tempWordsDict[`${word},${i}`].currentPosition = currentIndex;
        tempConfirmedWords[currentIndex] = { word, originalPosition: i };
        tempCurrentIndex = findNextAvailableIndex();
      }

      setCurrentIndex(tempCurrentIndex);
      setWordsDict(tempWordsDict);
      setConfirmedWords(tempConfirmedWords);
      setSeedPhraseReady(findNextAvailableIndex() === -1);
    },
    [confirmedWords, currentIndex, findNextAvailableIndex, wordsDict],
  );

  const clearConfirmedWordAt = (i) => {
    const { word, originalPosition } = confirmedWords[i];
    const currentIndex = i;
    if (word && (originalPosition || originalPosition === 0)) {
      wordsDict[[word, originalPosition]].currentPosition = undefined;
      confirmedWords[i] = { word: undefined, originalPosition: undefined };
    }

    setCurrentIndex(currentIndex);
    setWordsDict(wordsDict);
    setConfirmedWords(confirmedWords);
    setSeedPhraseReady(findNextAvailableIndex() === -1);
  };

  const validateWords = useCallback(() => {
    const validWords = route.params?.words ?? [];
    const proposedWords = confirmedWords.map(
      (confirmedWord) => confirmedWord.word,
    );

    return compareSRPs(validWords, proposedWords);
  }, [confirmedWords, route.params?.words]);

  const goNext = () => {
    if (validateWords()) {
      seedphraseBackedUp();
      InteractionManager.runAfterInteractions(() => {
        const words = route.params?.words;
        navigation.navigate('ManualBackupStep3', {
          steps: route.params?.steps,
          words,
        });
        AnalyticsV2.trackEvent(
          AnalyticsV2.ANALYTICS_EVENTS.WALLET_SECURITY_PHRASE_CONFIRMED,
        );
      });
    } else {
      Alert.alert(
        strings('account_backup_step_5.error_title'),
        strings('account_backup_step_5.error_message'),
      );
    }
  };

  const renderSuccess = () => {
    const styles = createStyles(colors);

    return (
      <View style={styles.successRow}>
        <MaterialIcon
          name="check-circle"
          size={15}
          color={colors.success.default}
        />
        <Text style={styles.successText}>
          {strings('manual_backup_step_2.success')}
        </Text>
      </View>
    );
  };

  const renderWordBox = (word, i) => {
    const styles = createStyles(colors);

    return (
      <View key={`word_${i}`} style={styles.wordBoxWrapper}>
        <Text style={styles.wordBoxIndex}>{i + 1}.</Text>
        <TouchableOpacity
          // eslint-disable-next-line react/jsx-no-bind
          onPress={() => {
            clearConfirmedWordAt(i);
          }}
          style={[
            styles.wordWrapper,
            i === currentIndex && styles.currentWord,
            confirmedWords[i].word && styles.confirmedWord,
          ]}
        >
          <Text style={styles.word}>{word}</Text>
        </TouchableOpacity>
      </View>
    );
  };

  const renderWordSelectableBox = useCallback(
    (key, i) => {
      const [word] = key.split(',');
      const selected = wordsDict[key].currentPosition !== undefined;
      const styles = createStyles(colors);

      return (
        <TouchableOpacity
          // eslint-disable-next-line react/jsx-no-bind
          onPress={() => selectWord(word, i)}
          style={[styles.selectableWord, selected && styles.selectedWord]}
          key={`selectableWord_${i}`}
        >
          <Text
            style={[
              styles.selectableWordText,
              selected && styles.selectedWordText,
            ]}
          >
            {word}
          </Text>
        </TouchableOpacity>
      );
    },
    [colors, selectWord, wordsDict],
  );

  const renderWords = useCallback(
    () => (
      <View style={styles.words}>
        {Object.keys(wordsDict).map((key, i) =>
          renderWordSelectableBox(key, i),
        )}
      </View>
    ),
    [renderWordSelectableBox, styles.words, wordsDict],
  );

  return (
    <SafeAreaView style={styles.mainWrapper}>
      <View style={styles.onBoardingWrapper}>
        <OnboardingProgress
          currentStep={currentStep}
          steps={route.params?.steps}
        />
      </View>
      <ActionView
        confirmTestID={MANUAL_BACKUP_STEP_2_CONTINUE_BUTTON}
        confirmText={strings('manual_backup_step_2.complete')}
        onConfirmPress={goNext}
        confirmDisabled={!seedPhraseReady || !validateWords()}
        showCancelButton={false}
        confirmButtonMode={'confirm'}
      >
        <View style={styles.wrapper} testID={PROTECT_YOUR_ACCOUNT_SCREEN}>
          <Text style={styles.action}>
            {strings('manual_backup_step_2.action')}
          </Text>
          <View style={styles.infoWrapper}>
            <Text style={styles.info}>
              {strings('manual_backup_step_2.info')}
            </Text>
          </View>
          <View
            style={[
              styles.seedPhraseWrapper,
              seedPhraseReady && styles.seedPhraseWrapperError,
              validateWords() && styles.seedPhraseWrapperComplete,
            ]}
          >
            <View style={styles.colLeft}>
              {confirmedWords
                .slice(0, confirmedWords.length / 2)
                .map(({ word }, i) => renderWordBox(word, i))}
            </View>
            <View style={styles.colRight}>
              {confirmedWords
                .slice(-confirmedWords.length / 2)
                .map(({ word }, i) =>
                  renderWordBox(word, i + confirmedWords.length / 2),
                )}
            </View>
          </View>
          {validateWords() ? renderSuccess() : renderWords()}
        </View>
      </ActionView>
    </SafeAreaView>
  );
};

ManualBackupStep2.propTypes = {
  /**
  /* navigation object required to push and pop other views
  */
  navigation: PropTypes.object,
  /**
   * The action to update the seedphrase backed up flag
   * in the redux store
   */
  seedphraseBackedUp: PropTypes.func,
  /**
   * Object that represents the current route info like params passed to it
   */
  route: PropTypes.object,
};

const mapDispatchToProps = (dispatch) => ({
  seedphraseBackedUp: () => dispatch(seedphraseBackedUp()),
});

export default connect(null, mapDispatchToProps)(ManualBackupStep2);<|MERGE_RESOLUTION|>--- conflicted
+++ resolved
@@ -24,153 +24,9 @@
   PROTECT_YOUR_ACCOUNT_SCREEN,
 } from './../../../constants/test-ids';
 
-<<<<<<< HEAD
-const createStyles = (colors) =>
-  StyleSheet.create({
-    mainWrapper: {
-      backgroundColor: colors.background.default,
-      flex: 1,
-    },
-    wrapper: {
-      flex: 1,
-      paddingHorizontal: 32,
-      ...(Device.isIpad()
-        ? { width: Device.maxWidth, alignSelf: 'center' }
-        : {}),
-    },
-    onBoardingWrapper: {
-      paddingHorizontal: 20,
-    },
-    action: {
-      fontSize: 18,
-      marginBottom: 16,
-      color: colors.text.default,
-      justifyContent: 'center',
-      textAlign: 'center',
-      ...fontStyles.bold,
-    },
-    infoWrapper: {
-      marginBottom: 16,
-      justifyContent: 'center',
-    },
-    info: {
-      fontSize: 16,
-      color: colors.text.default,
-      textAlign: 'center',
-      ...fontStyles.normal,
-      paddingHorizontal: 6,
-    },
-    seedPhraseWrapper: {
-      backgroundColor: colors.background.default,
-      borderRadius: 8,
-      flexDirection: 'row',
-      justifyContent: 'space-between',
-      borderColor: colors.border.default,
-      borderWidth: 1,
-      marginBottom: 24,
-    },
-    seedPhraseWrapperComplete: {
-      borderColor: colors.success.default,
-    },
-    seedPhraseWrapperError: {
-      borderColor: colors.error.default,
-    },
-    colLeft: {
-      paddingTop: 18,
-      paddingLeft: 27,
-      paddingBottom: 4,
-      alignItems: 'flex-start',
-    },
-    colRight: {
-      paddingTop: 18,
-      paddingRight: 27,
-      paddingBottom: 4,
-      alignItems: 'flex-end',
-    },
-    wordBoxWrapper: {
-      flexDirection: 'row',
-      justifyContent: 'space-between',
-      alignItems: 'center',
-      marginBottom: 14,
-    },
-    wordWrapper: {
-      paddingHorizontal: 8,
-      paddingVertical: 6,
-      width: Device.isMediumDevice() ? 75 : 95,
-      backgroundColor: colors.background.default,
-      borderColor: colors.border.default,
-      borderWidth: 1,
-      borderRadius: 34,
-      borderStyle: 'dashed',
-      marginLeft: 4,
-    },
-    word: {
-      fontSize: 14,
-      color: colors.text.default,
-      lineHeight: 14,
-      textAlign: 'center',
-    },
-    selectableWord: {
-      paddingHorizontal: 8,
-      paddingVertical: 6,
-      color: colors.text.default,
-      width: 95,
-      backgroundColor: colors.background.default,
-      borderColor: colors.primary.default,
-      borderWidth: 1,
-      marginBottom: 6,
-      borderRadius: 13,
-      textAlign: 'center',
-    },
-    selectableWordText: {
-      textAlign: 'center',
-      fontSize: 14,
-      lineHeight: 14,
-      color: colors.text.default,
-    },
-    words: {
-      flexDirection: 'row',
-      flexWrap: 'wrap',
-      justifyContent: Device.isMediumDevice()
-        ? 'space-around'
-        : 'space-between',
-    },
-    successRow: {
-      flexDirection: 'row',
-      justifyContent: 'center',
-      alignItems: 'center',
-    },
-    successText: {
-      fontSize: 12,
-      color: colors.success.default,
-      marginLeft: 4,
-    },
-    selectedWord: {
-      backgroundColor: colors.icon.muted,
-      borderWidth: 1,
-      borderColor: colors.icon.muted,
-    },
-    selectedWordText: {
-      color: colors.text.default,
-    },
-    currentWord: {
-      borderWidth: 1,
-      borderColor: colors.primary.default,
-    },
-    confirmedWord: {
-      borderWidth: 1,
-      borderColor: colors.primary.default,
-      borderStyle: 'solid',
-    },
-    wordBoxIndex: {
-      color: colors.text.default,
-    },
-  });
-=======
 const ManualBackupStep2 = ({ navigation, seedphraseBackedUp, route }) => {
   const { colors } = useTheme();
   const styles = createStyles(colors);
->>>>>>> 7c44db93
 
   const [confirmedWords, setConfirmedWords] = useState([]);
   const [wordsDict, setWordsDict] = useState({});
