--- conflicted
+++ resolved
@@ -23,35 +23,6 @@
     }
     testID="account-backup-step-1-screen"
   >
-<<<<<<< HEAD
-=======
-    <Pager
-      pages={5}
-    />
-    <TouchableOpacity
-      onPress={[Function]}
-      style={
-        Object {
-          "alignSelf": "flex-end",
-          "paddingHorizontal": 28,
-          "paddingVertical": 20,
-        }
-      }
-    >
-      <Text
-        style={
-          Object {
-            "color": "#037dd6",
-            "fontFamily": "EuclidCircularB-Regular",
-            "fontSize": 18,
-            "fontWeight": "400",
-          }
-        }
-      >
-        Skip
-      </Text>
-    </TouchableOpacity>
->>>>>>> b4aa3741
     <View
       style={
         Object {
@@ -86,22 +57,11 @@
           style={
             Object {
               "color": "#000000",
-<<<<<<< HEAD
-              "fontFamily": "CircularStd-Medium",
+              "fontFamily": "EuclidCircularB-Bold",
               "fontSize": 24,
               "fontWeight": "600",
               "marginBottom": 40,
               "textAlign": "center",
-=======
-              "fontFamily": "EuclidCircularB-Regular",
-              "fontSize": 32,
-              "fontWeight": "400",
-              "justifyContent": "center",
-              "marginBottom": 25,
-              "marginLeft": 10,
-              "marginTop": 0,
-              "textAlign": "left",
->>>>>>> b4aa3741
             }
           }
         >
@@ -114,22 +74,10 @@
               "testUri": "../../../app/images/explain-backup-seedphrase.png",
             }
           }
-<<<<<<< HEAD
           style={
             Object {
               "height": 766.8115942028985,
               "width": 650,
-=======
-        >
-          <Text
-            style={
-              Object {
-                "color": "#000000",
-                "fontFamily": "EuclidCircularB-Regular",
-                "fontSize": 12,
-                "fontWeight": "400",
-              }
->>>>>>> b4aa3741
             }
           }
           testID="carousel-one-image"
@@ -146,13 +94,8 @@
             style={
               Object {
                 "color": "#000000",
-<<<<<<< HEAD
-                "fontFamily": "CircularStd-Medium",
+                "fontFamily": "EuclidCircularB-Regular",
                 "fontSize": 14,
-=======
-                "fontFamily": "EuclidCircularB-Regular",
-                "fontSize": 16,
->>>>>>> b4aa3741
                 "fontWeight": "400",
                 "lineHeight": 20,
                 "textAlign": "center",
@@ -177,38 +120,12 @@
             <Text
               style={
                 Object {
-<<<<<<< HEAD
-                  "fontFamily": "CircularStd-Medium",
+                  "fontFamily": "EuclidCircularB-Bold",
                   "fontWeight": "600",
                 }
               }
             >
               It’s the only way to recover your wallet if you get locked out of the app or get a new device.
-=======
-                  "color": "#000000",
-                  "fontFamily": "EuclidCircularB-Regular",
-                  "fontSize": 16,
-                  "fontWeight": "400",
-                  "lineHeight": 23,
-                  "marginBottom": 20,
-                  "textAlign": "left",
-                }
-              }
-            >
-              A 
-              <Text
-                style={
-                  Object {
-                    "fontFamily": "EuclidCircularB-Bold",
-                    "fontWeight": "600",
-                    "lineHeight": 25,
-                  }
-                }
-              >
-                secret
-              </Text>
-               code that you do NOT share with anyone.
->>>>>>> b4aa3741
             </Text>
           </Text>
         </View>
@@ -248,54 +165,23 @@
             <Text
               style={
                 Object {
-<<<<<<< HEAD
                   "color": "#037dd6",
-                  "fontFamily": "CircularStd-Medium",
+                  "fontFamily": "EuclidCircularB-Regular",
                   "fontSize": 15,
-=======
-                  "marginRight": 5,
-                }
-              }
-            >
-              •
-            </Text>
-            <Text
-              style={
-                Object {
-                  "color": "#000000",
-                  "fontFamily": "EuclidCircularB-Regular",
-                  "fontSize": 16,
->>>>>>> b4aa3741
                   "fontWeight": "400",
                   "lineHeight": 20,
                   "textAlign": "center",
                 }
               }
             >
-<<<<<<< HEAD
               Remind me later
-=======
-              used to 
-              <Text
-                style={
-                  Object {
-                    "fontFamily": "EuclidCircularB-Bold",
-                    "fontWeight": "600",
-                    "lineHeight": 25,
-                  }
-                }
-              >
-                recover your wallet
-              </Text>
-               in case you lose your device, forget your password, have to re-install the MetaMask app or want to access your wallet on another device.
->>>>>>> b4aa3741
             </Text>
           </TouchableOpacity>
           <Text
             style={
               Object {
                 "color": "#5B5D67",
-                "fontFamily": "CircularStd-Medium",
+                "fontFamily": "EuclidCircularB-Regular",
                 "fontSize": 11,
                 "fontWeight": "400",
                 "lineHeight": 20,
@@ -334,7 +220,7 @@
             style={
               Object {
                 "color": "#5B5D67",
-                "fontFamily": "CircularStd-Medium",
+                "fontFamily": "EuclidCircularB-Regular",
                 "fontSize": 11,
                 "fontWeight": "400",
                 "marginTop": 12,
@@ -424,7 +310,7 @@
         style={
           Object {
             "color": "#000000",
-            "fontFamily": "CircularStd-Medium",
+            "fontFamily": "EuclidCircularB-Bold",
             "fontSize": 24,
             "fontWeight": "600",
             "marginBottom": 16,
