import React, { useRef, useState, useEffect } from 'react';
import { Image, StyleSheet, Keyboard, Platform } from 'react-native';
import { createStackNavigator } from '@react-navigation/stack';
import { useSelector } from 'react-redux';
import { createBottomTabNavigator } from '@react-navigation/bottom-tabs';
import Browser from '../../Views/Browser';
import { NetworksChainId } from '@metamask/controller-utils';
import AddBookmark from '../../Views/AddBookmark';
import SimpleWebview from '../../Views/SimpleWebview';
import Settings from '../../Views/Settings';
import GeneralSettings from '../../Views/Settings/GeneralSettings';
import AdvancedSettings from '../../Views/Settings/AdvancedSettings';
import SecuritySettings from '../../Views/Settings/SecuritySettings';
import ExperimentalSettings from '../../Views/Settings/ExperimentalSettings';
import NetworksSettings from '../../Views/Settings/NetworksSettings';
import NetworkSettings from '../../Views/Settings/NetworksSettings/NetworkSettings';
import AppInformation from '../../Views/Settings/AppInformation';
import Contacts from '../../Views/Settings/Contacts';
import Wallet from '../../Views/Wallet';
import Asset from '../../Views/Asset';
import AssetDetails from '../../Views/AssetDetails';
import AddAsset from '../../Views/AddAsset';
import Collectible from '../../Views/Collectible';
import Send from '../../Views/Send';
import SendTo from '../../Views/SendFlow/SendTo';
import RevealPrivateCredential from '../../Views/RevealPrivateCredential';
import WalletConnectSessions from '../../Views/WalletConnectSessions';
import OfflineMode from '../../Views/OfflineMode';
import QrScanner from '../../Views/QRScanner';
import LockScreen from '../../Views/LockScreen';
import EnterPasswordSimple from '../../Views/EnterPasswordSimple';
import ChoosePassword from '../../Views/ChoosePassword';
import ResetPassword from '../../Views/ResetPassword';
import AccountBackupStep1 from '../../Views/AccountBackupStep1';
import AccountBackupStep1B from '../../Views/AccountBackupStep1B';
import ManualBackupStep1 from '../../Views/ManualBackupStep1';
import ManualBackupStep2 from '../../Views/ManualBackupStep2';
import ManualBackupStep3 from '../../Views/ManualBackupStep3';
import PaymentRequest from '../../UI/PaymentRequest';
import PaymentRequestSuccess from '../../UI/PaymentRequestSuccess';
import Amount from '../../Views/SendFlow/Amount';
import Confirm from '../../Views/SendFlow/Confirm';
import ContactForm from '../../Views/Settings/Contacts/ContactForm';
import ActivityView from '../../Views/ActivityView';
import SwapsAmountView from '../../UI/Swaps';
import SwapsQuotesView from '../../UI/Swaps/QuotesView';
import CollectiblesDetails from '../../UI/CollectibleModal';
import OptinMetrics from '../../UI/OptinMetrics';
import Drawer from '../../UI/Drawer';
import { FiatOnRampSDKProvider } from '../../UI/FiatOnRampAggregator/sdk';
import GetStarted from '../../../components/UI/FiatOnRampAggregator/Views/GetStarted';
import PaymentMethods from '../../UI/FiatOnRampAggregator/Views/PaymentMethods';
import AmountToBuy from '../../../components/UI/FiatOnRampAggregator/Views/AmountToBuy';
import GetQuotes from '../../../components/UI/FiatOnRampAggregator/Views/GetQuotes';
import CheckoutWebView from '../../UI/FiatOnRampAggregator/Views/Checkout';
import OnRampSettings from '../../UI/FiatOnRampAggregator/Views/Settings';
import OnrampAddActivationKey from '../../UI/FiatOnRampAggregator/Views/Settings/AddActivationKey';
import Regions from '../../UI/FiatOnRampAggregator/Views/Regions';
import ThemeSettings from '../../Views/ThemeSettings';
import { SnapsDev } from '../../Views/Snaps';
import { colors as importedColors } from '../../../styles/common';
import OrderDetails from '../../UI/FiatOnRampAggregator/Views/OrderDetails';
import TabBar from '../../../component-library/components/Navigation/TabBar';
import BrowserUrlModal from '../../Views/BrowserUrlModal';
import Routes from '../../../constants/navigation/Routes';
import AnalyticsV2 from '../../../util/analyticsV2';
import { MetaMetricsEvents } from '../../../core/Analytics';
import { getActiveTabUrl } from '../../../util/transactions';
import { getPermittedAccountsByHostname } from '../../../core/Permissions';
import { isEqual } from 'lodash';

const Stack = createStackNavigator();
const Tab = createBottomTabNavigator();

const styles = StyleSheet.create({
  headerLogo: {
    width: 125,
    height: 50,
  },
});

const clearStackNavigatorOptions = {
  headerShown: false,
  cardStyle: {
    backgroundColor: 'transparent',
    cardStyleInterpolator: () => ({
      overlayStyle: {
        opacity: 0,
      },
    }),
  },
  animationEnabled: false,
};

const WalletModalFlow = () => (
  <Stack.Navigator mode={'modal'} screenOptions={clearStackNavigatorOptions}>
    <Stack.Screen
      name={'Wallet'}
      component={Wallet}
      options={{ headerShown: true, animationEnabled: false }}
    />
  </Stack.Navigator>
);

/* eslint-disable react/prop-types */
const AssetStackFlow = (props) => (
  <Stack.Navigator>
    <Stack.Screen
      name={'Asset'}
      component={Asset}
      initialParams={props.route.params}
    />
    <Stack.Screen
      name={'AssetDetails'}
      component={AssetDetails}
      initialParams={{ address: props.route.params?.address }}
    />
  </Stack.Navigator>
);

const AssetModalFlow = (props) => (
  <Stack.Navigator
    mode={'modal'}
    initialRouteName={'AssetStackFlow'}
    screenOptions={clearStackNavigatorOptions}
  >
    <Stack.Screen
      name={'AssetStackFlow'}
      component={AssetStackFlow}
      initialParams={props.route.params}
    />
  </Stack.Navigator>
);
/* eslint-enable react/prop-types */

const WalletTabStackFlow = () => (
  <Stack.Navigator initialRouteName={'WalletView'}>
    <Stack.Screen
      name="WalletView"
      component={WalletModalFlow}
      options={{ headerShown: false }}
    />
    <Stack.Screen
      name="Asset"
      component={AssetModalFlow}
      options={{ headerShown: false }}
    />
    <Stack.Screen
      name="AddAsset"
      component={AddAsset}
      options={AddAsset.navigationOptions}
    />
    <Stack.Screen
      name="Collectible"
      component={Collectible}
      options={Collectible.navigationOptions}
    />
    <Stack.Screen
      name="RevealPrivateCredentialView"
      component={RevealPrivateCredential}
      options={RevealPrivateCredential.navigationOptions}
    />
  </Stack.Navigator>
);

const WalletTabModalFlow = () => (
  <Stack.Navigator mode={'modal'} screenOptions={clearStackNavigatorOptions}>
    <Stack.Screen name={'WalletTabStackFlow'} component={WalletTabStackFlow} />
  </Stack.Navigator>
);

const TransactionsHome = () => (
  <Stack.Navigator>
    <Stack.Screen name={Routes.TRANSACTIONS_VIEW} component={ActivityView} />
    <Stack.Screen
      name={Routes.FIAT_ON_RAMP_AGGREGATOR.ORDER_DETAILS}
      component={OrderDetails}
    />
  </Stack.Navigator>
);

const BrowserFlow = () => (
  <Stack.Navigator
    initialRouteName={Routes.BROWSER.VIEW}
    mode={'modal'}
    screenOptions={{
      cardStyle: { backgroundColor: importedColors.transparent },
    }}
  >
    <Stack.Screen name={Routes.BROWSER.VIEW} component={Browser} />
    <Stack.Screen
      name={Routes.BROWSER.URL_MODAL}
      component={BrowserUrlModal}
      options={{ animationEnabled: false, headerShown: false }}
    />
  </Stack.Navigator>
);

export const DrawerContext = React.createContext({ drawerRef: null });

const HomeTabs = () => {
  const drawerRef = useRef(null);
  const [isKeyboardHidden, setIsKeyboardHidden] = useState(true);

<<<<<<< HEAD
  const options = {
    home: {
      tabBarLabel: 'Wallet',
    },
    browser: {
      tabBarLabel: 'Browser',
=======
  const accountsLength = useSelector(
    (state) =>
      Object.keys(
        state.engine.backgroundState.AccountTrackerController.accounts || {},
      ).length,
  );

  const chainId = useSelector((state) => {
    const provider = state.engine.backgroundState.NetworkController.provider;
    return NetworksChainId[provider.type];
  });

  const amountOfBrowserOpenTabs = useSelector(
    (state) => state.browser.tabs.length,
  );

  /* tabs: state.browser.tabs, */
  /* activeTab: state.browser.activeTab, */
  const activeConnectedDapp = useSelector((state) => {
    const activeTabUrl = getActiveTabUrl(state);
    if (!activeTabUrl) return [];

    const permissionsControllerState =
      state.engine.backgroundState.PermissionController;
    const hostname = new URL(activeTabUrl).hostname;
    const permittedAcc = getPermittedAccountsByHostname(
      permissionsControllerState,
      hostname,
    );
    return permittedAcc;
  }, isEqual);

  const options = {
    home: {
      tabBarLabel: 'Wallet',
      callback: () => {
        AnalyticsV2.trackEvent(MetaMetricsEvents.WALLET_OPENED, {
          number_of_accounts: accountsLength,
          chain_id: chainId,
        });
      },
    },
    browser: {
      tabBarLabel: 'Browser',
      callback: () => {
        AnalyticsV2.trackEvent(MetaMetricsEvents.BROWSER_OPENED, {
          number_of_accounts: accountsLength,
          chain_id: chainId,
          source: 'Navigation Tab',
          active_connected_dapp: activeConnectedDapp,
          number_of_open_tabs: amountOfBrowserOpenTabs,
        });
      },
>>>>>>> 6e062b69
    },
  };

  useEffect(() => {
    // Hide keyboard on Android when keyboard is visible.
    // Better solution would be to update android:windowSoftInputMode in the AndroidManifest and refactor pages to support it.
    if (Platform.OS === 'android') {
      const showSubscription = Keyboard.addListener('keyboardDidShow', () => {
        setIsKeyboardHidden(false);
      });
      const hideSubscription = Keyboard.addListener('keyboardDidHide', () => {
        setIsKeyboardHidden(true);
      });

      return () => {
        showSubscription.remove();
        hideSubscription.remove();
      };
    }
  }, []);

  return (
    <DrawerContext.Provider value={{ drawerRef }}>
      <Drawer ref={drawerRef}>
        <Tab.Navigator
          initialRouteName={Routes.WALLET.HOME}
          tabBar={({ state, descriptors, navigation }) =>
            isKeyboardHidden ? (
              <TabBar
                state={state}
                descriptors={descriptors}
                navigation={navigation}
              />
            ) : null
          }
        >
          <Tab.Screen
            name={Routes.WALLET.HOME}
            options={options.home}
            component={WalletTabModalFlow}
          />
          <Tab.Screen
            name={Routes.BROWSER.HOME}
            options={options.browser}
            component={BrowserFlow}
          />
        </Tab.Navigator>
      </Drawer>
    </DrawerContext.Provider>
  );
};

const Webview = () => (
  <Stack.Navigator>
    <Stack.Screen
      name="SimpleWebview"
      component={SimpleWebview}
      mode={'modal'}
      options={SimpleWebview.navigationOptions}
    />
  </Stack.Navigator>
);

const SettingsFlow = () => (
  <Stack.Navigator initialRouteName={'Settings'}>
    <Stack.Screen
      name="Settings"
      component={Settings}
      options={Settings.navigationOptions}
    />
    <Stack.Screen
      name="GeneralSettings"
      component={GeneralSettings}
      options={GeneralSettings.navigationOptions}
    />
    <Stack.Screen
      name="AdvancedSettings"
      component={AdvancedSettings}
      options={AdvancedSettings.navigationOptions}
    />
    <Stack.Screen
      name="SecuritySettings"
      component={SecuritySettings}
      options={SecuritySettings.navigationOptions}
    />
    <Stack.Screen
      name={Routes.FIAT_ON_RAMP_AGGREGATOR.SETTINGS}
      component={OnRampSettings}
    />
    <Stack.Screen
      name={Routes.FIAT_ON_RAMP_AGGREGATOR.ADD_ACTIVATION_KEY}
      component={OnrampAddActivationKey}
    />
    <Stack.Screen
      name="ExperimentalSettings"
      component={ExperimentalSettings}
      options={ExperimentalSettings.navigationOptions}
    />
    <Stack.Screen
      name="NetworksSettings"
      component={NetworksSettings}
      options={NetworksSettings.navigationOptions}
    />
    <Stack.Screen name="NetworkSettings" component={NetworkSettings} />
    <Stack.Screen
      name="CompanySettings"
      component={AppInformation}
      options={AppInformation.navigationOptions}
    />
    <Stack.Screen
      name="ContactsSettings"
      component={Contacts}
      options={Contacts.navigationOptions}
    />
    <Stack.Screen
      name="ContactForm"
      component={ContactForm}
      options={ContactForm.navigationOptions}
    />
    <Stack.Screen
      name="RevealPrivateCredentialView"
      component={RevealPrivateCredential}
      options={RevealPrivateCredential.navigationOptions}
    />
    <Stack.Screen
      name="WalletConnectSessionsView"
      component={WalletConnectSessions}
      options={WalletConnectSessions.navigationOptions}
    />
    <Stack.Screen
      name="ResetPassword"
      component={ResetPassword}
      options={ResetPassword.navigationOptions}
    />
    <Stack.Screen
      name="AccountBackupStep1B"
      component={AccountBackupStep1B}
      options={AccountBackupStep1B.navigationOptions}
    />
    <Stack.Screen
      name="ManualBackupStep1"
      component={ManualBackupStep1}
      options={ManualBackupStep1.navigationOptions}
    />
    <Stack.Screen
      name="ManualBackupStep2"
      component={ManualBackupStep2}
      options={ManualBackupStep2.navigationOptions}
    />
    <Stack.Screen
      name="ManualBackupStep3"
      component={ManualBackupStep3}
      options={ManualBackupStep3.navigationOptions}
    />
    <Stack.Screen
      name="EnterPasswordSimple"
      component={EnterPasswordSimple}
      options={EnterPasswordSimple.navigationOptions}
    />
  </Stack.Navigator>
);

const SettingsModalStack = () => (
  <Stack.Navigator
    initialRouteName={'SettingsFlow'}
    mode={'modal'}
    screenOptions={{
      headerShown: false,
      cardStyle: { backgroundColor: importedColors.transparent },
    }}
  >
    <Stack.Screen name={'SettingsFlow'} component={SettingsFlow} />
    <Stack.Screen
      name={'ThemeSettings'}
      component={ThemeSettings}
      options={{ animationEnabled: false }}
    />
  </Stack.Navigator>
);

const SendView = () => (
  <Stack.Navigator>
    <Stack.Screen
      name="Send"
      component={Send}
      options={Send.navigationOptions}
    />
  </Stack.Navigator>
);

const SendFlowView = () => (
  <Stack.Navigator>
    <Stack.Screen
      name="SendTo"
      component={SendTo}
      options={SendTo.navigationOptions}
    />
    <Stack.Screen
      name="Amount"
      component={Amount}
      options={Amount.navigationOptions}
    />
    <Stack.Screen
      name="Confirm"
      component={Confirm}
      options={Confirm.navigationOptions}
    />
  </Stack.Navigator>
);

const AddBookmarkView = () => (
  <Stack.Navigator>
    <Stack.Screen
      name="AddBookmark"
      component={AddBookmark}
      options={AddBookmark.navigationOptions}
    />
  </Stack.Navigator>
);

const OfflineModeView = () => (
  <Stack.Navigator>
    <Stack.Screen
      name="OfflineMode"
      component={OfflineMode}
      options={OfflineMode.navigationOptions}
    />
  </Stack.Navigator>
);

const PaymentRequestView = () => (
  <Stack.Navigator>
    <Stack.Screen
      name="PaymentRequest"
      component={PaymentRequest}
      options={PaymentRequest.navigationOptions}
    />
    <Stack.Screen
      name="PaymentRequestSuccess"
      component={PaymentRequestSuccess}
      options={PaymentRequestSuccess.navigationOptions}
    />
  </Stack.Navigator>
);

const FiatOnRampAggregator = () => (
  <FiatOnRampSDKProvider>
    <Stack.Navigator
      initialRouteName={Routes.FIAT_ON_RAMP_AGGREGATOR.GET_STARTED}
    >
      <Stack.Screen
        name={Routes.FIAT_ON_RAMP_AGGREGATOR.GET_STARTED}
        component={GetStarted}
      />
      <Stack.Screen
        name={Routes.FIAT_ON_RAMP_AGGREGATOR.PAYMENT_METHOD}
        component={PaymentMethods}
      />
      <Stack.Screen
        name={Routes.FIAT_ON_RAMP_AGGREGATOR.PAYMENT_METHOD_HAS_STARTED}
        component={PaymentMethods}
        options={{ animationEnabled: false }}
      />
      <Stack.Screen
        name={Routes.FIAT_ON_RAMP_AGGREGATOR.AMOUNT_TO_BUY}
        component={AmountToBuy}
      />
      <Stack.Screen
        name={Routes.FIAT_ON_RAMP_AGGREGATOR.GET_QUOTES}
        component={GetQuotes}
      />
      <Stack.Screen
        name={Routes.FIAT_ON_RAMP_AGGREGATOR.CHECKOUT}
        component={CheckoutWebView}
      />
      <Stack.Screen
        name={Routes.FIAT_ON_RAMP_AGGREGATOR.REGION}
        component={Regions}
      />
      <Stack.Screen
        name={Routes.FIAT_ON_RAMP_AGGREGATOR.REGION_HAS_STARTED}
        component={Regions}
        options={{ animationEnabled: false }}
      />
    </Stack.Navigator>
  </FiatOnRampSDKProvider>
);

const Swaps = () => (
  <Stack.Navigator>
    <Stack.Screen
      name="SwapsAmountView"
      component={SwapsAmountView}
      options={SwapsAmountView.navigationOptions}
    />
    <Stack.Screen
      name="SwapsQuotesView"
      component={SwapsQuotesView}
      options={SwapsQuotesView.navigationOptions}
    />
  </Stack.Navigator>
);

const SetPasswordFlow = () => (
  <Stack.Navigator>
    <Stack.Screen
      name="ChoosePassword"
      component={ChoosePassword}
      options={ChoosePassword.navigationOptions}
    />
    <Stack.Screen
      name="AccountBackupStep1"
      component={AccountBackupStep1}
      options={AccountBackupStep1.navigationOptions}
    />
    <Stack.Screen
      name="AccountBackupStep1B"
      component={AccountBackupStep1B}
      options={AccountBackupStep1B.navigationOptions}
    />
    <Stack.Screen
      name="ManualBackupStep1"
      component={ManualBackupStep1}
      options={ManualBackupStep1.navigationOptions}
    />
    <Stack.Screen
      name="ManualBackupStep2"
      component={ManualBackupStep2}
      options={ManualBackupStep2.navigationOptions}
    />
    <Stack.Screen
      name="ManualBackupStep3"
      component={ManualBackupStep3}
      options={ManualBackupStep3.navigationOptions}
    />
    <Stack.Screen
      name="OptinMetrics"
      component={OptinMetrics}
      options={OptinMetrics.navigationOptions}
    />
  </Stack.Navigator>
);

<<<<<<< HEAD
const ConnectQRHardwareFlow = () => (
  <Stack.Navigator
    screenOptions={{
      headerShown: false,
    }}
  >
    <Stack.Screen name="ConnectQRHardware" component={ConnectQRHardware} />
  </Stack.Navigator>
);

const SnapsDevUI = () => (
  <Stack.Navigator>
    <Stack.Screen
      name={Routes.SNAPS.HOME}
      component={SnapsDev}
      options={SnapsDev.navigationOptions}
    />
  </Stack.Navigator>
);

=======
>>>>>>> 6e062b69
const MainNavigator = () => (
  <Stack.Navigator
    screenOptions={{
      headerShown: false,
    }}
    mode={'modal'}
    initialRouteName={'Home'}
  >
    <Stack.Screen
      name="CollectiblesDetails"
      component={CollectiblesDetails}
      options={{
        //Refer to - https://reactnavigation.org/docs/stack-navigator/#animations
        cardStyle: { backgroundColor: importedColors.transparent },
        cardStyleInterpolator: () => ({
          overlayStyle: {
            opacity: 0,
          },
        }),
      }}
    />
    <Stack.Screen name="Home" component={HomeTabs} />
    <Stack.Screen name="Webview" component={Webview} />
    <Stack.Screen name="SettingsView" component={SettingsModalStack} />
    <Stack.Screen name="TransactionsHome" component={TransactionsHome} />
<<<<<<< HEAD
    <Stack.Screen
      name={Routes.SNAPS.HOME}
      mode={'modal'}
      component={SnapsDevUI}
    />
    <Stack.Screen
      name="ImportPrivateKeyView"
      component={ImportPrivateKeyView}
    />
    <Stack.Screen
      name="ConnectQRHardwareFlow"
      component={ConnectQRHardwareFlow}
    />
=======
>>>>>>> 6e062b69
    <Stack.Screen name="SendView" component={SendView} />
    <Stack.Screen name="SendFlowView" component={SendFlowView} />
    <Stack.Screen name="AddBookmarkView" component={AddBookmarkView} />
    <Stack.Screen name="OfflineModeView" component={OfflineModeView} />
    <Stack.Screen name={Routes.QR_SCANNER} component={QrScanner} />
    <Stack.Screen name="LockScreen" component={LockScreen} />
    <Stack.Screen name="PaymentRequestView" component={PaymentRequestView} />
    <Stack.Screen
      name={Routes.FIAT_ON_RAMP_AGGREGATOR.ID}
      component={FiatOnRampAggregator}
    />
    <Stack.Screen name="Swaps" component={Swaps} />
    <Stack.Screen
      name="SetPasswordFlow"
      component={SetPasswordFlow}
      headerTitle={() => (
        <Image
          style={styles.headerLogo}
          source={require('../../../images/metamask-name.png')}
          resizeMode={'contain'}
        />
      )}
      // eslint-disable-next-line react-native/no-inline-styles
      headerStyle={{ borderBottomWidth: 0 }}
    />
  </Stack.Navigator>
);

export default MainNavigator;<|MERGE_RESOLUTION|>--- conflicted
+++ resolved
@@ -202,14 +202,6 @@
   const drawerRef = useRef(null);
   const [isKeyboardHidden, setIsKeyboardHidden] = useState(true);
 
-<<<<<<< HEAD
-  const options = {
-    home: {
-      tabBarLabel: 'Wallet',
-    },
-    browser: {
-      tabBarLabel: 'Browser',
-=======
   const accountsLength = useSelector(
     (state) =>
       Object.keys(
@@ -263,7 +255,6 @@
           number_of_open_tabs: amountOfBrowserOpenTabs,
         });
       },
->>>>>>> 6e062b69
     },
   };
 
@@ -607,16 +598,15 @@
   </Stack.Navigator>
 );
 
-<<<<<<< HEAD
-const ConnectQRHardwareFlow = () => (
-  <Stack.Navigator
-    screenOptions={{
-      headerShown: false,
-    }}
-  >
-    <Stack.Screen name="ConnectQRHardware" component={ConnectQRHardware} />
-  </Stack.Navigator>
-);
+// const ConnectQRHardwareFlow = () => (
+//   <Stack.Navigator
+//     screenOptions={{
+//       headerShown: false,
+//     }}
+//   >
+//     <Stack.Screen name="ConnectQRHardware" component={ConnectQRHardware} />
+//   </Stack.Navigator>
+// );
 
 const SnapsDevUI = () => (
   <Stack.Navigator>
@@ -628,8 +618,6 @@
   </Stack.Navigator>
 );
 
-=======
->>>>>>> 6e062b69
 const MainNavigator = () => (
   <Stack.Navigator
     screenOptions={{
@@ -655,22 +643,19 @@
     <Stack.Screen name="Webview" component={Webview} />
     <Stack.Screen name="SettingsView" component={SettingsModalStack} />
     <Stack.Screen name="TransactionsHome" component={TransactionsHome} />
-<<<<<<< HEAD
     <Stack.Screen
       name={Routes.SNAPS.HOME}
       mode={'modal'}
       component={SnapsDevUI}
     />
-    <Stack.Screen
+    {/* <Stack.Screen
       name="ImportPrivateKeyView"
       component={ImportPrivateKeyView}
     />
     <Stack.Screen
       name="ConnectQRHardwareFlow"
       component={ConnectQRHardwareFlow}
-    />
-=======
->>>>>>> 6e062b69
+    /> */}
     <Stack.Screen name="SendView" component={SendView} />
     <Stack.Screen name="SendFlowView" component={SendFlowView} />
     <Stack.Screen name="AddBookmarkView" component={AddBookmarkView} />
