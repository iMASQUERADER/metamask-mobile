import React, { useRef } from 'react';
import { Image, StyleSheet } from 'react-native';
import { createStackNavigator } from '@react-navigation/stack';
import { createBottomTabNavigator } from '@react-navigation/bottom-tabs';
import Browser from '../../Views/Browser';
import AddBookmark from '../../Views/AddBookmark';
import SimpleWebview from '../../Views/SimpleWebview';
import Settings from '../../Views/Settings';
import GeneralSettings from '../../Views/Settings/GeneralSettings';
import AdvancedSettings from '../../Views/Settings/AdvancedSettings';
import SecuritySettings from '../../Views/Settings/SecuritySettings';
import ExperimentalSettings from '../../Views/Settings/ExperimentalSettings';
import NetworksSettings from '../../Views/Settings/NetworksSettings';
import NetworkSettings from '../../Views/Settings/NetworksSettings/NetworkSettings';
import AppInformation from '../../Views/Settings/AppInformation';
import Contacts from '../../Views/Settings/Contacts';
import Wallet from '../../Views/Wallet';
import Asset from '../../Views/Asset';
import AddAsset from '../../Views/AddAsset';
import Collectible from '../../Views/Collectible';
import Send from '../../Views/Send';
import SendTo from '../../Views/SendFlow/SendTo';
import RevealPrivateCredential from '../../Views/RevealPrivateCredential';
import WalletConnectSessions from '../../Views/WalletConnectSessions';
import OfflineMode from '../../Views/OfflineMode';
import QrScanner from '../../Views/QRScanner';
import ConnectQRHardware from '../../Views/ConnectQRHardware';
import LockScreen from '../../Views/LockScreen';
import EnterPasswordSimple from '../../Views/EnterPasswordSimple';
import ChoosePassword from '../../Views/ChoosePassword';
import ResetPassword from '../../Views/ResetPassword';
import AccountBackupStep1 from '../../Views/AccountBackupStep1';
import AccountBackupStep1B from '../../Views/AccountBackupStep1B';
import ManualBackupStep1 from '../../Views/ManualBackupStep1';
import ManualBackupStep2 from '../../Views/ManualBackupStep2';
import ManualBackupStep3 from '../../Views/ManualBackupStep3';
import ImportPrivateKey from '../../Views/ImportPrivateKey';
import ImportPrivateKeySuccess from '../../Views/ImportPrivateKeySuccess';
import PaymentRequest from '../../UI/PaymentRequest';
import PaymentRequestSuccess from '../../UI/PaymentRequestSuccess';
import Amount from '../../Views/SendFlow/Amount';
import Confirm from '../../Views/SendFlow/Confirm';
import ContactForm from '../../Views/Settings/Contacts/ContactForm';
import PaymentMethodSelector from '../../UI/FiatOrders/PaymentMethodSelector';
import PaymentMethodApplePay from '../../UI/FiatOrders/PaymentMethodApplePay';
import TransakWebView from '../../UI/FiatOrders/TransakWebView';
import MoonPayWebView from '../../UI/FiatOrders/MoonPayWebView';
import ActivityView from '../../Views/ActivityView';
import SwapsAmountView from '../../UI/Swaps';
import SwapsQuotesView from '../../UI/Swaps/QuotesView';
import GasEducationCarousel from '../../Views/GasEducationCarousel';
import CollectiblesDetails from '../../UI/CollectibleModal';
import OptinMetrics from '../../UI/OptinMetrics';
import Drawer from '../../UI/Drawer';
import { FiatOnRampSDKProvider } from '../../UI/FiatOnRampAggregator/sdk';
import GetStarted from '../../../components/UI/FiatOnRampAggregator/Views/GetStarted';
import PaymentMethod from '../../../components/UI/FiatOnRampAggregator/Views/PaymentMethod';
import AmountToBuy from '../../../components/UI/FiatOnRampAggregator/Views/AmountToBuy';
import GetQuotes from '../../../components/UI/FiatOnRampAggregator/Views/GetQuotes';
import CheckoutWebView from '../../UI/FiatOnRampAggregator/Views/Checkout';
import Region from '../../UI/FiatOnRampAggregator/Views/Region';
import ThemeSettings from '../../Views/ThemeSettings';
import { colors as importedColors } from '../../../styles/common';
import TransactionDetails from '../../UI/FiatOnRampAggregator/Views/TransactionDetails';

const Stack = createStackNavigator();
const Tab = createBottomTabNavigator();

const styles = StyleSheet.create({
  headerLogo: {
    width: 125,
    height: 50,
  },
  hidden: {
    opacity: 0,
  },
});
/**
 * Navigator component that wraps
 * the 2 main sections: Browser, Wallet
 */

const WalletTabHome = () => (
  <Stack.Navigator initialRouteName={'WalletView'}>
    <Stack.Screen name="WalletView" component={Wallet} />
    <Stack.Screen
      name="Asset"
      component={Asset}
      options={Asset.navigationOptions}
    />
    <Stack.Screen
      name="AddAsset"
      component={AddAsset}
      options={AddAsset.navigationOptions}
    />
    <Stack.Screen
      name="Collectible"
      component={Collectible}
      options={Collectible.navigationOptions}
    />
    <Stack.Screen
      name="RevealPrivateCredentialView"
      component={RevealPrivateCredential}
      options={RevealPrivateCredential.navigationOptions}
    />
    <Stack.Screen
      name="ExperimentalSettings"
      component={ExperimentalSettings}
      options={ExperimentalSettings.navigationOptions}
    />
  </Stack.Navigator>
);

const BrowserTabHome = () => (
  <Stack.Navigator>
    <Stack.Screen name="BrowserView" component={Browser} />
  </Stack.Navigator>
);

const TransactionsHome = () => (
  <Stack.Navigator>
    <Stack.Screen name="TransactionsView" component={ActivityView} />
  </Stack.Navigator>
);

export const DrawerContext = React.createContext({ drawerRef: null });

const HomeTabs = () => {
  const drawerRef = useRef(null);

  return (
    <DrawerContext.Provider value={{ drawerRef }}>
      <Drawer ref={drawerRef}>
        <Tab.Navigator
          initialRouteName={'WalletTabHome'}
          tabBarOptions={{ style: styles.hidden }}
          screenOptions={{ tabBarVisible: false }}
        >
          <Tab.Screen
            name="WalletTabHome"
            component={WalletTabHome}
            options={{ tabBarVisible: false }}
          />
          <Tab.Screen
            name="BrowserTabHome"
            component={BrowserTabHome}
            options={{ tabBarVisible: false }}
          />
          <Tab.Screen
            name="TransactionsHome"
            component={TransactionsHome}
            options={{ tabBarVisible: false }}
          />
        </Tab.Navigator>
      </Drawer>
    </DrawerContext.Provider>
  );
};

const Webview = () => (
  <Stack.Navigator>
    <Stack.Screen
      name="SimpleWebview"
      component={SimpleWebview}
      mode={'modal'}
      options={SimpleWebview.navigationOptions}
    />
  </Stack.Navigator>
);

const SettingsFlow = () => (
  <Stack.Navigator initialRouteName={'Settings'}>
    <Stack.Screen
      name="Settings"
      component={Settings}
      options={Settings.navigationOptions}
    />
    <Stack.Screen
      name="GeneralSettings"
      component={GeneralSettings}
      options={GeneralSettings.navigationOptions}
    />
    <Stack.Screen
      name="AdvancedSettings"
      component={AdvancedSettings}
      options={AdvancedSettings.navigationOptions}
    />
    <Stack.Screen
      name="SecuritySettings"
      component={SecuritySettings}
      options={SecuritySettings.navigationOptions}
    />
    <Stack.Screen
      name="ExperimentalSettings"
      component={ExperimentalSettings}
      options={ExperimentalSettings.navigationOptions}
    />
    <Stack.Screen
      name="NetworksSettings"
      component={NetworksSettings}
      options={NetworksSettings.navigationOptions}
    />
    <Stack.Screen
      name="NetworkSettings"
      component={NetworkSettings}
      options={NetworkSettings.navigationOptions}
    />
    <Stack.Screen
      name="CompanySettings"
      component={AppInformation}
      options={AppInformation.navigationOptions}
    />
    <Stack.Screen
      name="ContactsSettings"
      component={Contacts}
      options={Contacts.navigationOptions}
    />
    <Stack.Screen
      name="ContactForm"
      component={ContactForm}
      options={ContactForm.navigationOptions}
    />
    <Stack.Screen
      name="RevealPrivateCredentialView"
      component={RevealPrivateCredential}
      options={RevealPrivateCredential.navigationOptions}
    />
    <Stack.Screen
      name="WalletConnectSessionsView"
      component={WalletConnectSessions}
      options={WalletConnectSessions.navigationOptions}
    />
    <Stack.Screen
      name="ResetPassword"
      component={ResetPassword}
      options={ResetPassword.navigationOptions}
    />
    <Stack.Screen
      name="AccountBackupStep1B"
      component={AccountBackupStep1B}
      options={AccountBackupStep1B.navigationOptions}
    />
    <Stack.Screen
      name="ManualBackupStep1"
      component={ManualBackupStep1}
      options={ManualBackupStep1.navigationOptions}
    />
    <Stack.Screen
      name="ManualBackupStep2"
      component={ManualBackupStep2}
      options={ManualBackupStep2.navigationOptions}
    />
    <Stack.Screen
      name="ManualBackupStep3"
      component={ManualBackupStep3}
      options={ManualBackupStep3.navigationOptions}
    />
    <Stack.Screen
      name="EnterPasswordSimple"
      component={EnterPasswordSimple}
      options={EnterPasswordSimple.navigationOptions}
    />
  </Stack.Navigator>
);

const SettingsModalStack = () => (
  <Stack.Navigator
    initialRouteName={'SettingsFlow'}
    mode={'modal'}
    screenOptions={{
      headerShown: false,
      cardStyle: { backgroundColor: importedColors.transparent },
    }}
  >
    <Stack.Screen name={'SettingsFlow'} component={SettingsFlow} />
    <Stack.Screen
      name={'ThemeSettings'}
      component={ThemeSettings}
      options={{ animationEnabled: false }}
    />
  </Stack.Navigator>
);

const ImportPrivateKeyView = () => (
  <Stack.Navigator
    screenOptions={{
      headerShown: false,
    }}
  >
    <Stack.Screen name="ImportPrivateKey" component={ImportPrivateKey} />
    <Stack.Screen
      name="ImportPrivateKeySuccess"
      component={ImportPrivateKeySuccess}
    />
  </Stack.Navigator>
);

const SendView = () => (
  <Stack.Navigator>
    <Stack.Screen
      name="Send"
      component={Send}
      options={Send.navigationOptions}
    />
  </Stack.Navigator>
);

const SendFlowView = () => (
  <Stack.Navigator>
    <Stack.Screen
      name="SendTo"
      component={SendTo}
      options={SendTo.navigationOptions}
    />
    <Stack.Screen
      name="Amount"
      component={Amount}
      options={Amount.navigationOptions}
    />
    <Stack.Screen
      name="Confirm"
      component={Confirm}
      options={Confirm.navigationOptions}
    />
  </Stack.Navigator>
);

const AddBookmarkView = () => (
  <Stack.Navigator>
    <Stack.Screen
      name="AddBookmark"
      component={AddBookmark}
      options={AddBookmark.navigationOptions}
    />
  </Stack.Navigator>
);

const OfflineModeView = () => (
  <Stack.Navigator>
    <Stack.Screen
      name="OfflineMode"
      component={OfflineMode}
      options={OfflineMode.navigationOptions}
    />
  </Stack.Navigator>
);

const PaymentRequestView = () => (
  <Stack.Navigator>
    <Stack.Screen
      name="PaymentRequest"
      component={PaymentRequest}
      options={PaymentRequest.navigationOptions}
    />
    <Stack.Screen
      name="PaymentRequestSuccess"
      component={PaymentRequestSuccess}
      options={PaymentRequestSuccess.navigationOptions}
    />
  </Stack.Navigator>
);

const FiatOnRamp = () => (
  <Stack.Navigator initialRouteName="PaymentMethodSelector">
    <Stack.Screen
      name="PaymentMethodSelector"
      component={PaymentMethodSelector}
      options={PaymentMethodSelector.navigationOptions}
    />
    <Stack.Screen
      name="PaymentMethodApplePay"
      component={PaymentMethodApplePay}
      options={PaymentMethodApplePay.navigationOptions}
    />
    <Stack.Screen
      name="TransakFlow"
      component={TransakWebView}
      options={TransakWebView.navigationOptions}
    />
    <Stack.Screen
      name="MoonPayFlow"
      component={MoonPayWebView}
      options={MoonPayWebView.navigationOptions}
    />
    <Stack.Screen
      name="GasEducationCarousel"
      component={GasEducationCarousel}
      options={GasEducationCarousel.navigationOptions}
    />
  </Stack.Navigator>
);

const FiatOnRampAggregator = () => (
	<FiatOnRampSDKProvider>
		<Stack.Navigator initialRouteName="GetStarted" screenOptions={GetStarted.screenOptions}>
			<Stack.Screen name="GetStarted" component={GetStarted} options={GetStarted.navigationOptions} />
			<Stack.Screen name="PaymentMethod" component={PaymentMethod} options={PaymentMethod.navigationOptions} />
			<Stack.Screen name="AmountToBuy" component={AmountToBuy} options={AmountToBuy.navigationOptions} />
			<Stack.Screen name="GetQuotes" component={GetQuotes} options={GetQuotes.navigationOptions} />
			<Stack.Screen name="Checkout" component={CheckoutWebView} options={CheckoutWebView.navigationOptions} />
			<Stack.Screen name="Region" component={Region} options={Region.navigationOptions} />
			<Stack.Screen
				name="Region_hasStarted"
				component={Region}
				options={{ ...Region.navigationOptions, animationEnabled: false }}
			/>
			<Stack.Screen name="TransactionDetails" component={TransactionDetails} />
		</Stack.Navigator>
	</FiatOnRampSDKProvider>
);

const Swaps = () => (
  <Stack.Navigator>
    <Stack.Screen
      name="SwapsAmountView"
      component={SwapsAmountView}
      options={SwapsAmountView.navigationOptions}
    />
    <Stack.Screen
      name="SwapsQuotesView"
      component={SwapsQuotesView}
      options={SwapsQuotesView.navigationOptions}
    />
  </Stack.Navigator>
);

const SetPasswordFlow = () => (
  <Stack.Navigator>
    <Stack.Screen
      name="ChoosePassword"
      component={ChoosePassword}
      options={ChoosePassword.navigationOptions}
    />
    <Stack.Screen
      name="AccountBackupStep1"
      component={AccountBackupStep1}
      options={AccountBackupStep1.navigationOptions}
    />
    <Stack.Screen
      name="AccountBackupStep1B"
      component={AccountBackupStep1B}
      options={AccountBackupStep1B.navigationOptions}
    />
    <Stack.Screen
      name="ManualBackupStep1"
      component={ManualBackupStep1}
      options={ManualBackupStep1.navigationOptions}
    />
    <Stack.Screen
      name="ManualBackupStep2"
      component={ManualBackupStep2}
      options={ManualBackupStep2.navigationOptions}
    />
    <Stack.Screen
      name="ManualBackupStep3"
      component={ManualBackupStep3}
      options={ManualBackupStep3.navigationOptions}
    />
    <Stack.Screen
      name="OptinMetrics"
      component={OptinMetrics}
      options={OptinMetrics.navigationOptions}
    />
  </Stack.Navigator>
);

const ConnectQRHardwareFlow = () => (
  <Stack.Navigator
    screenOptions={{
      headerShown: false,
    }}
  >
    <Stack.Screen name="ConnectQRHardware" component={ConnectQRHardware} />
  </Stack.Navigator>
);

const MainNavigator = () => (
<<<<<<< HEAD
	<Stack.Navigator
		screenOptions={{
			headerShown: false,
		}}
		mode={'modal'}
		initialRouteName={'Home'}
	>
		<Stack.Screen
			name="CollectiblesDetails"
			component={CollectiblesDetails}
			options={{
				//Refer to - https://reactnavigation.org/docs/stack-navigator/#animations
				cardStyle: { backgroundColor: importedColors.transparent },
				cardStyleInterpolator: () => ({
					overlayStyle: {
						opacity: 0,
					},
				}),
			}}
		/>
		<Stack.Screen name="Home" tabBarVisible={false} component={HomeTabs} />
		<Stack.Screen name="Webview" component={Webview} />
		<Stack.Screen name="SettingsView" component={SettingsModalStack} />
		<Stack.Screen name="ImportPrivateKeyView" component={ImportPrivateKeyView} />
		<Stack.Screen name="ConnectQRHardwareFlow" component={ConnectQRHardwareFlow} />
		<Stack.Screen name="SendView" component={SendView} />
		<Stack.Screen name="SendFlowView" component={SendFlowView} />
		<Stack.Screen name="AddBookmarkView" component={AddBookmarkView} />
		<Stack.Screen name="OfflineModeView" component={OfflineModeView} />
		<Stack.Screen name="QRScanner" component={QrScanner} />
		<Stack.Screen name="LockScreen" component={LockScreen} />
		<Stack.Screen name="PaymentRequestView" component={PaymentRequestView} />
		<Stack.Screen name="FiatOnRamp" component={FiatOnRamp} />
		<Stack.Screen name="FiatOnRampAggregator" component={FiatOnRampAggregator} />
		<Stack.Screen name="Swaps" component={Swaps} />
		<Stack.Screen
			name="SetPasswordFlow"
			component={SetPasswordFlow}
			headerTitle={() => (
				<Image
					style={styles.headerLogo}
					source={require('../../../images/metamask-name.png')}
					resizeMode={'contain'}
				/>
			)}
			// eslint-disable-next-line react-native/no-inline-styles
			headerStyle={{ borderBottomWidth: 0 }}
		/>
	</Stack.Navigator>
=======
  <Stack.Navigator
    screenOptions={{
      headerShown: false,
    }}
    mode={'modal'}
    initialRouteName={'Home'}
  >
    <Stack.Screen
      name="CollectiblesDetails"
      component={CollectiblesDetails}
      options={{
        //Refer to - https://reactnavigation.org/docs/stack-navigator/#animations
        cardStyle: { backgroundColor: importedColors.transparent },
        cardStyleInterpolator: () => ({
          overlayStyle: {
            opacity: 0,
          },
        }),
      }}
    />
    <Stack.Screen name="Home" tabBarVisible={false} component={HomeTabs} />
    <Stack.Screen name="Webview" component={Webview} />
    <Stack.Screen name="SettingsView" component={SettingsModalStack} />
    <Stack.Screen
      name="ImportPrivateKeyView"
      component={ImportPrivateKeyView}
    />
    <Stack.Screen
      name="ConnectQRHardwareFlow"
      component={ConnectQRHardwareFlow}
    />
    <Stack.Screen name="SendView" component={SendView} />
    <Stack.Screen name="SendFlowView" component={SendFlowView} />
    <Stack.Screen name="AddBookmarkView" component={AddBookmarkView} />
    <Stack.Screen name="OfflineModeView" component={OfflineModeView} />
    <Stack.Screen name="QRScanner" component={QrScanner} />
    <Stack.Screen name="LockScreen" component={LockScreen} />
    <Stack.Screen name="PaymentRequestView" component={PaymentRequestView} />
    <Stack.Screen name="FiatOnRamp" component={FiatOnRamp} />
    <Stack.Screen name="Swaps" component={Swaps} />
    <Stack.Screen
      name="SetPasswordFlow"
      component={SetPasswordFlow}
      headerTitle={() => (
        <Image
          style={styles.headerLogo}
          source={require('../../../images/metamask-name.png')}
          resizeMode={'contain'}
        />
      )}
      // eslint-disable-next-line react-native/no-inline-styles
      headerStyle={{ borderBottomWidth: 0 }}
    />
  </Stack.Navigator>
>>>>>>> 380db218
);

export default MainNavigator;<|MERGE_RESOLUTION|>--- conflicted
+++ resolved
@@ -391,22 +391,49 @@
 );
 
 const FiatOnRampAggregator = () => (
-	<FiatOnRampSDKProvider>
-		<Stack.Navigator initialRouteName="GetStarted" screenOptions={GetStarted.screenOptions}>
-			<Stack.Screen name="GetStarted" component={GetStarted} options={GetStarted.navigationOptions} />
-			<Stack.Screen name="PaymentMethod" component={PaymentMethod} options={PaymentMethod.navigationOptions} />
-			<Stack.Screen name="AmountToBuy" component={AmountToBuy} options={AmountToBuy.navigationOptions} />
-			<Stack.Screen name="GetQuotes" component={GetQuotes} options={GetQuotes.navigationOptions} />
-			<Stack.Screen name="Checkout" component={CheckoutWebView} options={CheckoutWebView.navigationOptions} />
-			<Stack.Screen name="Region" component={Region} options={Region.navigationOptions} />
-			<Stack.Screen
-				name="Region_hasStarted"
-				component={Region}
-				options={{ ...Region.navigationOptions, animationEnabled: false }}
-			/>
-			<Stack.Screen name="TransactionDetails" component={TransactionDetails} />
-		</Stack.Navigator>
-	</FiatOnRampSDKProvider>
+  <FiatOnRampSDKProvider>
+    <Stack.Navigator
+      initialRouteName="GetStarted"
+      screenOptions={GetStarted.screenOptions}
+    >
+      <Stack.Screen
+        name="GetStarted"
+        component={GetStarted}
+        options={GetStarted.navigationOptions}
+      />
+      <Stack.Screen
+        name="PaymentMethod"
+        component={PaymentMethod}
+        options={PaymentMethod.navigationOptions}
+      />
+      <Stack.Screen
+        name="AmountToBuy"
+        component={AmountToBuy}
+        options={AmountToBuy.navigationOptions}
+      />
+      <Stack.Screen
+        name="GetQuotes"
+        component={GetQuotes}
+        options={GetQuotes.navigationOptions}
+      />
+      <Stack.Screen
+        name="Checkout"
+        component={CheckoutWebView}
+        options={CheckoutWebView.navigationOptions}
+      />
+      <Stack.Screen
+        name="Region"
+        component={Region}
+        options={Region.navigationOptions}
+      />
+      <Stack.Screen
+        name="Region_hasStarted"
+        component={Region}
+        options={{ ...Region.navigationOptions, animationEnabled: false }}
+      />
+      <Stack.Screen name="TransactionDetails" component={TransactionDetails} />
+    </Stack.Navigator>
+  </FiatOnRampSDKProvider>
 );
 
 const Swaps = () => (
@@ -475,57 +502,6 @@
 );
 
 const MainNavigator = () => (
-<<<<<<< HEAD
-	<Stack.Navigator
-		screenOptions={{
-			headerShown: false,
-		}}
-		mode={'modal'}
-		initialRouteName={'Home'}
-	>
-		<Stack.Screen
-			name="CollectiblesDetails"
-			component={CollectiblesDetails}
-			options={{
-				//Refer to - https://reactnavigation.org/docs/stack-navigator/#animations
-				cardStyle: { backgroundColor: importedColors.transparent },
-				cardStyleInterpolator: () => ({
-					overlayStyle: {
-						opacity: 0,
-					},
-				}),
-			}}
-		/>
-		<Stack.Screen name="Home" tabBarVisible={false} component={HomeTabs} />
-		<Stack.Screen name="Webview" component={Webview} />
-		<Stack.Screen name="SettingsView" component={SettingsModalStack} />
-		<Stack.Screen name="ImportPrivateKeyView" component={ImportPrivateKeyView} />
-		<Stack.Screen name="ConnectQRHardwareFlow" component={ConnectQRHardwareFlow} />
-		<Stack.Screen name="SendView" component={SendView} />
-		<Stack.Screen name="SendFlowView" component={SendFlowView} />
-		<Stack.Screen name="AddBookmarkView" component={AddBookmarkView} />
-		<Stack.Screen name="OfflineModeView" component={OfflineModeView} />
-		<Stack.Screen name="QRScanner" component={QrScanner} />
-		<Stack.Screen name="LockScreen" component={LockScreen} />
-		<Stack.Screen name="PaymentRequestView" component={PaymentRequestView} />
-		<Stack.Screen name="FiatOnRamp" component={FiatOnRamp} />
-		<Stack.Screen name="FiatOnRampAggregator" component={FiatOnRampAggregator} />
-		<Stack.Screen name="Swaps" component={Swaps} />
-		<Stack.Screen
-			name="SetPasswordFlow"
-			component={SetPasswordFlow}
-			headerTitle={() => (
-				<Image
-					style={styles.headerLogo}
-					source={require('../../../images/metamask-name.png')}
-					resizeMode={'contain'}
-				/>
-			)}
-			// eslint-disable-next-line react-native/no-inline-styles
-			headerStyle={{ borderBottomWidth: 0 }}
-		/>
-	</Stack.Navigator>
-=======
   <Stack.Navigator
     screenOptions={{
       headerShown: false,
@@ -565,6 +541,10 @@
     <Stack.Screen name="LockScreen" component={LockScreen} />
     <Stack.Screen name="PaymentRequestView" component={PaymentRequestView} />
     <Stack.Screen name="FiatOnRamp" component={FiatOnRamp} />
+    <Stack.Screen
+      name="FiatOnRampAggregator"
+      component={FiatOnRampAggregator}
+    />
     <Stack.Screen name="Swaps" component={Swaps} />
     <Stack.Screen
       name="SetPasswordFlow"
@@ -580,7 +560,6 @@
       headerStyle={{ borderBottomWidth: 0 }}
     />
   </Stack.Navigator>
->>>>>>> 380db218
 );
 
 export default MainNavigator;