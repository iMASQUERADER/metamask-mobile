--- conflicted
+++ resolved
@@ -755,30 +755,12 @@
       }
 
       switch (request.type) {
-<<<<<<< HEAD
-        case ApprovalTypes.INSTALL_SNAP:
-          // eslint-disable-next-line no-console
-          console.log({ requestData, id: request.id });
-          setHostToApprove({ requestData, id: request.id });
-          showPendingApprovalModal({
-            type: ApprovalTypes.INSTALL_SNAP,
-            origin: request.origin,
-          });
-          break;
-        case ApprovalTypes.UPDATE_SNAP:
-          // eslint-disable-next-line no-console
-          console.log('Update Snap');
-          break;
-=======
->>>>>>> 6e062b69
         case ApprovalTypes.REQUEST_PERMISSIONS:
           if (requestData?.permissions?.eth_accounts) {
             const {
               metadata: { id },
             } = requestData;
 
-<<<<<<< HEAD
-=======
             const totalAccounts = props.accountsLength;
 
             AnalyticsV2.trackEvent(MetaMetricsEvents.CONNECT_REQUEST_STARTED, {
@@ -786,7 +768,6 @@
               source: 'PERMISSION SYSTEM',
             });
 
->>>>>>> 6e062b69
             props.navigation.navigate(
               ...createAccountConnectNavDetails({
                 hostInfo: requestData,
@@ -879,10 +860,7 @@
       {renderWatchAssetModal()}
       {renderQRSigningModal()}
       {renderAccountsApprovalModal()}
-<<<<<<< HEAD
       {renderInstallSnapApprovalModal()}
-=======
->>>>>>> 6e062b69
     </React.Fragment>
   );
 };
