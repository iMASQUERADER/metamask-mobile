--- conflicted
+++ resolved
@@ -5,10 +5,8 @@
 import { ethers } from 'ethers';
 import abi from 'human-standard-token-abi';
 import { ethErrors } from 'eth-json-rpc-errors';
-<<<<<<< HEAD
 import { KeyringTypes } from '@metamask/keyring-controller';
 
-=======
 import Modal from 'react-native-modal';
 import { BN } from 'ethereumjs-util';
 import { swapsUtils } from '@metamask/swaps-controller';
@@ -20,7 +18,6 @@
   trackLegacyEvent,
   trackLegacyAnonymousEvent,
 } from '../../../util/analyticsV2';
->>>>>>> 1474d44e
 import Approval from '../../Views/Approval';
 import NotificationManager from '../../../core/NotificationManager';
 import { strings } from '../../../../locales/i18n';
