--- conflicted
+++ resolved
@@ -59,11 +59,7 @@
 import withQRHardwareAwareness from '../../UI/QRHardware/withQRHardwareAwareness';
 import QRSigningModal from '../../UI/QRHardware/QRSigningModal';
 import { networkSwitched } from '../../../actions/onboardNetwork';
-<<<<<<< HEAD
-import Routes from '../../../constants/navigation/Routes';
-=======
 import { createAccountConnectNavDetails } from '../../Views/AccountConnect';
->>>>>>> 57f54324
 
 const hstInterface = new ethers.utils.Interface(abi);
 
@@ -759,7 +755,6 @@
       }
 
       switch (request.type) {
-<<<<<<< HEAD
         case ApprovalTypes.INSTALL_SNAP:
           // eslint-disable-next-line no-console
           console.log({ requestData, id: request.id });
@@ -775,15 +770,6 @@
           break;
         case ApprovalTypes.REQUEST_PERMISSIONS:
           if (requestData?.permissions?.eth_accounts) {
-            props.navigation.navigate(Routes.MODAL.ROOT_MODAL_FLOW, {
-              screen: Routes.SHEET.ACCOUNT_CONNECT,
-              params: {
-                hostInfo: requestData,
-              },
-            });
-=======
-        case ApprovalTypes.REQUEST_PERMISSIONS:
-          if (requestData?.permissions?.eth_accounts) {
             const {
               metadata: { id },
             } = requestData;
@@ -794,7 +780,6 @@
                 permissionRequestId: id,
               }),
             );
->>>>>>> 57f54324
           }
           break;
         case ApprovalTypes.CONNECT_ACCOUNTS:
@@ -881,10 +866,7 @@
       {renderWatchAssetModal()}
       {renderQRSigningModal()}
       {renderAccountsApprovalModal()}
-<<<<<<< HEAD
       {renderInstallSnapApprovalModal()}
-=======
->>>>>>> 57f54324
     </React.Fragment>
   );
 };
