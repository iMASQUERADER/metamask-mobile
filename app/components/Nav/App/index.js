import React, { useCallback, useEffect, useRef, useState } from 'react';
import { NavigationContainer, CommonActions } from '@react-navigation/native';
import { Animated, StyleSheet, View } from 'react-native';
import { createStackNavigator } from '@react-navigation/stack';
import AsyncStorage from '@react-native-community/async-storage';
import Login from '../../Views/Login';
import QRScanner from '../../Views/QRScanner';
import Onboarding from '../../Views/Onboarding';
import OnboardingCarousel from '../../Views/OnboardingCarousel';
import ChoosePassword from '../../Views/ChoosePassword';
import ExtensionSync from '../../Views/ExtensionSync';
import AccountBackupStep1 from '../../Views/AccountBackupStep1';
import AccountBackupStep1B from '../../Views/AccountBackupStep1B';
import ManualBackupStep1 from '../../Views/ManualBackupStep1';
import ManualBackupStep2 from '../../Views/ManualBackupStep2';
import ManualBackupStep3 from '../../Views/ManualBackupStep3';
import ImportFromSeed from '../../Views/ImportFromSeed';
import SyncWithExtensionSuccess from '../../Views/SyncWithExtensionSuccess';
import Main from '../Main';
import OptinMetrics from '../../UI/OptinMetrics';
import MetaMaskAnimation from '../../UI/MetaMaskAnimation';
import SimpleWebview from '../../Views/SimpleWebview';
import SharedDeeplinkManager from '../../../core/DeeplinkManager';
import Engine from '../../../core/Engine';
import branch from 'react-native-branch';
import AppConstants from '../../../core/AppConstants';
import Logger from '../../../util/Logger';
import Device from '../../../util/device';
import { trackErrorAsAnalytics } from '../../../util/analyticsV2';
import { routingInstrumentation } from '../../../util/setupSentry';
import Analytics from '../../../core/Analytics';
import { connect, useSelector, useDispatch } from 'react-redux';
import { EXISTING_USER, CURRENT_APP_VERSION, LAST_APP_VERSION } from '../../../constants/storage';
import { getVersion } from 'react-native-device-info';
import { checkedAuth } from '../../../actions/user';
import { setCurrentRoute } from '../../../actions/navigation';
import { findRouteNameFromNavigatorState } from '../../../util/general';

const styles = StyleSheet.create({
	fill: { flex: 1 },
});

const Stack = createStackNavigator();
/**
 * Stack navigator responsible for the onboarding process
 * Create Wallet, Import from Seed and Sync
 */
const OnboardingNav = () => (
	<Stack.Navigator initialRouteName="OnboardingCarousel">
		<Stack.Screen name="Onboarding" component={Onboarding} options={Onboarding.navigationOptions} />
		<Stack.Screen
			name="OnboardingCarousel"
			component={OnboardingCarousel}
			options={OnboardingCarousel.navigationOptions}
		/>
		<Stack.Screen name="ChoosePassword" component={ChoosePassword} options={ChoosePassword.navigationOptions} />
		<Stack.Screen name="ExtensionSync" component={ExtensionSync} />
		<Stack.Screen
			name="AccountBackupStep1"
			component={AccountBackupStep1}
			options={AccountBackupStep1.navigationOptions}
		/>
		<Stack.Screen
			name="AccountBackupStep1B"
			component={AccountBackupStep1B}
			options={AccountBackupStep1B.navigationOptions}
		/>
		<Stack.Screen
			name="ManualBackupStep1"
			component={ManualBackupStep1}
			options={ManualBackupStep1.navigationOptions}
		/>
		<Stack.Screen
			name="ManualBackupStep2"
			component={ManualBackupStep2}
			options={ManualBackupStep2.navigationOptions}
		/>
		<Stack.Screen
			name="ManualBackupStep3"
			component={ManualBackupStep3}
			options={ManualBackupStep3.navigationOptions}
		/>
		<Stack.Screen name="ImportFromSeed" component={ImportFromSeed} options={ImportFromSeed.navigationOptions} />
		<Stack.Screen name="OptinMetrics" component={OptinMetrics} options={OptinMetrics.navigationOptions} />
	</Stack.Navigator>
);

/**
 * Parent Stack navigator that allows the
 * child OnboardingNav navigator to push modals on top of it
 */
const SimpleWebviewScreen = () => (
	<Stack.Navigator mode={'modal'}>
		<Stack.Screen name="SimpleWebview" component={SimpleWebview} options={SimpleWebview.navigationOptions} />
	</Stack.Navigator>
);

const OnboardingRootNav = () => (
	<Stack.Navigator initialRouteName={'OnboardingNav'} mode="modal" screenOptions={{ headerShown: false }}>
		<Stack.Screen name="OnboardingNav" component={OnboardingNav} />
		<Stack.Screen name="SyncWithExtensionSuccess" component={SyncWithExtensionSuccess} />
		<Stack.Screen name="QRScanner" component={QRScanner} header={null} />
		<Stack.Screen name="Webview" header={null} component={SimpleWebviewScreen} />
	</Stack.Navigator>
);

const App = ({ userLoggedIn }) => {
	const animation = useRef(null);
	const animationName = useRef(null);
	const opacity = useRef(new Animated.Value(1)).current;
	const navigator = useRef();

	const [route, setRoute] = useState();
	const [animationPlayed, setAnimationPlayed] = useState();

	const isAuthChecked = useSelector((state) => state.user.isAuthChecked);
	const dispatch = useDispatch();
	const triggerCheckedAuth = () => dispatch(checkedAuth('onboarding'));
	const triggerSetCurrentRoute = (route) => dispatch(setCurrentRoute(route));
	const frequentRpcList = useSelector(
		(state) => state?.engine?.backgroundState?.PreferencesController?.frequentRpcList
	);

	const handleDeeplink = useCallback(({ error, params, uri }) => {
		if (error) {
			trackErrorAsAnalytics(error, 'Branch:');
		}
		const deeplink = params?.['+non_branch_link'] || uri || null;
		try {
			if (deeplink) {
				const { KeyringController } = Engine.context;
				const isUnlocked = KeyringController.isUnlocked();
				isUnlocked
					? SharedDeeplinkManager.parse(deeplink, { origin: AppConstants.DEEPLINKS.ORIGIN_DEEPLINK })
					: SharedDeeplinkManager.setDeeplink(deeplink);
			}
		} catch (e) {
			Logger.error(e, `Deeplink: Error parsing deeplink`);
		}
	}, []);

	useEffect(
		() =>
			branch.subscribe({
				onOpenStart: (opts) => {
					// Called reliably on iOS deeplink instances
					Device.isIos() && handleDeeplink(opts);
				},
				onOpenComplete: (opts) => {
					// Called reliably on Android deeplink instances
					Device.isAndroid() && handleDeeplink(opts);
				},
			}),
		[handleDeeplink]
	);

	useEffect(() => {
		SharedDeeplinkManager.init({
			navigation: {
				navigate: (routeName, opts) => {
					const params = { name: routeName, params: opts };
					navigator.current?.dispatch?.(CommonActions.navigate(params));
				},
			},
			frequentRpcList,
			dispatch,
		});
<<<<<<< HEAD
	}, []);
=======
	}, [dispatch, frequentRpcList]);
>>>>>>> 360b39f2

	useEffect(() => {
		const initAnalytics = async () => {
			await Analytics.init();
		};

		initAnalytics();
	}, []);

	useEffect(() => {
		async function checkExsiting() {
			const existingUser = await AsyncStorage.getItem(EXISTING_USER);
			const route = !existingUser ? 'OnboardingRootNav' : 'Login';
			setRoute(route);
			if (!existingUser) {
				triggerCheckedAuth();
			}
		}

		checkExsiting();
	});

	useEffect(() => {
		async function startApp() {
			const existingUser = await AsyncStorage.getItem(EXISTING_USER);
			try {
				const currentVersion = await getVersion();
				const savedVersion = await AsyncStorage.getItem(CURRENT_APP_VERSION);
				if (currentVersion !== savedVersion) {
					if (savedVersion) await AsyncStorage.setItem(LAST_APP_VERSION, savedVersion);
					await AsyncStorage.setItem(CURRENT_APP_VERSION, currentVersion);
				}

				const lastVersion = await AsyncStorage.getItem(LAST_APP_VERSION);
				if (!lastVersion) {
					if (existingUser) {
						// Setting last version to first version if user exists and lastVersion does not, to simulate update
						await AsyncStorage.setItem(LAST_APP_VERSION, '0.0.1');
					} else {
						// Setting last version to current version so that it's not treated as an update
						await AsyncStorage.setItem(LAST_APP_VERSION, currentVersion);
					}
				}
			} catch (error) {
				Logger.error(error);
			}
		}

		startApp();
	}, []);

	useEffect(() => {
		if (!isAuthChecked) {
			return;
		}
		const startAnimation = async () => {
			await new Promise((res) => setTimeout(res, 50));
			animation?.current?.play();
			animationName?.current?.play();
		};
		startAnimation();
	}, [isAuthChecked]);

	const onAnimationFinished = useCallback(() => {
		Animated.timing(opacity, {
			toValue: 0,
			duration: 300,
			useNativeDriver: true,
			isInteraction: false,
		}).start(() => {
			setAnimationPlayed(true);
		});
	}, [opacity]);

	const renderSplash = () => {
		if (!animationPlayed) {
			return (
				<MetaMaskAnimation
					animation={animation}
					animationName={animationName}
					opacity={opacity}
					onAnimationFinish={onAnimationFinished}
				/>
			);
		}
		return null;
	};

	return (
		// do not render unless a route is defined
		(route && (
			<View style={styles.fill}>
				<NavigationContainer
					ref={navigator}
					onReady={() => {
						routingInstrumentation.registerNavigationContainer(navigator);
					}}
					onStateChange={(state) => {
						// Updates redux with latest route. Used by DrawerView component.
						const currentRoute = findRouteNameFromNavigatorState(state.routes);
						triggerSetCurrentRoute(currentRoute);
					}}
				>
					<Stack.Navigator route={route} initialRouteName={route}>
						<Stack.Screen name="Login" component={Login} options={{ headerShown: false }} />
						<Stack.Screen
							name="OnboardingRootNav"
							component={OnboardingRootNav}
							options={{ headerShown: false }}
						/>
						{userLoggedIn && (
							<Stack.Screen name="HomeNav" component={Main} options={{ headerShown: false }} />
						)}
					</Stack.Navigator>
				</NavigationContainer>
				{renderSplash()}
			</View>
		)) ||
		null
	);
};

const mapStateToProps = (state) => ({
	userLoggedIn: state.user.userLoggedIn,
});

export default connect(mapStateToProps)(App);<|MERGE_RESOLUTION|>--- conflicted
+++ resolved
@@ -165,11 +165,7 @@
 			frequentRpcList,
 			dispatch,
 		});
-<<<<<<< HEAD
-	}, []);
-=======
 	}, [dispatch, frequentRpcList]);
->>>>>>> 360b39f2
 
 	useEffect(() => {
 		const initAnalytics = async () => {
