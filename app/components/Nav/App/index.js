--- conflicted
+++ resolved
@@ -201,13 +201,8 @@
 			const route = !existingUser ? 'OnboardingRootNav' : 'Login';
 			setRoute(route);
 		}
-<<<<<<< HEAD
-		if (authCancelled || userLoggedIn) checkExsiting();
-	}, [authCancelled, userLoggedIn, animationPlayed]);
-=======
 		if (locked || authCancelled) checkExsiting();
 	}, [locked, authCancelled]);
->>>>>>> b73d7b9a
 
 	useEffect(() => {
 		async function startApp() {
