--- conflicted
+++ resolved
@@ -3,28 +3,21 @@
 import createKeypadRule from './createKeypadRule';
 
 function useCurrency(currency) {
-<<<<<<< HEAD
-	const currencyData = useMemo(() => {
-		if (typeof currency === 'object') {
-			return {
-				handler: createKeypadRule({
-					decimalSeparator: currency?.decimalSeparator,
-					decimals: currency?.decimals,
-				}),
-				symbol: currency?.symbol,
-				decimalSeparator: currency?.decimalSeparator,
-			};
-		}
+  const currencyData = useMemo(() => {
+    if (typeof currency === 'object') {
+      return {
+        handler: createKeypadRule({
+          decimalSeparator: currency?.decimalSeparator,
+          decimals: currency?.decimals,
+        }),
+        symbol: currency?.symbol,
+        decimalSeparator: currency?.decimalSeparator,
+      };
+    }
 
-		if (!currency || !CURRENCIES[currency?.toUpperCase()]) {
-			return CURRENCIES.default;
-		}
-=======
-  const currencyData = useMemo(() => {
     if (!currency || !CURRENCIES[currency?.toUpperCase()]) {
       return CURRENCIES.default;
     }
->>>>>>> 380db218
 
     return CURRENCIES[currency.toUpperCase()];
   }, [currency]);
