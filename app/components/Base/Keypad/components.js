import React from 'react';
import PropTypes from 'prop-types';
import { View, StyleSheet, TouchableOpacity, ViewPropTypes } from 'react-native';
import IonicIcon from 'react-native-vector-icons/Ionicons';
import Device from '../../../util/device';
import Text from '../Text';
import { useAppThemeFromContext, mockTheme } from '../../../util/theme';

const createStyles = (colors) =>
  StyleSheet.create({
    keypad: {
      paddingHorizontal: 25,
    },
    keypadRow: {
      flexDirection: 'row',
      justifyContent: 'space-around',
    },
    keypadButton: {
      paddingHorizontal: 20,
      paddingVertical: Device.isMediumDevice()
        ? Device.isIphone5()
          ? 4
          : 8
        : 12,
      flex: 1,
      justifyContent: 'center',
      alignItems: 'center',
    },
    keypadButtonText: {
      color: colors.text.default,
      textAlign: 'center',
      fontSize: 30,
    },
    deleteIcon: {
      fontSize: 25,
      marginTop: 5,
    },
  });

<<<<<<< HEAD
const KeypadContainer = ({ style, ...props }) => {
	const { colors } = useAppThemeFromContext() || mockTheme;
	const styles = createStyles(colors);

	return <View style={[styles.keypad, style]} {...props} />;
=======
const KeypadContainer = (props) => {
  const { colors } = useAppThemeFromContext() || mockTheme;
  const styles = createStyles(colors);

  return <View style={styles.keypad} {...props} />;
>>>>>>> 380db218
};

KeypadContainer.propTypes = {
	/**
	 * Custom style for digit buttons
	 */
	style: ViewPropTypes.style,
};

const KeypadRow = (props) => {
  const { colors } = useAppThemeFromContext() || mockTheme;
  const styles = createStyles(colors);

  return <View style={styles.keypadRow} {...props} />;
};
<<<<<<< HEAD
const KeypadButton = ({ style, textStyle, children, ...props }) => {
	const { colors } = useAppThemeFromContext() || mockTheme;
	const styles = createStyles(colors);

	return (
		<TouchableOpacity style={[styles.keypadButton, style]} {...props}>
			<Text style={[styles.keypadButtonText, textStyle]}>{children}</Text>
		</TouchableOpacity>
	);
};

KeypadButton.propTypes = {
	children: PropTypes.node,
	/**
	 * Custom style for digit buttons
	 */
	style: ViewPropTypes.style,
	/**
	 * Custom style for digit text
	 */
	textStyle: PropTypes.oneOfType([PropTypes.object, PropTypes.array]),
};

const KeypadDeleteButton = ({ style, icon, ...props }) => {
	const { colors } = useAppThemeFromContext() || mockTheme;
	const styles = createStyles(colors);

	return (
		<TouchableOpacity style={[styles.keypadButton, style]} {...props}>
			{icon || <IonicIcon style={[styles.keypadButtonText, styles.deleteIcon]} name="md-arrow-back" />}
		</TouchableOpacity>
	);
=======
const KeypadButton = ({ children, ...props }) => {
  const { colors } = useAppThemeFromContext() || mockTheme;
  const styles = createStyles(colors);

  return (
    <TouchableOpacity style={styles.keypadButton} {...props}>
      <Text style={styles.keypadButtonText}>{children}</Text>
    </TouchableOpacity>
  );
};

KeypadButton.propTypes = {
  children: PropTypes.node,
};

const KeypadDeleteButton = (props) => {
  const { colors } = useAppThemeFromContext() || mockTheme;
  const styles = createStyles(colors);

  return (
    <TouchableOpacity style={styles.keypadButton} {...props}>
      <IonicIcon
        style={[styles.keypadButtonText, styles.deleteIcon]}
        name="md-arrow-back"
      />
    </TouchableOpacity>
  );
>>>>>>> 380db218
};

KeypadDeleteButton.propTypes = {
	/**
	 * Custom style for digit buttons
	 */
	style: ViewPropTypes.style,
	icon: PropTypes.node,
};

const Keypad = KeypadContainer;
Keypad.Row = KeypadRow;
Keypad.Button = KeypadButton;
Keypad.DeleteButton = KeypadDeleteButton;

export default Keypad;<|MERGE_RESOLUTION|>--- conflicted
+++ resolved
@@ -1,6 +1,11 @@
 import React from 'react';
 import PropTypes from 'prop-types';
-import { View, StyleSheet, TouchableOpacity, ViewPropTypes } from 'react-native';
+import {
+  View,
+  StyleSheet,
+  TouchableOpacity,
+  ViewPropTypes,
+} from 'react-native';
 import IonicIcon from 'react-native-vector-icons/Ionicons';
 import Device from '../../../util/device';
 import Text from '../Text';
@@ -37,26 +42,18 @@
     },
   });
 
-<<<<<<< HEAD
 const KeypadContainer = ({ style, ...props }) => {
-	const { colors } = useAppThemeFromContext() || mockTheme;
-	const styles = createStyles(colors);
-
-	return <View style={[styles.keypad, style]} {...props} />;
-=======
-const KeypadContainer = (props) => {
   const { colors } = useAppThemeFromContext() || mockTheme;
   const styles = createStyles(colors);
 
-  return <View style={styles.keypad} {...props} />;
->>>>>>> 380db218
+  return <View style={[styles.keypad, style]} {...props} />;
 };
 
 KeypadContainer.propTypes = {
-	/**
-	 * Custom style for digit buttons
-	 */
-	style: ViewPropTypes.style,
+  /**
+   * Custom style for digit buttons
+   */
+  style: ViewPropTypes.style,
 };
 
 const KeypadRow = (props) => {
@@ -65,76 +62,51 @@
 
   return <View style={styles.keypadRow} {...props} />;
 };
-<<<<<<< HEAD
 const KeypadButton = ({ style, textStyle, children, ...props }) => {
-	const { colors } = useAppThemeFromContext() || mockTheme;
-	const styles = createStyles(colors);
-
-	return (
-		<TouchableOpacity style={[styles.keypadButton, style]} {...props}>
-			<Text style={[styles.keypadButtonText, textStyle]}>{children}</Text>
-		</TouchableOpacity>
-	);
-};
-
-KeypadButton.propTypes = {
-	children: PropTypes.node,
-	/**
-	 * Custom style for digit buttons
-	 */
-	style: ViewPropTypes.style,
-	/**
-	 * Custom style for digit text
-	 */
-	textStyle: PropTypes.oneOfType([PropTypes.object, PropTypes.array]),
-};
-
-const KeypadDeleteButton = ({ style, icon, ...props }) => {
-	const { colors } = useAppThemeFromContext() || mockTheme;
-	const styles = createStyles(colors);
-
-	return (
-		<TouchableOpacity style={[styles.keypadButton, style]} {...props}>
-			{icon || <IonicIcon style={[styles.keypadButtonText, styles.deleteIcon]} name="md-arrow-back" />}
-		</TouchableOpacity>
-	);
-=======
-const KeypadButton = ({ children, ...props }) => {
   const { colors } = useAppThemeFromContext() || mockTheme;
   const styles = createStyles(colors);
 
   return (
-    <TouchableOpacity style={styles.keypadButton} {...props}>
-      <Text style={styles.keypadButtonText}>{children}</Text>
+    <TouchableOpacity style={[styles.keypadButton, style]} {...props}>
+      <Text style={[styles.keypadButtonText, textStyle]}>{children}</Text>
     </TouchableOpacity>
   );
 };
 
 KeypadButton.propTypes = {
   children: PropTypes.node,
+  /**
+   * Custom style for digit buttons
+   */
+  style: ViewPropTypes.style,
+  /**
+   * Custom style for digit text
+   */
+  textStyle: PropTypes.oneOfType([PropTypes.object, PropTypes.array]),
 };
 
-const KeypadDeleteButton = (props) => {
+const KeypadDeleteButton = ({ style, icon, ...props }) => {
   const { colors } = useAppThemeFromContext() || mockTheme;
   const styles = createStyles(colors);
 
   return (
-    <TouchableOpacity style={styles.keypadButton} {...props}>
-      <IonicIcon
-        style={[styles.keypadButtonText, styles.deleteIcon]}
-        name="md-arrow-back"
-      />
+    <TouchableOpacity style={[styles.keypadButton, style]} {...props}>
+      {icon || (
+        <IonicIcon
+          style={[styles.keypadButtonText, styles.deleteIcon]}
+          name="md-arrow-back"
+        />
+      )}
     </TouchableOpacity>
   );
->>>>>>> 380db218
 };
 
 KeypadDeleteButton.propTypes = {
-	/**
-	 * Custom style for digit buttons
-	 */
-	style: ViewPropTypes.style,
-	icon: PropTypes.node,
+  /**
+   * Custom style for digit buttons
+   */
+  style: ViewPropTypes.style,
+  icon: PropTypes.node,
 };
 
 const Keypad = KeypadContainer;
