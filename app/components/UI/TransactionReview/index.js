--- conflicted
+++ resolved
@@ -523,12 +523,9 @@
                       onUpdatingValuesEnd={onUpdatingValuesEnd}
                       animateOnChange={animateOnChange}
                       isAnimating={isAnimating}
-<<<<<<< HEAD
                       handleOnErrorContinue={handleOnErrorContinue}
                       errorContinue={errorContinue}
-=======
                       multiLayerL1FeeTotal={multiLayerL1FeeTotal}
->>>>>>> fc9dd26c
                     />
                   </View>
                 </ScrollView>
