import React, { PureComponent } from 'react';
import PropTypes from 'prop-types';
import {
  StyleSheet,
  View,
  InteractionManager,
  Animated,
  ScrollView,
} from 'react-native';
import { fontStyles } from '../../../styles/common';
import { connect } from 'react-redux';
import { strings } from '../../../../locales/i18n';
import {
  getTransactionReviewActionKey,
  getNormalizedTxState,
  APPROVE_FUNCTION_SIGNATURE,
  decodeTransferData,
  getTicker,
} from '../../../util/transactions';
import {
  weiToFiat,
  balanceToFiat,
  renderFromTokenMinimalUnit,
  renderFromWei,
  fromTokenMinimalUnit,
} from '../../../util/number';
import { safeToChecksumAddress } from '../../../util/address';
import Device from '../../../util/device';
import TransactionReviewInformation from './TransactionReviewInformation';
import TransactionReviewSummary from './TransactionReviewSummary';
import TransactionReviewData from './TransactionReviewData';
import Analytics from '../../../core/Analytics/Analytics';
import { ANALYTICS_EVENT_OPTS } from '../../../util/analytics';
import TransactionHeader from '../TransactionHeader';
import AccountInfoCard from '../AccountInfoCard';
import ActionView from '../ActionView';
import { WALLET_CONNECT_ORIGIN } from '../../../util/walletconnect';
import { getTokenList } from '../../../reducers/tokens';
import { ThemeContext, mockTheme } from '../../../util/theme';
import withQRHardwareAwareness from '../QRHardware/withQRHardwareAwareness';
import QRSigningDetails from '../QRHardware/QRSigningDetails';
import { withNavigation } from '@react-navigation/compat';
import { MM_SDK_REMOTE_ORIGIN } from '../../../core/SDKConnect';

const createStyles = (colors) =>
  StyleSheet.create({
    tabUnderlineStyle: {
      height: 2,
      backgroundColor: colors.primary.default,
    },
    tabStyle: {
      paddingBottom: 0,
      backgroundColor: colors.background.default,
    },
    textStyle: {
      fontSize: 12,
      letterSpacing: 0.5,
      ...fontStyles.bold,
    },
    actionViewWrapper: {
      height: Device.isMediumDevice() ? 230 : 415,
    },
    actionViewChildren: {
      height: 330,
    },
    accountTransactionWrapper: {
      flex: 1,
    },
    actionViewQRObject: {
      height: 624,
    },
    accountInfoCardWrapper: {
      paddingHorizontal: 24,
      paddingBottom: 12,
    },
    transactionData: {
      position: 'absolute',
      width: '100%',
      height: '100%',
    },
    hidden: {
      opacity: 0,
      height: 0,
    },
  });

/**
 * PureComponent that supports reviewing a transaction
 */
class TransactionReview extends PureComponent {
  static propTypes = {
    /**
     * Callback triggered when this transaction is cancelled
     */
    onCancel: PropTypes.func,
    /**
     * Called when a user changes modes
     */
    onModeChange: PropTypes.func,
    /**
     * Callback triggered when this transaction is cancelled
     */
    onConfirm: PropTypes.func,
    /**
     * Indicates whether hex data should be shown in transaction editor
     */
    showHexData: PropTypes.bool,
    /**
     * Whether the transaction was confirmed or not
     */
    transactionConfirmed: PropTypes.bool,
    /**
     * Transaction object associated with this transaction
     */
    transaction: PropTypes.object,
    /**
     * Callback to validate transaction in parent state
     */
    validate: PropTypes.func,
    /**
     * Browser/tab information
     */
    browser: PropTypes.object,
    /**
     * ETH to current currency conversion rate
     */
    conversionRate: PropTypes.number,
    /**
     * Currency code of the currently-active currency
     */
    currentCurrency: PropTypes.string,
    /**
     * Object containing token exchange rates in the format address => exchangeRate
     */
    contractExchangeRates: PropTypes.object,
    /**
     * Array of ERC20 assets
     */
    tokens: PropTypes.array,
    /**
     * Current provider ticker
     */
    ticker: PropTypes.string,
    /**
     * Chain id
     */
    chainId: PropTypes.string,
    /**
     * ETH or fiat, depending on user setting
     */
    primaryCurrency: PropTypes.string,
    /**
     * Whether or not basic gas estimates have been fetched
     */
    ready: PropTypes.bool,
    /**
     * Height of custom gas and data modal
     */
    customGasHeight: PropTypes.number,
    /**
     * Drives animated values
     */
    animate: PropTypes.func,
    /**
     * Generates a transform style unique to the component
     */
    generateTransform: PropTypes.func,
    /**
     * Saves the height of TransactionReviewData
     */
    saveTransactionReviewDataHeight: PropTypes.func,
    /**
     * Hides or shows TransactionReviewData
     */
    hideData: PropTypes.bool,
    /**
     * True if transaction is over the available funds
     */
    over: PropTypes.bool,
    gasEstimateType: PropTypes.string,
    EIP1559GasData: PropTypes.object,
    /**
     * Function to call when update animation starts
     */
    onUpdatingValuesStart: PropTypes.func,
    /**
     * Function to call when update animation ends
     */
    onUpdatingValuesEnd: PropTypes.func,
    /**
     * If the values should animate upon update or not
     */
    animateOnChange: PropTypes.bool,
    /**
     * Boolean to determine if the animation is happening
     */
    isAnimating: PropTypes.bool,
    dappSuggestedGas: PropTypes.bool,
    /**
     * List of tokens from TokenListController
     */
    tokenList: PropTypes.object,
    /**
     * Object that represents the navigator
     */
    navigation: PropTypes.object,
    /**
     * If it's a eip1559 network and dapp suggest legact gas then it should show a warning
     */
    dappSuggestedGasWarning: PropTypes.bool,
    isSigningQRObject: PropTypes.bool,
    QRState: PropTypes.object,
    /**
     * Returns the selected gas type
     * @returns {string}
     */
    gasSelected: PropTypes.string,
  };

  state = {
    toFocused: false,
    actionKey: strings('transactions.tx_review_confirm'),
    showHexData: false,
    dataVisible: false,
    error: undefined,
    assetAmount: undefined,
    conversionRate: undefined,
    fiatValue: undefined,
  };

  componentDidMount = async () => {
    const {
      validate,
      transaction,
      transaction: { data, to },
      tokens,
      chainId,
      tokenList,
      ready,
    } = this.props;
    let { showHexData } = this.props;
    let assetAmount, conversionRate, fiatValue;
    showHexData = showHexData || data;
    const approveTransaction =
      data && data.substr(0, 10) === APPROVE_FUNCTION_SIGNATURE;
    const error = ready && validate && (await validate());
    const actionKey = await getTransactionReviewActionKey(transaction, chainId);
    if (approveTransaction) {
      let contract = tokenList[safeToChecksumAddress(to)];
      if (!contract) {
        contract = tokens.find(
          ({ address }) => address === safeToChecksumAddress(to),
        );
      }
      const symbol = (contract && contract.symbol) || 'ERC20';
      assetAmount = `${decodeTransferData('transfer', data)[1]} ${symbol}`;
    } else {
      [assetAmount, conversionRate, fiatValue] = this.getRenderValues()();
    }
    this.setState({
      error,
      actionKey,
      showHexData,
      assetAmount,
      conversionRate,
      fiatValue,
      approveTransaction,
    });
    InteractionManager.runAfterInteractions(() => {
      Analytics.trackEvent(ANALYTICS_EVENT_OPTS.TRANSACTIONS_CONFIRM_STARTED);
    });
  };

  async componentDidUpdate(prevProps) {
    if (this.props.ready !== prevProps.ready) {
      const error = this.props.validate && (await this.props.validate());
      // eslint-disable-next-line react/no-did-update-set-state
      this.setState({ error });
    }
  }

  getRenderValues = () => {
    const {
      transaction: { value, selectedAsset, assetType },
      currentCurrency,
      contractExchangeRates,
      ticker,
    } = this.props;
    const values = {
      ETH: () => {
        const assetAmount = `${renderFromWei(value)} ${getTicker(ticker)}`;
        const conversionRate = this.props.conversionRate;
        const fiatValue = weiToFiat(value, conversionRate, currentCurrency);
        return [assetAmount, conversionRate, fiatValue];
      },
      ERC20: () => {
        const assetAmount = `${renderFromTokenMinimalUnit(
          value,
          selectedAsset.decimals,
        )} ${selectedAsset.symbol}`;
        const conversionRate = contractExchangeRates[selectedAsset.address];
        const fiatValue = balanceToFiat(
          (value && fromTokenMinimalUnit(value, selectedAsset.decimals)) || 0,
          this.props.conversionRate,
          conversionRate,
          currentCurrency,
        );
        return [assetAmount, conversionRate, fiatValue];
      },
      ERC721: () => {
        const assetAmount = strings('unit.token_id') + selectedAsset.tokenId;
        const conversionRate = true;
        const fiatValue = selectedAsset.name;
        return [assetAmount, conversionRate, fiatValue];
      },
      default: () => [undefined, undefined, undefined],
    };
    return values[assetType] || values.default;
  };

  edit = () => {
    const { onModeChange } = this.props;
    Analytics.trackEvent(ANALYTICS_EVENT_OPTS.TRANSACTIONS_EDIT_TRANSACTION);
    onModeChange && onModeChange('edit');
  };

  getStyles = () => {
    const colors = this.context.colors || mockTheme.colors;
    return createStyles(colors);
  };

  toggleDataView = () => {
    const { animate } = this.props;
    if (this.state.dataVisible) {
      animate({
        modalEndValue: 1,
        xTranslationName: 'reviewToData',
        xTranslationEndValue: 0,
      });
      this.setState({ dataVisible: false });
      return;
    }
    animate({
      modalEndValue: 0,
      xTranslationName: 'reviewToData',
      xTranslationEndValue: 1,
    });
    this.setState({ dataVisible: true });
  };

  getUrlFromBrowser() {
    const { browser, transaction } = this.props;
    let url;
    if (
      transaction.origin &&
      transaction.origin.startsWith(WALLET_CONNECT_ORIGIN)
    ) {
      return transaction.origin.split(WALLET_CONNECT_ORIGIN)[1];
    } else if (
      transaction.origin &&
      transaction.origin.startsWith(MM_SDK_REMOTE_ORIGIN)
    ) {
      return transaction.origin.split(MM_SDK_REMOTE_ORIGIN)[1];
    }

    browser.tabs.forEach((tab) => {
      if (tab.id === browser.activeTab) {
        url = tab.url;
      }
    });
    return url;
  }

  renderTransactionReview = () => {
    const {
      transactionConfirmed,
      primaryCurrency,
      ready,
      generateTransform,
      hideData,
      saveTransactionReviewDataHeight,
      customGasHeight,
      over,
      gasEstimateType,
      EIP1559GasData,
      onUpdatingValuesStart,
      onUpdatingValuesEnd,
      animateOnChange,
      isAnimating,
      dappSuggestedGas,
      navigation,
      dappSuggestedGasWarning,
      gasSelected,
      chainId,
<<<<<<< HEAD
      transaction: { from },
=======
>>>>>>> 7c44db93
    } = this.props;
    const {
      actionKey,
      error,
      assetAmount,
      conversionRate,
      fiatValue,
      approveTransaction,
    } = this.state;
    const currentPageInformation = { url: this.getUrlFromBrowser() };
    const styles = this.getStyles();

    return (
      <>
        <Animated.View
          style={generateTransform('reviewToData', [
            0,
            -Device.getDeviceWidth(),
          ])}
        >
          <TransactionHeader currentPageInformation={currentPageInformation} />
          <TransactionReviewSummary
            actionKey={actionKey}
            assetAmount={assetAmount}
            conversionRate={conversionRate}
            fiatValue={fiatValue}
            approveTransaction={approveTransaction}
            primaryCurrency={primaryCurrency}
            chainId={chainId}
          />
          <View style={styles.actionViewWrapper}>
            <ActionView
              confirmButtonMode="confirm"
              cancelText={strings('transaction.reject')}
              onCancelPress={this.props.onCancel}
              onConfirmPress={this.props.onConfirm}
              confirmed={transactionConfirmed}
              confirmDisabled={
                transactionConfirmed || Boolean(error) || isAnimating
              }
            >
              <View style={styles.actionViewChildren}>
                <ScrollView>
                  <View
                    style={styles.accountTransactionWrapper}
                    onStartShouldSetResponder={() => true}
                  >
                    <View style={styles.accountInfoCardWrapper}>
                      <AccountInfoCard fromAddress={from} />
                    </View>
                    <TransactionReviewInformation
                      navigation={navigation}
                      error={error}
                      edit={this.edit}
                      ready={ready}
                      assetAmount={assetAmount}
                      fiatValue={fiatValue}
                      toggleDataView={this.toggleDataView}
                      over={over}
                      onCancelPress={this.props.onCancel}
                      gasEstimateType={gasEstimateType}
                      EIP1559GasData={EIP1559GasData}
                      origin={
                        dappSuggestedGas ? currentPageInformation?.url : null
                      }
                      gasSelected={gasSelected}
                      originWarning={dappSuggestedGasWarning}
                      onUpdatingValuesStart={onUpdatingValuesStart}
                      onUpdatingValuesEnd={onUpdatingValuesEnd}
                      animateOnChange={animateOnChange}
                      isAnimating={isAnimating}
                    />
                  </View>
                </ScrollView>
              </View>
            </ActionView>
          </View>
        </Animated.View>
        <Animated.View
          style={[
            styles.transactionData,
            generateTransform('reviewToData', [Device.getDeviceWidth(), 0]),
            hideData && styles.hidden,
          ]}
        >
          <TransactionReviewData
            actionKey={actionKey}
            toggleDataView={this.toggleDataView}
            saveTransactionReviewDataHeight={saveTransactionReviewDataHeight}
            customGasHeight={customGasHeight}
          />
        </Animated.View>
      </>
    );
  };

  renderQRDetails() {
    const currentPageInformation = { url: this.getUrlFromBrowser() };
    const {
      QRState,
      transaction: { from },
    } = this.props;

    const styles = this.getStyles();
    return (
      <View style={styles.actionViewQRObject}>
        <TransactionHeader currentPageInformation={currentPageInformation} />
        <QRSigningDetails
          QRState={QRState}
          tighten
          showCancelButton
          showHint={false}
          bypassAndroidCameraAccessCheck={false}
          fromAddress={from}
        />
      </View>
    );
  }

  render() {
    const { isSigningQRObject } = this.props;
    return isSigningQRObject
      ? this.renderQRDetails()
      : this.renderTransactionReview();
  }
}

const mapStateToProps = (state) => ({
  accounts: state.engine.backgroundState.AccountTrackerController.accounts,
  tokens: state.engine.backgroundState.TokensController.tokens,
  currentCurrency:
    state.engine.backgroundState.CurrencyRateController.currentCurrency,
  contractExchangeRates:
    state.engine.backgroundState.TokenRatesController.contractExchangeRates,
  conversionRate:
    state.engine.backgroundState.CurrencyRateController.conversionRate,
  ticker: state.engine.backgroundState.NetworkController.provider.ticker,
  chainId: state.engine.backgroundState.NetworkController.provider.chainId,
  showHexData: state.settings.showHexData,
  transaction: getNormalizedTxState(state),
  browser: state.browser,
  primaryCurrency: state.settings.primaryCurrency,
  tokenList: getTokenList(state),
});

TransactionReview.contextType = ThemeContext;

export default connect(mapStateToProps)(
  withNavigation(withQRHardwareAwareness(TransactionReview)),
);<|MERGE_RESOLUTION|>--- conflicted
+++ resolved
@@ -392,10 +392,7 @@
       dappSuggestedGasWarning,
       gasSelected,
       chainId,
-<<<<<<< HEAD
       transaction: { from },
-=======
->>>>>>> 7c44db93
     } = this.props;
     const {
       actionKey,
