--- conflicted
+++ resolved
@@ -160,12 +160,6 @@
 		 * True if transaction is over the available funds
 		 */
 		over: PropTypes.bool,
-<<<<<<< HEAD
-		/**
-		 * Object that represents the navigator
-		 */
-		navigation: PropTypes.object
-=======
 		gasEstimateType: PropTypes.string,
 		EIP1559GasData: PropTypes.object,
 		/**
@@ -193,7 +187,6 @@
 		 * If it's a eip1559 network and dapp suggest legact gas then it should show a warning
 		 */
 		dappSuggestedGasWarning: PropTypes.bool
->>>>>>> 456d8536
 	};
 
 	state = {
@@ -338,9 +331,6 @@
 			saveTransactionReviewDataHeight,
 			customGasHeight,
 			over,
-<<<<<<< HEAD
-			navigation
-=======
 			gasEstimateType,
 			EIP1559GasData,
 			onUpdatingValuesStart,
@@ -350,7 +340,6 @@
 			dappSuggestedGas,
 			navigation,
 			dappSuggestedGasWarning
->>>>>>> 456d8536
 		} = this.props;
 		const { actionKey, error, assetAmount, conversionRate, fiatValue, approveTransaction } = this.state;
 		const currentPageInformation = { url: this.getUrlFromBrowser() };
