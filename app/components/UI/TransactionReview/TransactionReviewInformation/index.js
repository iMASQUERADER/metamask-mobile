--- conflicted
+++ resolved
@@ -312,20 +312,6 @@
 			contractExchangeRates,
 		} = this.props;
 
-<<<<<<< HEAD
-=======
-		const { totalMinNative, totalMinConversion, totalMaxNative, totalMaxConversion } = calculateAmountsEIP1559({
-			value: value && BNToHex(value),
-			nativeCurrency,
-			currentCurrency,
-			conversionRate,
-			gasFeeMinConversion,
-			gasFeeMinNative,
-			gasFeeMaxNative,
-			gasFeeMaxConversion,
-		});
-
->>>>>>> d60beb90
 		let renderableTotalMinNative,
 			renderableTotalMinConversion,
 			renderableTotalMaxNative,
@@ -333,21 +319,17 @@
 
 		const totals = {
 			ETH: () => {
-				const {
-					totalMinNative,
-					totalMinConversion,
-					totalMaxNative,
-					totalMaxConversion
-				} = calculateAmountsEIP1559({
-					value: value && BNToHex(value),
-					nativeCurrency,
-					currentCurrency,
-					conversionRate,
-					gasFeeMinConversion,
-					gasFeeMinNative,
-					gasFeeMaxNative,
-					gasFeeMaxConversion
-				});
+				const { totalMinNative, totalMinConversion, totalMaxNative, totalMaxConversion } =
+					calculateAmountsEIP1559({
+						value: value && BNToHex(value),
+						nativeCurrency,
+						currentCurrency,
+						conversionRate,
+						gasFeeMinConversion,
+						gasFeeMinNative,
+						gasFeeMaxNative,
+						gasFeeMaxConversion,
+					});
 
 				[
 					renderableTotalMinNative,
@@ -371,21 +353,17 @@
 				];
 			},
 			ERC20: () => {
-				const {
-					totalMinNative,
-					totalMinConversion,
-					totalMaxNative,
-					totalMaxConversion
-				} = calculateAmountsEIP1559({
-					value: '0x0',
-					nativeCurrency,
-					currentCurrency,
-					conversionRate,
-					gasFeeMinConversion,
-					gasFeeMinNative,
-					gasFeeMaxNative,
-					gasFeeMaxConversion
-				});
+				const { totalMinNative, totalMinConversion, totalMaxNative, totalMaxConversion } =
+					calculateAmountsEIP1559({
+						value: '0x0',
+						nativeCurrency,
+						currentCurrency,
+						conversionRate,
+						gasFeeMinConversion,
+						gasFeeMinNative,
+						gasFeeMaxNative,
+						gasFeeMaxConversion,
+					});
 
 				const tokenAmount = renderFromTokenMinimalUnit(value, selectedAsset.decimals);
 				const exchangeRate = contractExchangeRates[selectedAsset.address];
@@ -416,21 +394,17 @@
 				];
 			},
 			ERC721: () => {
-				const {
-					totalMinNative,
-					totalMinConversion,
-					totalMaxNative,
-					totalMaxConversion
-				} = calculateAmountsEIP1559({
-					value: '0x0',
-					nativeCurrency,
-					currentCurrency,
-					conversionRate,
-					gasFeeMinConversion,
-					gasFeeMinNative,
-					gasFeeMaxNative,
-					gasFeeMaxConversion
-				});
+				const { totalMinNative, totalMinConversion, totalMaxNative, totalMaxConversion } =
+					calculateAmountsEIP1559({
+						value: '0x0',
+						nativeCurrency,
+						currentCurrency,
+						conversionRate,
+						gasFeeMinConversion,
+						gasFeeMinNative,
+						gasFeeMaxNative,
+						gasFeeMaxConversion,
+					});
 
 				[
 					renderableTotalMinNative,
