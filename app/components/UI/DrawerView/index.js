import React, { PureComponent } from 'react';
import {
  Alert,
  TouchableOpacity,
  View,
  Image,
  StyleSheet,
  Text,
  InteractionManager,
  Platform,
} from 'react-native';
import PropTypes from 'prop-types';
import { connect } from 'react-redux';
import Share from 'react-native-share';
import Icon from 'react-native-vector-icons/FontAwesome';
import FeatherIcon from 'react-native-vector-icons/Feather';
import MaterialIcon from 'react-native-vector-icons/MaterialCommunityIcons';
import { fontStyles } from '../../../styles/common';
import {
  hasBlockExplorer,
  findBlockExplorerForRpc,
  getBlockExplorerName,
} from '../../../util/networks';
import Identicon from '../Identicon';
import StyledButton from '../StyledButton';
import NetworkList from '../NetworkList';
import { renderFromWei, renderFiat } from '../../../util/number';
import { strings } from '../../../../locales/i18n';
import Modal from 'react-native-modal';
import {
  toggleNetworkModal,
  toggleReceiveModal,
} from '../../../actions/modals';
import { showAlert } from '../../../actions/alert';
import {
  getEtherscanAddressUrl,
  getEtherscanBaseUrl,
} from '../../../util/etherscan';
import Engine from '../../../core/Engine';
import Logger from '../../../util/Logger';
import Device from '../../../util/device';
import OnboardingWizard from '../OnboardingWizard';
import ReceiveRequest from '../ReceiveRequest';
import Analytics from '../../../core/Analytics/Analytics';
import AppConstants from '../../../core/AppConstants';
import { MetaMetricsEvents } from '../../../core/Analytics';
import URL from 'url-parse';
import EthereumAddress from '../EthereumAddress';
import { getEther } from '../../../util/transactions';
import { newAssetTransaction } from '../../../actions/transaction';
import { protectWalletModalVisible } from '../../../actions/user';
import DeeplinkManager from '../../../core/DeeplinkManager';
import SettingsNotification from '../SettingsNotification';
import InvalidCustomNetworkAlert from '../InvalidCustomNetworkAlert';
import { RPC } from '../../../constants/network';
import { findRouteNameFromNavigatorState } from '../../../util/general';
import AnalyticsV2 from '../../../util/analyticsV2';
import {
  isDefaultAccountName,
  doENSReverseLookup,
} from '../../../util/ENSUtils';
import ClipboardManager from '../../../core/ClipboardManager';
import { collectiblesSelector } from '../../../reducers/collectibles';
import { getCurrentRoute } from '../../../reducers/navigation';
import { ScrollView } from 'react-native-gesture-handler';
import { isZero } from '../../../util/lodash';
<<<<<<< HEAD
=======
import { KeyringTypes } from '@metamask/keyring-controller';
import { Authentication } from '../../../core/';
>>>>>>> 36f56e78
import { ThemeContext, mockTheme } from '../../../util/theme';
import NetworkInfo from '../NetworkInfo';
import sanitizeUrl from '../../../util/sanitizeUrl';
import {
  onboardNetworkAction,
  networkSwitched,
} from '../../../actions/onboardNetwork';
import { isHardwareKeyring } from '../../../util/keyring-helpers';
import Routes from '../../../constants/navigation/Routes';
import { LEDGER_DEVICE } from '../../../constants/keyringTypes';
import { scale } from 'react-native-size-matters';
import generateTestId from '../../../../wdio/utils/generateTestId';
import {
  DRAWER_VIEW_LOCK_TEXT_ID,
  DRAWER_VIEW_SETTINGS_TEXT_ID,
} from '../../../../wdio/screen-objects/testIDs/Screens/DrawerView.testIds';

import { createAccountSelectorNavDetails } from '../../Views/AccountSelector';

const createStyles = (colors) =>
  StyleSheet.create({
    wrapper: {
      flex: 1,
      width: 315,
      backgroundColor: colors.background.default,
    },
    header: {
      paddingTop: Device.isIphoneX() ? 60 : 24,
      backgroundColor: colors.background.alternative,
      height: Device.isIphoneX() ? 110 : 74,
      flexDirection: 'column',
      paddingBottom: 0,
    },
    metamaskLogo: {
      flexDirection: 'row',
      flex: 1,
      marginTop: Device.isAndroid() ? 0 : 12,
      marginLeft: 15,
      paddingTop: Device.isAndroid() ? 10 : 0,
    },
    metamaskFox: {
      height: 27,
      width: 27,
      marginRight: 15,
    },
    metamaskName: {
      marginTop: 4,
      width: 90,
      height: 18,
      tintColor: colors.text.default,
    },
    account: {
      flex: 1,
      backgroundColor: colors.background.alternative,
    },
    accountBgOverlay: {
      borderBottomColor: colors.border.muted,
      borderBottomWidth: 1,
      padding: 17,
    },
    identiconWrapper: {
      marginBottom: 12,
      width: 56,
      height: 56,
    },
    identiconBorder: {
      borderRadius: 96,
      borderWidth: 2,
      padding: 2,
      borderColor: colors.primary.default,
    },
    accountNameWrapper: {
      flexDirection: 'row',
      paddingRight: 17,
    },
    accountName: {
      fontSize: 20,
      lineHeight: 24,
      marginBottom: 5,
      color: colors.text.default,
      ...fontStyles.normal,
    },
    caretDown: {
      textAlign: 'right',
      marginLeft: 7,
      marginTop: 3,
      fontSize: 18,
      color: colors.icon.alternative,
    },
    accountBalance: {
      fontSize: 14,
      lineHeight: 17,
      marginBottom: 5,
      color: colors.text.default,
      ...fontStyles.normal,
    },
    accountAddress: {
      fontSize: 12,
      lineHeight: 17,
      color: colors.text.alternative,
      ...fontStyles.normal,
    },
    buttons: {
      flexDirection: 'row',
      alignItems: 'center',
      justifyContent: 'center',
      borderBottomColor: colors.border.muted,
      borderBottomWidth: 1,
      padding: 15,
    },
    button: {
      flex: 1,
      flexDirection: 'row',
      alignItems: 'center',
      justifyContent: 'center',
      borderRadius: 30,
      borderWidth: 1.5,
    },
    leftButton: {
      marginRight: 5,
    },
    rightButton: {
      marginLeft: 5,
    },
    buttonText: {
      paddingLeft: scale(4),
      fontSize: scale(13),
      color: colors.primary.default,
      ...fontStyles.normal,
    },
    buttonContent: {
      flexDirection: 'row',
      alignItems: 'center',
      justifyContent: 'center',
      padding: scale(2),
    },
    buttonIcon: {
      marginTop: 0,
    },
    buttonReceive: {
      transform: [{ rotate: '90deg' }],
    },
    menu: {},
    noTopBorder: {
      borderTopWidth: 0,
    },
    menuSection: {
      borderTopWidth: 1,
      borderColor: colors.border.muted,
      paddingVertical: 10,
    },
    menuItem: {
      flex: 1,
      flexDirection: 'row',
      paddingVertical: 9,
      paddingLeft: 17,
    },
    selectedRoute: {
      backgroundColor: colors.primary.muted,
      marginRight: 10,
      borderTopRightRadius: 20,
      borderBottomRightRadius: 20,
    },
    selectedName: {
      color: colors.primary.default,
    },
    menuItemName: {
      flex: 1,
      paddingHorizontal: 15,
      paddingTop: 2,
      fontSize: 16,
      color: colors.text.alternative,
      ...fontStyles.normal,
    },
    menuItemWarningText: {
      color: colors.text.default,
      fontSize: 12,
      ...fontStyles.normal,
    },
    noIcon: {
      paddingLeft: 0,
    },
    menuItemIconImage: {
      width: 22,
      height: 22,
      tintColor: colors.icon.alternative,
    },
    selectedMenuItemIconImage: {
      width: 22,
      height: 22,
      tintColor: colors.primary.default,
    },
    bottomModal: {
      justifyContent: 'flex-end',
      margin: 0,
    },
    importedWrapper: {
      marginTop: 10,
      width: 73,
      paddingHorizontal: 10,
      paddingVertical: 3,
      borderRadius: 10,
      borderWidth: 1,
      borderColor: colors.icon.alternative,
    },
    importedText: {
      color: colors.icon.alternative,
      fontSize: 10,
      ...fontStyles.bold,
    },
    keyringTypeText: {
      color: colors.text.default,
    },
    protectWalletContainer: {
      backgroundColor: colors.background.default,
      paddingTop: 24,
      borderTopLeftRadius: 20,
      borderTopRightRadius: 20,
      paddingVertical: 16,
      paddingBottom: Device.isIphoneX() ? 20 : 0,
      paddingHorizontal: 40,
    },
    protectWalletIconContainer: {
      alignSelf: 'center',
      width: 56,
      height: 56,
      borderRadius: 28,
      backgroundColor: colors.error.muted,
      borderColor: colors.error.default,
      borderWidth: 1,
      flexDirection: 'row',
      alignItems: 'center',
      justifyContent: 'center',
    },
    protectWalletIcon: { alignSelf: 'center', color: colors.error.default },
    protectWalletTitle: {
      textAlign: 'center',
      fontSize: 18,
      marginVertical: 8,
      ...fontStyles.bold,
      color: colors.text.default,
    },
    protectWalletContent: {
      textAlign: 'center',
      fontSize: 14,
      marginVertical: 8,
      justifyContent: 'center',
      ...fontStyles.normal,
      color: colors.text.default,
    },
    protectWalletButtonWrapper: { marginVertical: 8 },
  });

const metamask_name = require('../../../images/metamask-name.png'); // eslint-disable-line
const metamask_fox = require('../../../images/fox.png'); // eslint-disable-line
const ICON_IMAGES = {
  wallet: require('../../../images/wallet-icon.png'), // eslint-disable-line
  'selected-wallet': require('../../../images/selected-wallet-icon.png'), // eslint-disable-line
};

/**
 * View component that displays the MetaMask fox
 * in the middle of the screen
 */
class DrawerView extends PureComponent {
  static propTypes = {
    /**
    /* navigation object required to push new views
    */
    navigation: PropTypes.object,
    /**
     * Object representing the selected the selected network
     */
    network: PropTypes.object.isRequired,
    /**
     * Selected address as string
     */
    selectedAddress: PropTypes.string,
    /**
     * List of accounts from the AccountTrackerController
     */
    accounts: PropTypes.object,
    /**
     * List of accounts from the PreferencesController
     */
    identities: PropTypes.object,
    /**
    /* Selected currency
    */
    currentCurrency: PropTypes.string,
    /**
     * List of keyrings
     */
    keyrings: PropTypes.array,
    /**
     * Action that toggles the network modal
     */
    toggleNetworkModal: PropTypes.func,
    /**
     * Action that toggles the receive modal
     */
    toggleReceiveModal: PropTypes.func,
    /**
     * Action that shows the global alert
     */
    showAlert: PropTypes.func.isRequired,
    /**
     * Boolean that determines the status of the networks modal
     */
    networkModalVisible: PropTypes.bool.isRequired,
    /**
     * Boolean that determines the status of the receive modal
     */
    receiveModalVisible: PropTypes.bool.isRequired,
    /**
     * Start transaction with asset
     */
    newAssetTransaction: PropTypes.func.isRequired,
    /**
     * Boolean that determines if the user has set a password before
     */
    passwordSet: PropTypes.bool,
    /**
     * Wizard onboarding state
     */
    wizard: PropTypes.object,
    /**
     * Current provider ticker
     */
    ticker: PropTypes.string,
    /**
     * Frequent RPC list from PreferencesController
     */
    frequentRpcList: PropTypes.array,
    /**
     * Array of ERC20 assets
     */
    tokens: PropTypes.array,
    /**
     * Array of ERC721 assets
     */
    collectibles: PropTypes.array,
    /**
     * redux flag that indicates if the user
     * completed the seed phrase backup flow
     */
    seedphraseBackedUp: PropTypes.bool,
    /**
     * An object containing token balances for current account and network in the format address => balance
     */
    tokenBalances: PropTypes.object,
    /**
     * Prompts protect wallet modal
     */
    protectWalletModalVisible: PropTypes.func,
    /**
     * Callback to close drawer
     */
    onCloseDrawer: PropTypes.func,
    /**
     * Latest navigation route
     */
    currentRoute: PropTypes.string,
    /**
     * handles action for onboarding to a network
     */
    onboardNetworkAction: PropTypes.func,
    /**
     * returns network onboarding state
     */
    networkOnboarding: PropTypes.object,
    /**
     * returns switched network state
     */
    switchedNetwork: PropTypes.object,
    /**
     * updates when network is switched
     */
    networkSwitched: PropTypes.func,
    /**
     *
     */
    networkOnboardedState: PropTypes.array,
    /**
     * Decides if Ledger's transaction modal is visible
     */
    // ledgerTransactionModalVisible: PropTypes.bool,
  };

  constructor(props) {
    super(props);
    this.ledgerModalTimer = null;
  }

  state = {
    showProtectWalletModal: undefined,
    account: {
      ens: undefined,
      name: undefined,
      address: undefined,
      currentNetwork: undefined,
    },
    networkSelected: false,
    networkType: undefined,
    networkCurrency: undefined,
    showModal: false,
    networkUrl: undefined,
  };

  browserSectionRef = React.createRef();

  currentBalance = null;
  previousBalance = null;
  processedNewBalance = false;
  animatingNetworksModal = false;

  componentWillUnmount() {
    if (this.ledgerModalTimer) {
      clearTimeout(this.ledgerModalTimer);
    }
  }

  getKeyringForSelectedAddress() {
    const { keyrings, selectedAddress } = this.props;
    const allKeyrings =
      keyrings && keyrings.length
        ? keyrings
        : Engine.context.KeyringController.state.keyrings;

    return allKeyrings.find((keyring) =>
      keyring.accounts.includes(selectedAddress),
    );
  }

  renderTag() {
    const colors = this.context.colors || mockTheme.colors;
    const styles = createStyles(colors);

    const keyringOfSelectedAddress = this.getKeyringForSelectedAddress();

    const accountTypeLabel = () => {
      if (!keyringOfSelectedAddress) {
        return strings('accounts.imported');
      } else if (isHardwareKeyring(keyringOfSelectedAddress.type)) {
        if (keyringOfSelectedAddress.type === LEDGER_DEVICE) {
          return strings('accounts.ledger');
        }
        return strings('accounts.hardware');
      }
      return null;
    };

    return accountTypeLabel() ? (
      <View
        style={[
          styles.keyringTypeWrapper,
          isHardwareKeyring && styles.hardwareKeyringTypeWrapper,
        ]}
      >
        <Text numberOfLines={1} style={styles.keyringTypeText}>
          {accountTypeLabel()}
        </Text>
      </View>
    ) : null;
  }

  async componentDidUpdate() {
    const route = findRouteNameFromNavigatorState(
      this.props.navigation.dangerouslyGetState().routes,
    );
    if (!this.props.passwordSet || !this.props.seedphraseBackedUp) {
      if (
        [
          'SetPasswordFlow',
          'ChoosePassword',
          'AccountBackupStep1',
          'AccountBackupStep1B',
          'ManualBackupStep1',
          'ManualBackupStep2',
          'ManualBackupStep3',
          'Webview',
          'LockScreen',
        ].includes(route)
      ) {
        this.state.showProtectWalletModal &&
          // eslint-disable-next-line react/no-did-update-set-state
          this.setState({ showProtectWalletModal: false });
        return;
      }
      let tokenFound = false;

      this.props.tokens.forEach((token) => {
        if (
          this.props.tokenBalances[token.address] &&
          !isZero(this.props.tokenBalances[token.address])
        ) {
          tokenFound = true;
        }
      });
      if (
        !this.props.passwordSet ||
        this.currentBalance > 0 ||
        tokenFound ||
        this.props.collectibles.length > 0
      ) {
        // eslint-disable-next-line react/no-did-update-set-state
        this.setState({ showProtectWalletModal: true });
        InteractionManager.runAfterInteractions(() => {
          AnalyticsV2.trackEvent(
            MetaMetricsEvents.WALLET_SECURITY_PROTECT_VIEWED,
            {
              wallet_protection_required: false,
              source: 'Backup Alert',
            },
          );
        });
      } else {
        // eslint-disable-next-line react/no-did-update-set-state
        this.setState({ showProtectWalletModal: false });
      }
    } else {
      // eslint-disable-next-line react/no-did-update-set-state
      this.setState({ showProtectWalletModal: false });
    }
    const pendingDeeplink = DeeplinkManager.getPendingDeeplink();
    const { KeyringController } = Engine.context;
    if (
      pendingDeeplink &&
      KeyringController.isUnlocked() &&
      route !== 'LockScreen'
    ) {
      DeeplinkManager.expireDeeplink();
      DeeplinkManager.parse(pendingDeeplink, {
        origin: AppConstants.DEEPLINKS.ORIGIN_DEEPLINK,
      });
    }
    await this.updateAccountInfo();
  }

  updateAccountInfo = async () => {
    const { identities, network, selectedAddress } = this.props;
    const { currentNetwork, address, name } = this.state.account;
    const accountName = identities[selectedAddress]?.name;
    if (
      currentNetwork !== network ||
      address !== selectedAddress ||
      name !== accountName
    ) {
      const ens = await doENSReverseLookup(
        selectedAddress,
        network.provider.chainId,
      );
      this.setState((state) => ({
        account: {
          ens,
          name: accountName,
          currentNetwork: network,
          address: selectedAddress,
        },
      }));
    }
  };

  openAccountSelector = () => {
    const { navigation } = this.props;

    navigation.navigate(
      ...createAccountSelectorNavDetails({
        onOpenImportAccount: this.hideDrawer,
        onOpenConnectHardwareWallet: this.hideDrawer,
        onSelectAccount: this.hideDrawer,
      }),
    );
    this.trackEvent(MetaMetricsEvents.NAVIGATION_TAPS_ACCOUNT_NAME);
  };

  toggleReceiveModal = () => {
    this.props.toggleReceiveModal();
  };

  onNetworksModalClose = async (manualClose) => {
    this.toggleNetworksModal();
    if (!manualClose) {
      await this.hideDrawer();
    }
  };

  onInfoNetworksModalClose = async (manualClose) => {
    const {
      networkOnboarding: { showNetworkOnboarding, networkUrl },
      onboardNetworkAction,
      switchedNetwork: { networkUrl: switchedNetworkUrl },
      networkSwitched,
    } = this.props;
    this.setState({
      networkSelected: !this.state.networkSelected,
      showModal: false,
    });
    !showNetworkOnboarding && this.toggleNetworksModal();
    onboardNetworkAction(
      sanitizeUrl(networkUrl) ||
        sanitizeUrl(switchedNetworkUrl) ||
        this.state.networkUrl,
    );
    networkSwitched({ networkUrl: '', networkStatus: false });
    if (!manualClose) {
      await this.hideDrawer();
    }
  };

  toggleNetworksModal = () => {
    if (!this.animatingNetworksModal) {
      this.animatingNetworksModal = true;
      this.props.toggleNetworkModal();
      setTimeout(() => {
        this.animatingNetworksModal = false;
      }, 500);
    }
  };

  onNetworkSelected = (type, currency, url) => {
    this.setState({
      networkType: type,
      networkUrl: url || type,
      networkCurrency: currency,
      networkSelected: true,
    });
  };

  switchModalContent = () => {
    this.setState({ showModal: true });
  };

  showReceiveModal = () => {
    this.toggleReceiveModal();
  };

  trackEvent = (event) => {
    InteractionManager.runAfterInteractions(() => {
      Analytics.trackEvent(event);
    });
  };

  // NOTE: do we need this event?
  trackOpenBrowserEvent = () => {
    const { network } = this.props;
    AnalyticsV2.trackEvent(MetaMetricsEvents.BROWSER_OPENED, {
      source: 'In-app Navigation',
      chain_id: network,
    });
  };

  onReceive = () => {
    this.toggleReceiveModal();
    this.trackEvent(MetaMetricsEvents.NAVIGATION_TAPS_RECEIVE);
  };

  onSend = async () => {
    this.props.newAssetTransaction(getEther(this.props.ticker));
    this.props.navigation.navigate('SendFlowView');
    this.hideDrawer();
    this.trackEvent(MetaMetricsEvents.NAVIGATION_TAPS_SEND);
  };

  goToBrowser = () => {
    this.props.navigation.navigate(Routes.BROWSER.HOME);
    this.hideDrawer();
    // Q: duplicated analytic event?
    this.trackOpenBrowserEvent();
    this.trackEvent(MetaMetricsEvents.NAVIGATION_TAPS_BROWSER);
  };

  showWallet = () => {
    this.props.navigation.navigate('WalletTabHome');
    this.hideDrawer();
    this.trackEvent(MetaMetricsEvents.WALLET_OPENED);
  };

  goToTransactionHistory = () => {
    this.props.navigation.navigate('TransactionsHome');
    this.hideDrawer();
    this.trackEvent(MetaMetricsEvents.NAVIGATION_TAPS_TRANSACTION_HISTORY);
  };

  showSettings = async () => {
    this.props.navigation.navigate('SettingsView');
    this.hideDrawer();
    this.trackEvent(MetaMetricsEvents.NAVIGATION_TAPS_SETTINGS);
  };

  onPressLock = async () => {
    const { passwordSet } = this.props;
    await Authentication.lockApp();
    if (!passwordSet) {
      this.props.navigation.navigate('OnboardingRootNav', {
        screen: Routes.ONBOARDING.NAV,
        params: { screen: 'Onboarding' },
      });
    } else {
      this.props.navigation.replace(Routes.ONBOARDING.LOGIN, { locked: true });
    }
  };

  lock = () => {
    Alert.alert(
      strings('drawer.lock_title'),
      '',
      [
        {
          text: strings('drawer.lock_cancel'),
          onPress: () => null,
          style: 'cancel',
        },
        {
          text: strings('drawer.lock_ok'),
          onPress: this.onPressLock,
        },
      ],
      { cancelable: false },
    );
    this.trackEvent(MetaMetricsEvents.NAVIGATION_TAPS_LOGOUT);
  };

  viewInEtherscan = () => {
    const {
      selectedAddress,
      network,
      network: {
        provider: { rpcTarget },
      },
      frequentRpcList,
    } = this.props;
    if (network.provider.type === RPC) {
      const blockExplorer = findBlockExplorerForRpc(rpcTarget, frequentRpcList);
      const url = `${blockExplorer}/address/${selectedAddress}`;
      const title = new URL(blockExplorer).hostname;
      this.goToBrowserUrl(url, title);
    } else {
      const url = getEtherscanAddressUrl(
        network.provider.type,
        selectedAddress,
      );
      const etherscan_url = getEtherscanBaseUrl(network.provider.type).replace(
        'https://',
        '',
      );
      this.goToBrowserUrl(url, etherscan_url);
    }
    this.trackEvent(MetaMetricsEvents.NAVIGATION_TAPS_VIEW_ETHERSCAN);
  };

  submitFeedback = () => {
    this.trackEvent(MetaMetricsEvents.NAVIGATION_TAPS_SEND_FEEDBACK);
    this.goToBrowserUrl(
      'https://community.metamask.io/c/feature-requests-ideas/',
      strings('drawer.request_feature'),
    );
  };

  showHelp = () => {
    this.goToBrowserUrl(
      'https://support.metamask.io',
      strings('drawer.metamask_support'),
    );
    this.trackEvent(MetaMetricsEvents.NAVIGATION_TAPS_GET_HELP);
  };

  goToBrowserUrl(url, title) {
    this.props.navigation.navigate('Webview', {
      screen: 'SimpleWebview',
      params: {
        url,
        title,
      },
    });
    this.hideDrawer();
  }

  hideDrawer = () => {
    this.props.onCloseDrawer();
  };

  hasBlockExplorer = (providerType) => {
    const { frequentRpcList } = this.props;
    if (providerType === RPC) {
      const {
        network: {
          provider: { rpcTarget },
        },
      } = this.props;
      const blockExplorer = findBlockExplorerForRpc(rpcTarget, frequentRpcList);
      if (blockExplorer) {
        return true;
      }
    }
    return hasBlockExplorer(providerType);
  };

  getIcon(name, size) {
    const colors = this.context.colors || mockTheme.colors;

    return (
      <Icon name={name} size={size || 24} color={colors.icon.alternative} />
    );
  }

  getFeatherIcon(name, size) {
    const colors = this.context.colors || mockTheme.colors;

    return (
      <FeatherIcon
        name={name}
        size={size || 24}
        color={colors.icon.alternative}
      />
    );
  }

  getMaterialIcon(name, size) {
    const colors = this.context.colors || mockTheme.colors;

    return (
      <MaterialIcon
        name={name}
        size={size || 24}
        color={colors.icon.alternative}
      />
    );
  }

  getImageIcon(name) {
    const colors = this.context.colors || mockTheme.colors;
    const styles = createStyles(colors);

    return (
      <Image source={ICON_IMAGES[name]} style={styles.menuItemIconImage} />
    );
  }

  getSelectedIcon(name, size) {
    const colors = this.context.colors || mockTheme.colors;

    return (
      <Icon name={name} size={size || 24} color={colors.primary.default} />
    );
  }

  getSelectedFeatherIcon(name, size) {
    const colors = this.context.colors || mockTheme.colors;

    return (
      <FeatherIcon
        name={name}
        size={size || 24}
        color={colors.primary.default}
      />
    );
  }

  getSelectedMaterialIcon(name, size) {
    const colors = this.context.colors || mockTheme.colors;

    return (
      <MaterialIcon
        name={name}
        size={size || 24}
        color={colors.primary.default}
      />
    );
  }

  getSelectedImageIcon(name) {
    const colors = this.context.colors || mockTheme.colors;
    const styles = createStyles(colors);

    return (
      <Image
        source={ICON_IMAGES[`selected-${name}`]}
        style={styles.selectedMenuItemIconImage}
      />
    );
  }

  getSections = () => {
    const {
      network: {
        provider: { type, rpcTarget },
      },
      frequentRpcList,
    } = this.props;
    let blockExplorer, blockExplorerName;
    if (type === RPC) {
      blockExplorer = findBlockExplorerForRpc(rpcTarget, frequentRpcList);
      blockExplorerName = getBlockExplorerName(blockExplorer);
    }
    return [
      [
        {
          name: strings('drawer.transaction_activity'),
          icon: this.getFeatherIcon('list'),
          selectedIcon: this.getSelectedFeatherIcon('list'),
          action: this.goToTransactionHistory,
          routeNames: ['TransactionsView'],
        },
      ],
      [
        {
          name: strings('drawer.share_address'),
          icon: this.getMaterialIcon('share-variant'),
          action: this.onShare,
        },
        {
          name:
            (blockExplorer &&
              `${strings('drawer.view_in')} ${blockExplorerName}`) ||
            strings('drawer.view_in_etherscan'),
          icon: this.getIcon('eye'),
          action: this.viewInEtherscan,
        },
      ],
      [
        {
          name: strings('drawer.settings'),
          icon: this.getFeatherIcon('settings'),
          warning: strings('drawer.settings_warning_short'),
          action: this.showSettings,
          testID: DRAWER_VIEW_SETTINGS_TEXT_ID,
        },
        {
          name: strings('drawer.help'),
          icon: this.getIcon('comments'),
          action: this.showHelp,
        },
        {
          name: strings('drawer.request_feature'),
          icon: this.getFeatherIcon('message-square'),
          action: this.submitFeedback,
        },
        {
          name: strings('drawer.lock'),
          icon: this.getFeatherIcon('log-out'),
          action: this.lock,
          // ...generateTestId(Platform, DRAWER_VIEW_LOCK_ICON_ID),
          testID: DRAWER_VIEW_LOCK_TEXT_ID,
        },
      ],
    ];
  };

  copyAccountToClipboard = async () => {
    const { selectedAddress } = this.props;
    await ClipboardManager.setString(selectedAddress);
    this.toggleReceiveModal();
    InteractionManager.runAfterInteractions(() => {
      this.props.showAlert({
        isVisible: true,
        autodismiss: 1500,
        content: 'clipboard-alert',
        data: { msg: strings('account_details.account_copied_to_clipboard') },
      });
    });
  };

  onShare = () => {
    const { selectedAddress } = this.props;
    Share.open({
      message: selectedAddress,
    })
      .then(() => {
        this.props.protectWalletModalVisible();
      })
      .catch((err) => {
        Logger.log('Error while trying to share address', err);
      });
    this.trackEvent(MetaMetricsEvents.NAVIGATION_TAPS_SHARE_PUBLIC_ADDRESS);
  };

  closeInvalidCustomNetworkAlert = () => {
    this.setState({ invalidCustomNetwork: null });
  };

  showInvalidCustomNetworkAlert = (network) => {
    InteractionManager.runAfterInteractions(() => {
      this.setState({ invalidCustomNetwork: network });
    });
  };

  /**
   * Return step 5 of onboarding wizard if that is the current step
   */
  renderOnboardingWizard = () => {
    const {
      wizard: { step },
    } = this.props;
    return (
      step === 5 && (
        <OnboardingWizard
          navigation={this.props.navigation}
          coachmarkRef={this.browserSectionRef}
        />
      )
    );
  };

  onSecureWalletModalAction = () => {
    this.setState({ showProtectWalletModal: false });
    this.props.navigation.navigate(
      'SetPasswordFlow',
      this.props.passwordSet ? { screen: 'AccountBackupStep1' } : undefined,
    );
    InteractionManager.runAfterInteractions(() => {
      AnalyticsV2.trackEvent(
        MetaMetricsEvents.WALLET_SECURITY_PROTECT_ENGAGED,
        {
          wallet_protection_required: true,
          source: 'Modal',
        },
      );
    });
  };

  renderProtectModal = () => {
    const colors = this.context.colors || mockTheme.colors;
    const styles = createStyles(colors);

    return (
      <Modal
        isVisible={this.state.showProtectWalletModal}
        animationIn="slideInUp"
        animationOut="slideOutDown"
        style={styles.bottomModal}
        backdropColor={colors.overlay.default}
        backdropOpacity={1}
        animationInTiming={600}
        animationOutTiming={600}
      >
        <View style={styles.protectWalletContainer}>
          <View style={styles.protectWalletIconContainer}>
            <FeatherIcon
              style={styles.protectWalletIcon}
              name="alert-triangle"
              size={20}
            />
          </View>
          <Text style={styles.protectWalletTitle}>
            {strings('protect_your_wallet_modal.title')}
          </Text>
          <Text style={styles.protectWalletContent}>
            {!this.props.passwordSet
              ? strings('protect_your_wallet_modal.body_for_password')
              : strings('protect_your_wallet_modal.body_for_seedphrase')}
          </Text>
          <View style={styles.protectWalletButtonWrapper}>
            <StyledButton
              type={'confirm'}
              onPress={this.onSecureWalletModalAction}
            >
              {strings('protect_your_wallet_modal.button')}
            </StyledButton>
          </View>
        </View>
      </Modal>
    );
  };

  render() {
    const {
      network,
      accounts,
      identities,
      selectedAddress,
      currentCurrency,
      ticker,
      seedphraseBackedUp,
      currentRoute,
      networkOnboarding,
      networkOnboardedState,
      switchedNetwork: { networkUrl, networkStatus },
      networkModalVisible,
    } = this.props;
    const colors = this.context.colors || mockTheme.colors;
    const styles = createStyles(colors);

    const {
      invalidCustomNetwork,
      account: { name: nameFromState, ens: ensFromState },
      showModal,
      networkType,
    } = this.state;

    const account = {
      address: selectedAddress,
      name: nameFromState,
      ens: ensFromState,
      ...identities[selectedAddress],
      ...accounts[selectedAddress],
    };
    const { name, ens } = account;
    account.balance =
      (accounts[selectedAddress] &&
        renderFromWei(accounts[selectedAddress].balance)) ||
      0;
    const fiatBalance = Engine.getTotalFiatAccountBalance();
    if (fiatBalance !== this.previousBalance) {
      this.previousBalance = this.currentBalance;
    }
    this.currentBalance = fiatBalance;
    const fiatBalanceStr = renderFiat(this.currentBalance, currentCurrency);
    const accountName = isDefaultAccountName(name) && ens ? ens : name;
    const checkIfCustomNetworkExists = networkOnboardedState.filter(
      (item) => item.network === sanitizeUrl(networkUrl),
    );

    const networkSwitchedAndInWalletView =
      currentRoute === 'WalletView' &&
      networkStatus &&
      checkIfCustomNetworkExists.length === 0;

    const canShowNetworkInfoModal =
      showModal ||
      networkOnboarding.showNetworkOnboarding ||
      networkSwitchedAndInWalletView;

    return (
      <View style={styles.wrapper} testID={'drawer-screen'}>
        <ScrollView>
          <View style={styles.header}>
            <View style={styles.metamaskLogo}>
              <Image
                source={metamask_fox}
                style={styles.metamaskFox}
                resizeMethod={'auto'}
              />
              <Image
                source={metamask_name}
                style={styles.metamaskName}
                resizeMethod={'auto'}
              />
            </View>
          </View>
          <View style={styles.account}>
            <View style={styles.accountBgOverlay}>
              <TouchableOpacity
                style={styles.identiconWrapper}
                onPress={this.openAccountSelector}
                testID={'navbar-account-identicon'}
              >
                <View style={styles.identiconBorder}>
                  <Identicon diameter={48} address={selectedAddress} />
                </View>
              </TouchableOpacity>
              <TouchableOpacity
                style={styles.accountInfo}
                onPress={this.openAccountSelector}
                testID={'navbar-account-button'}
              >
                <View style={styles.accountNameWrapper}>
                  <Text style={styles.accountName} numberOfLines={1}>
                    {accountName}
                  </Text>
                  <Icon name="caret-down" size={24} style={styles.caretDown} />
                </View>
                <Text style={styles.accountBalance}>{fiatBalanceStr}</Text>
                <EthereumAddress
                  address={account.address}
                  style={styles.accountAddress}
                  type={'short'}
                />
                {this.renderTag()}
              </TouchableOpacity>
            </View>
          </View>
          <View style={styles.buttons}>
            <StyledButton
              type={'rounded-normal'}
              onPress={this.onSend}
              containerStyle={[styles.button, styles.leftButton]}
              testID={'drawer-send-button'}
            >
              <View style={styles.buttonContent}>
                <MaterialIcon
                  name={'arrow-top-right'}
                  size={22}
                  color={colors.primary.default}
                  style={styles.buttonIcon}
                />
                <Text style={styles.buttonText}>
                  {strings('drawer.send_button')}
                </Text>
              </View>
            </StyledButton>
            <StyledButton
              type={'rounded-normal'}
              onPress={this.onReceive}
              containerStyle={[styles.button, styles.rightButton]}
              testID={'drawer-receive-button'}
            >
              <View style={styles.buttonContent}>
                <MaterialIcon
                  name={'keyboard-tab'}
                  size={22}
                  color={colors.primary.default}
                  style={[styles.buttonIcon, styles.buttonReceive]}
                />
                <Text style={styles.buttonText}>
                  {strings('drawer.receive_button')}
                </Text>
              </View>
            </StyledButton>
          </View>
          <View style={styles.menu}>
            {this.getSections().map(
              (section, i) =>
                section?.length > 0 && (
                  <View
                    key={`section_${i}`}
                    style={[
                      styles.menuSection,
                      i === 0 ? styles.noTopBorder : null,
                    ]}
                  >
                    {section
                      .filter((item) => {
                        if (!item) return undefined;
                        const { name = undefined } = item;
                        if (
                          name &&
                          name.toLowerCase().indexOf('etherscan') !== -1
                        ) {
                          const type = network.provider?.type;
                          return (
                            (type && this.hasBlockExplorer(type)) || undefined
                          );
                        }
                        return true;
                      })
                      .map((item, j) => (
                        <TouchableOpacity
                          key={`item_${i}_${j}`}
                          style={[
                            styles.menuItem,
                            item.routeNames &&
                            item.routeNames.includes(currentRoute)
                              ? styles.selectedRoute
                              : null,
                          ]}
                          ref={
                            item.name === strings('drawer.browser') &&
                            this.browserSectionRef
                          }
                          onPress={() => item.action()} // eslint-disable-line
                        >
                          {item.icon
                            ? item.routeNames &&
                              item.routeNames.includes(currentRoute)
                              ? item.selectedIcon
                              : item.icon
                            : null}
                          <Text
                            style={[
                              styles.menuItemName,
                              !item.icon ? styles.noIcon : null,
                              item.routeNames &&
                              item.routeNames.includes(currentRoute)
                                ? styles.selectedName
                                : null,
                            ]}
                            {...generateTestId(Platform, item.testID)}
                            numberOfLines={1}
                          >
                            {item.name}
                          </Text>
                          {!seedphraseBackedUp && item.warning ? (
                            <SettingsNotification isNotification isWarning>
                              <Text style={styles.menuItemWarningText}>
                                {item.warning}
                              </Text>
                            </SettingsNotification>
                          ) : null}
                        </TouchableOpacity>
                      ))}
                  </View>
                ),
            )}
          </View>
        </ScrollView>
        <Modal
          isVisible={
            networkModalVisible || networkOnboarding.showNetworkOnboarding
          }
          onBackdropPress={
            canShowNetworkInfoModal ? null : this.toggleNetworksModal
          }
          onBackButtonPress={showModal ? null : this.toggleNetworksModa}
          onSwipeComplete={showModal ? null : this.toggleNetworksModa}
          swipeDirection={'down'}
          propagateSwipe
          backdropColor={colors.overlay.default}
          backdropOpacity={1}
        >
          {canShowNetworkInfoModal ? (
            <NetworkInfo
              onClose={this.onInfoNetworksModalClose}
              type={networkType || networkOnboarding.networkType}
              ticker={ticker}
            />
          ) : (
            <NetworkList
              navigation={this.props.navigation}
              onClose={this.onNetworksModalClose}
              onNetworkSelected={this.onNetworkSelected}
              showInvalidCustomNetworkAlert={this.showInvalidCustomNetworkAlert}
              switchModalContent={this.switchModalContent}
            />
          )}
        </Modal>
        <Modal
          backdropColor={colors.overlay.default}
          backdropOpacity={1}
          isVisible={!!invalidCustomNetwork}
        >
          <InvalidCustomNetworkAlert
            navigation={this.props.navigation}
            network={invalidCustomNetwork}
            onClose={this.closeInvalidCustomNetworkAlert}
          />
        </Modal>
        {this.renderOnboardingWizard()}
        <Modal
          isVisible={this.props.receiveModalVisible}
          onBackdropPress={this.toggleReceiveModal}
          onBackButtonPress={this.toggleReceiveModal}
          onSwipeComplete={this.toggleReceiveModal}
          swipeDirection={'down'}
          propagateSwipe
          style={styles.bottomModal}
          backdropColor={colors.overlay.default}
          backdropOpacity={1}
        >
          <ReceiveRequest
            navigation={this.props.navigation}
            hideModal={this.toggleReceiveModal}
            showReceiveModal={this.showReceiveModal}
          />
        </Modal>
        {this.renderProtectModal()}
      </View>
    );
  }
}

const mapStateToProps = (state) => ({
  network: state.engine.backgroundState.NetworkController,
  selectedAddress:
    state.engine.backgroundState.PreferencesController.selectedAddress,
  accounts: state.engine.backgroundState.AccountTrackerController.accounts,
  identities: state.engine.backgroundState.PreferencesController.identities,
  frequentRpcList:
    state.engine.backgroundState.PreferencesController.frequentRpcList,
  currentCurrency:
    state.engine.backgroundState.CurrencyRateController.currentCurrency,
  keyrings: state.engine.backgroundState.KeyringController.keyrings,
  networkModalVisible: state.modals.networkModalVisible,
  receiveModalVisible: state.modals.receiveModalVisible,
  ledgerTransactionModalVisible: state.modals.ledgerTransactionModalVisible,
  passwordSet: state.user.passwordSet,
  wizard: state.wizard,
  ticker: state.engine.backgroundState.NetworkController.provider.ticker,
  tokens: state.engine.backgroundState.TokensController.tokens,
  tokenBalances:
    state.engine.backgroundState.TokenBalancesController.contractBalances,
  collectibles: collectiblesSelector(state),
  seedphraseBackedUp: state.user.seedphraseBackedUp,
  currentRoute: getCurrentRoute(state),
  networkOnboarding: state.networkOnboarded.networkState,
  networkOnboardedState: state.networkOnboarded.networkOnboardedState,
  networkProvider: state.engine.backgroundState.NetworkController.provider,
  switchedNetwork: state.networkOnboarded.switchedNetwork,
});

const mapDispatchToProps = (dispatch) => ({
  toggleNetworkModal: () => dispatch(toggleNetworkModal()),
  toggleReceiveModal: () => dispatch(toggleReceiveModal()),
  showAlert: (config) => dispatch(showAlert(config)),
  newAssetTransaction: (selectedAsset) =>
    dispatch(newAssetTransaction(selectedAsset)),
  protectWalletModalVisible: () => dispatch(protectWalletModalVisible()),
  onboardNetworkAction: (network) => dispatch(onboardNetworkAction(network)),
  networkSwitched: ({ networkUrl, networkStatus }) =>
    dispatch(networkSwitched({ networkUrl, networkStatus })),
});

DrawerView.contextType = ThemeContext;

export default connect(mapStateToProps, mapDispatchToProps)(DrawerView);<|MERGE_RESOLUTION|>--- conflicted
+++ resolved
@@ -64,11 +64,7 @@
 import { getCurrentRoute } from '../../../reducers/navigation';
 import { ScrollView } from 'react-native-gesture-handler';
 import { isZero } from '../../../util/lodash';
-<<<<<<< HEAD
-=======
-import { KeyringTypes } from '@metamask/keyring-controller';
 import { Authentication } from '../../../core/';
->>>>>>> 36f56e78
 import { ThemeContext, mockTheme } from '../../../util/theme';
 import NetworkInfo from '../NetworkInfo';
 import sanitizeUrl from '../../../util/sanitizeUrl';
