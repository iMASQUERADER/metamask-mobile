--- conflicted
+++ resolved
@@ -45,13 +45,10 @@
 import { getCurrentRoute } from '../../../reducers/navigation';
 import { ScrollView } from 'react-native-gesture-handler';
 import { isZero } from '../../../util/lodash';
-<<<<<<< HEAD
 import NetworkInfo from '../NetworkInfo';
 import santizeUrl from '../../../util/santizeUrl'
 import { onboardNetworkAction } from '../../../actions/onboardNetwork';
-=======
 import { ThemeContext, mockTheme } from '../../../util/theme';
->>>>>>> 9d732c5e
 
 const createStyles = (colors) =>
 	StyleSheet.create({
