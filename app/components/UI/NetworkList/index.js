import React, { PureComponent } from 'react';
import Engine from '../../../core/Engine';
import PropTypes from 'prop-types';
import Icon from 'react-native-vector-icons/FontAwesome';
import { ScrollView, TouchableOpacity, StyleSheet, Text, View, SafeAreaView } from 'react-native';
import { colors, fontStyles } from '../../../styles/common';
import { strings } from '../../../../locales/i18n';
import Networks, { getAllNetworks, isSafeChainId } from '../../../util/networks';
import { connect } from 'react-redux';
import AnalyticsV2 from '../../../util/analyticsV2';
<<<<<<< HEAD
=======
import { MAINNET, RPC, PRIVATENETWORK } from '../../../constants/network';
import { ETH } from '../../../util/custom-gas';
>>>>>>> e2c63240
import { NETWORK_LIST_MODAL_CONTAINER_ID, OTHER_NETWORK_LIST_ID, NETWORK_SCROLL_ID } from '../../../constants/test-ids';
import { MAINNET, RPC, PRIVATENETWORK } from '../../../constants/network';
import { ETH } from '../../../util/custom-gas';

const styles = StyleSheet.create({
	wrapper: {
		backgroundColor: colors.white,
		borderRadius: 10,
		minHeight: 450,
	},
	titleWrapper: {
		borderBottomWidth: StyleSheet.hairlineWidth,
		borderColor: colors.grey100,
	},
	title: {
		textAlign: 'center',
		fontSize: 18,
		marginVertical: 12,
		marginHorizontal: 20,
		color: colors.fontPrimary,
		...fontStyles.bold,
	},
	otherNetworksHeader: {
		marginTop: 0,
		borderBottomWidth: StyleSheet.hairlineWidth,
		borderColor: colors.grey100,
	},
	otherNetworksText: {
		textAlign: 'left',
		fontSize: 13,
		marginVertical: 12,
		marginHorizontal: 20,
		color: colors.fontPrimary,
		...fontStyles.bold,
	},
	networksWrapper: {
		flex: 1,
	},
	network: {
		borderBottomWidth: StyleSheet.hairlineWidth,
		borderColor: colors.grey100,
		flexDirection: 'row',
		paddingHorizontal: 20,
		paddingVertical: 20,
		paddingLeft: 45,
	},
	mainnet: {
		borderBottomWidth: 0,
		flexDirection: 'column',
	},
	networkInfo: {
		marginLeft: 15,
		flex: 1,
	},
	networkLabel: {
		fontSize: 16,
		color: colors.fontPrimary,
		...fontStyles.normal,
	},
	footer: {
		borderTopWidth: StyleSheet.hairlineWidth,
		borderColor: colors.grey100,
		height: 60,
		justifyContent: 'center',
		flexDirection: 'row',
		alignItems: 'center',
	},
	footerButton: {
		flex: 1,
		alignContent: 'center',
		alignItems: 'center',
		justifyContent: 'center',
		height: 60,
	},
	closeButton: {
		fontSize: 16,
		color: colors.blue,
		...fontStyles.normal,
	},
	networkIcon: {
		width: 15,
		height: 15,
		borderRadius: 100,
		marginTop: 3,
	},
	networkWrapper: {
		flex: 0,
		flexDirection: 'row',
	},
	selected: {
		position: 'absolute',
		marginLeft: 20,
		marginTop: 20,
	},
	mainnetSelected: {
		marginLeft: -30,
		marginTop: 3,
	},
	otherNetworkIcon: {
		backgroundColor: colors.transparent,
		borderColor: colors.grey100,
		borderWidth: 2,
	},
});

/**
 * View that contains the list of all the available networks
 */
export class NetworkList extends PureComponent {
	static propTypes = {
		/**
		 * An function to handle the close event
		 */
		onClose: PropTypes.func,
		/**
		 * A list of custom RPCs to provide the user
		 */
		frequentRpcList: PropTypes.array,
		/**
		 * NetworkController povider object
		 */
		provider: PropTypes.object,
		/**
		 * Indicates whether third party API mode is enabled
		 */
		thirdPartyApiMode: PropTypes.bool,
		/**
		 * Show invalid custom network alert for networks without a chain ID
		 */
		showInvalidCustomNetworkAlert: PropTypes.func,
		/**
		 * A function that handles the network selection
		 */
		onNetworkSelected: PropTypes.func,
		/**
		 * 	A function that handles switching to info modal
		 */
		switchModalContent: PropTypes.func,
		/**
		 * 	returns the network onboarding state
		 */
		networkOnboardedState: PropTypes.array,
	};

	getOtherNetworks = () => getAllNetworks().slice(1);

	handleNetworkSelected = (type, ticker, url) => {
		const { networkOnboardedState, switchModalContent, onClose, onNetworkSelected } = this.props;
		const networkOnboarded = networkOnboardedState.filter((item) => item.network === type);
		if (networkOnboarded.length === 0) {
			switchModalContent();
		} else {
			onClose(false);
		}
		return onNetworkSelected(type, ticker, url, networkOnboardedState);
	};

	onNetworkChange = (type) => {
		this.handleNetworkSelected(type, ETH);
		const { NetworkController, CurrencyRateController } = Engine.context;
		CurrencyRateController.setNativeCurrency('ETH');
		NetworkController.setProviderType(type);
		this.props.thirdPartyApiMode &&
			setTimeout(() => {
				Engine.refreshTransactionHistory();
			}, 1000);

		AnalyticsV2.trackEvent(AnalyticsV2.ANALYTICS_EVENTS.NETWORK_SWITCHED, {
			network_name: type,
			chain_id: String(Networks[type].chainId),
			source: 'Settings',
		});
	};

	closeModal = () => {
		this.props.onClose(true);
	};

	onSetRpcTarget = async (rpcTarget) => {
		const { frequentRpcList } = this.props;
		const { NetworkController, CurrencyRateController } = Engine.context;
		const rpc = frequentRpcList.find(({ rpcUrl }) => rpcUrl === rpcTarget);
		const {
			rpcUrl,
			chainId,
			ticker,
			nickname,
			rpcPrefs: { blockExplorerUrl },
		} = rpc;
		const useRpcName = nickname || rpcUrl;
		const useTicker = ticker || PRIVATENETWORK;
		this.handleNetworkSelected(useRpcName, useTicker, rpcUrl);

		// If the network does not have chainId then show invalid custom network alert
		const chainIdNumber = parseInt(chainId, 10);
		if (!isSafeChainId(chainIdNumber)) {
			this.props.onClose(false);
			this.props.showInvalidCustomNetworkAlert(rpcTarget);
			return;
		}

		CurrencyRateController.setNativeCurrency(ticker);
		NetworkController.setRpcTarget(rpcUrl, chainId, ticker, nickname);

		AnalyticsV2.trackEvent(AnalyticsV2.ANALYTICS_EVENTS.NETWORK_SWITCHED, {
			rpc_url: rpcUrl,
			chain_id: chainId,
			source: 'Settings',
			symbol: ticker,
			block_explorer_url: blockExplorerUrl,
			network_name: 'rpc',
		});

		this.props.onClose(false);
	};

	networkElement = (selected, onPress, name, color, i, network) => (
		<TouchableOpacity
			style={styles.network}
			key={`network-${i}`}
			onPress={() => onPress(network)} // eslint-disable-line
		>
			<View style={styles.selected}>{selected}</View>
			<View style={[styles.networkIcon, color ? { backgroundColor: color } : styles.otherNetworkIcon]} />
			<View style={styles.networkInfo}>
				<Text numberOfLines={1} style={styles.networkLabel}>
					{name}
				</Text>
			</View>
		</TouchableOpacity>
	);

	renderOtherNetworks = () => {
		const { provider } = this.props;
		return this.getOtherNetworks().map((network, i) => {
			const { color, name } = Networks[network];
			const selected =
				provider.type === network ? <Icon name="check" size={20} color={colors.fontSecondary} /> : null;
			return this.networkElement(selected, this.onNetworkChange, name, color, i, network);
		});
	};

	renderRpcNetworks = () => {
		const { frequentRpcList, provider } = this.props;
		return frequentRpcList.map(({ nickname, rpcUrl }, i) => {
			const { color, name } = { name: nickname || rpcUrl, color: null };
			const selected =
				provider.rpcTarget === rpcUrl && provider.type === RPC ? (
					<Icon name="check" size={20} color={colors.fontSecondary} />
				) : null;
			return this.networkElement(selected, this.onSetRpcTarget, name, color, i, rpcUrl);
		});
	};

	renderMainnet() {
		const { provider } = this.props;
		const isMainnet =
			provider.type === MAINNET ? <Icon name="check" size={15} color={colors.fontSecondary} /> : null;
		const { color: mainnetColor, name: mainnetName } = Networks.mainnet;

		return (
			<View style={styles.mainnetHeader}>
				<TouchableOpacity
					style={[styles.network, styles.mainnet]}
					key={`network-mainnet`}
					onPress={() => this.onNetworkChange(MAINNET)} // eslint-disable-line
					testID={'network-name'}
				>
					<View style={styles.networkWrapper}>
						<View style={[styles.selected, styles.mainnetSelected]}>{isMainnet}</View>
						<View style={[styles.networkIcon, { backgroundColor: mainnetColor }]} />
						<View style={styles.networkInfo}>
							<Text style={styles.networkLabel}>{mainnetName}</Text>
						</View>
					</View>
				</TouchableOpacity>
			</View>
		);
	}

	render = () => (
		<SafeAreaView style={styles.wrapper} testID={NETWORK_LIST_MODAL_CONTAINER_ID}>
			<View style={styles.titleWrapper}>
				<Text testID={'networks-list-title'} style={styles.title} onPress={this.closeSideBar}>
					{strings('networks.title')}
				</Text>
			</View>
			<ScrollView style={styles.networksWrapper} testID={NETWORK_SCROLL_ID}>
				{this.renderMainnet()}
				<View style={styles.otherNetworksHeader}>
					<Text style={styles.otherNetworksText} testID={OTHER_NETWORK_LIST_ID}>
						{strings('networks.other_networks')}
					</Text>
				</View>
				{this.renderOtherNetworks()}
				{this.renderRpcNetworks()}
			</ScrollView>
			<View style={styles.footer}>
				<TouchableOpacity style={styles.footerButton} onPress={this.closeModal}>
					<Text style={styles.closeButton}>{strings('networks.close')}</Text>
				</TouchableOpacity>
			</View>
		</SafeAreaView>
	);
}

const mapStateToProps = (state) => ({
	provider: state.engine.backgroundState.NetworkController.provider,
	frequentRpcList: state.engine.backgroundState.PreferencesController.frequentRpcList,
	thirdPartyApiMode: state.privacy.thirdPartyApiMode,
	networkOnboardedState: state.networkOnboarded.networkOnboardedState,
});

export default connect(mapStateToProps)(NetworkList);<|MERGE_RESOLUTION|>--- conflicted
+++ resolved
@@ -8,14 +8,9 @@
 import Networks, { getAllNetworks, isSafeChainId } from '../../../util/networks';
 import { connect } from 'react-redux';
 import AnalyticsV2 from '../../../util/analyticsV2';
-<<<<<<< HEAD
-=======
 import { MAINNET, RPC, PRIVATENETWORK } from '../../../constants/network';
 import { ETH } from '../../../util/custom-gas';
->>>>>>> e2c63240
 import { NETWORK_LIST_MODAL_CONTAINER_ID, OTHER_NETWORK_LIST_ID, NETWORK_SCROLL_ID } from '../../../constants/test-ids';
-import { MAINNET, RPC, PRIVATENETWORK } from '../../../constants/network';
-import { ETH } from '../../../util/custom-gas';
 
 const styles = StyleSheet.create({
 	wrapper: {
