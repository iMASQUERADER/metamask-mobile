--- conflicted
+++ resolved
@@ -23,12 +23,9 @@
   modals: {
     shouldNetworkSwitchPopToWallet: false,
   },
-<<<<<<< HEAD
-=======
   navigation: {
     currentBottomNavRoute: 'Wallet',
   },
->>>>>>> 6e062b69
 };
 const store = mockStore(initialState);
 
