import React, { PureComponent } from 'react';
import {
  InteractionManager,
  StyleSheet,
  Text,
  View,
  TouchableOpacity,
} from 'react-native';
import PropTypes from 'prop-types';
import { swapsUtils } from '@metamask/swaps-controller';
import AssetActionButton from '../AssetActionButton';
import AppConstants from '../../../core/AppConstants';
import TokenImage from '../../UI/TokenImage';
import { fontStyles } from '../../../styles/common';
import { strings } from '../../../../locales/i18n';
import { toggleReceiveModal } from '../../../actions/modals';
import { connect } from 'react-redux';
import {
  renderFromTokenMinimalUnit,
  balanceToFiat,
  renderFromWei,
  weiToFiat,
  hexToBN,
} from '../../../util/number';
import { safeToChecksumAddress } from '../../../util/address';
import { getEther } from '../../../util/transactions';
import { newAssetTransaction } from '../../../actions/transaction';
import { isSwapsAllowed } from '../Swaps/utils';
import {
  swapsLivenessSelector,
  swapsTokensObjectSelector,
} from '../../../reducers/swaps';
import { getTokenList } from '../../../reducers/tokens';
import Engine from '../../../core/Engine';
import Logger from '../../../util/Logger';
import Analytics from '../../../core/Analytics/Analytics';
import { MetaMetricsEvents } from '../../../core/Analytics';

import { allowedToBuy } from '../FiatOnRampAggregator';
import AssetSwapButton from '../Swaps/components/AssetSwapButton';
import NetworkMainAssetLogo from '../NetworkMainAssetLogo';
import { ThemeContext, mockTheme } from '../../../util/theme';
import Routes from '../../../constants/navigation/Routes';
import { isTestNet } from '../../../util/networks';
import { createWebviewNavDetails } from '../../Views/SimpleWebview';

const createStyles = (colors) =>
  StyleSheet.create({
    wrapper: {
      flex: 1,
      padding: 20,
      borderBottomWidth: StyleSheet.hairlineWidth,
      borderBottomColor: colors.border.muted,
      alignContent: 'center',
      alignItems: 'center',
      paddingBottom: 30,
    },
    assetLogo: {
      marginTop: 15,
      alignItems: 'center',
      justifyContent: 'center',
      borderRadius: 10,
      marginBottom: 10,
    },
    ethLogo: {
      width: 70,
      height: 70,
    },
    balance: {
      alignItems: 'center',
      marginTop: 10,
      marginBottom: 20,
    },
    amount: {
      fontSize: 30,
      color: colors.text.default,
      ...fontStyles.normal,
      textTransform: 'uppercase',
    },
    testNetAmount: {
      fontSize: 30,
      color: colors.text.default,
      ...fontStyles.normal,
    },
    amountFiat: {
      fontSize: 18,
      color: colors.text.alternative,
      ...fontStyles.light,
      textTransform: 'uppercase',
    },
    actions: {
      flex: 1,
      justifyContent: 'center',
      alignItems: 'flex-start',
      flexDirection: 'row',
    },
    warning: {
      borderRadius: 8,
      color: colors.text.default,
      ...fontStyles.normal,
      fontSize: 14,
      lineHeight: 20,
      borderWidth: 1,
      borderColor: colors.warning.default,
      backgroundColor: colors.warning.muted,
      padding: 20,
    },
    warningLinks: {
      color: colors.primary.default,
    },
  });

/**
 * View that displays the information of a specific asset (Token or ETH)
 * including the overview (Amount, Balance, Symbol, Logo)
 */
class AssetOverview extends PureComponent {
  static propTypes = {
    /**
     * Map of accounts to information objects including balances
     */
    accounts: PropTypes.object,
    /**
    /* navigation object required to access the props
    /* passed by the parent component
    */
    navigation: PropTypes.object,
    /**
     * Object that represents the asset to be displayed
     */
    asset: PropTypes.object,
    /**
     * ETH to current currency conversion rate
     */
    conversionRate: PropTypes.number,
    /**
     * Currency code of the currently-active currency
     */
    currentCurrency: PropTypes.string,
    /**
     * A string that represents the selected address
     */
    selectedAddress: PropTypes.string,
    /**
     * Start transaction with asset
     */
    newAssetTransaction: PropTypes.func,
    /**
     * An object containing token balances for current account and network in the format address => balance
     */
    tokenBalances: PropTypes.object,
    /**
     * An object containing token exchange rates in the format address => exchangeRate
     */
    tokenExchangeRates: PropTypes.object,
    /**
     * Action that toggles the receive modal
     */
    toggleReceiveModal: PropTypes.func,
    /**
     * Primary currency, either ETH or Fiat
     */
    primaryCurrency: PropTypes.string,
    /**
     * Chain id
     */
    chainId: PropTypes.string,
    /**
     * Wether Swaps feature is live or not
     */
    swapsIsLive: PropTypes.bool,
    /**
     * Object that contains swaps tokens addresses as key
     */
    swapsTokens: PropTypes.object,
    /**
     * Network ticker
     */
    ticker: PropTypes.string,
    /**
     * Object that contains tokens by token addresses as key
     */
    tokenList: PropTypes.object,
  };

  onReceive = () => {
    const { asset } = this.props;
    this.props.toggleReceiveModal(asset);
  };

  onBuy = () => {
    this.props.navigation.navigate(Routes.FIAT_ON_RAMP_AGGREGATOR.ID);
    InteractionManager.runAfterInteractions(() => {
      Analytics.trackEventWithParameters(MetaMetricsEvents.BUY_BUTTON_CLICKED, {
        text: 'Buy',
        location: 'Token Screen',
        chain_id_destination: this.props.chainId,
      });
    });
  };

  onSend = async () => {
    const { asset, ticker } = this.props;
    if (asset.isETH) {
      this.props.newAssetTransaction(getEther(ticker));
      this.props.navigation.navigate('SendFlowView');
    } else {
      this.props.newAssetTransaction(asset);
      this.props.navigation.navigate('SendFlowView');
    }
  };

  goToSwaps = () => {
    this.props.navigation.navigate('Swaps', {
      screen: 'SwapsAmountView',
      params: {
        sourceToken: this.props.asset.isETH
          ? swapsUtils.NATIVE_SWAPS_TOKEN_ADDRESS
          : this.props.asset.address,
      },
    });
  };

  goToBrowserUrl(url) {
<<<<<<< HEAD
    this.props.navigation.navigate('Webview', {
      screen: 'SimpleWebview',
      params: {
        url,
      },
    });
=======
    this.props.navigation.navigate(
      ...createWebviewNavDetails({
        url,
      }),
    );
>>>>>>> 57f54324
  }

  renderLogo = () => {
    const { tokenList, asset } = this.props;
    const colors = this.context.colors || mockTheme.colors;
    const styles = createStyles(colors);

    return asset.isETH ? (
      <NetworkMainAssetLogo biggest style={styles.ethLogo} />
    ) : (
      <TokenImage asset={asset} tokenList={tokenList} />
    );
  };

  componentDidMount = async () => {
    const { SwapsController } = Engine.context;
    try {
      await SwapsController.fetchTokenWithCache();
    } catch (error) {
      Logger.error(
        error,
        'Swaps: error while fetching tokens with cache in AssetOverview',
      );
    }
  };

  renderWarning = () => {
    const {
      asset: { symbol },
    } = this.props;
    const colors = this.context.colors || mockTheme.colors;
    const styles = createStyles(colors);

    return (
      <TouchableOpacity
        onPress={() => this.goToBrowserUrl(AppConstants.URLS.TOKEN_BALANCE)}
      >
        <Text style={styles.warning}>
          {strings('asset_overview.were_unable')} {symbol}{' '}
          {strings('asset_overview.balance')}{' '}
          <Text style={styles.warningLinks}>
            {strings('asset_overview.troubleshooting_missing')}
          </Text>{' '}
          {strings('asset_overview.for_help')}
        </Text>
      </TouchableOpacity>
    );
  };

  render() {
    const {
      accounts,
      asset: {
        address,
        isETH = undefined,
        decimals,
        symbol,
        balanceError = null,
      },
      primaryCurrency,
      selectedAddress,
      tokenExchangeRates,
      tokenBalances,
      conversionRate,
      currentCurrency,
      chainId,
      swapsIsLive,
      swapsTokens,
    } = this.props;
    const colors = this.context.colors || mockTheme.colors;
    const styles = createStyles(colors);

    let mainBalance, secondaryBalance;
    const itemAddress = safeToChecksumAddress(address);
    let balance, balanceFiat;
    if (isETH) {
      balance = renderFromWei(
        accounts[selectedAddress] && accounts[selectedAddress].balance,
      );
      balanceFiat = weiToFiat(
        hexToBN(accounts[selectedAddress].balance),
        conversionRate,
        currentCurrency,
      );
    } else {
      const exchangeRate =
        itemAddress in tokenExchangeRates
          ? tokenExchangeRates[itemAddress]
          : undefined;
      balance =
        itemAddress in tokenBalances
          ? renderFromTokenMinimalUnit(tokenBalances[itemAddress], decimals)
          : 0;
      balanceFiat = balanceToFiat(
        balance,
        conversionRate,
        exchangeRate,
        currentCurrency,
      );
    }
    // choose balances depending on 'primaryCurrency'
    if (primaryCurrency === 'ETH') {
      mainBalance = `${balance} ${symbol}`;
      secondaryBalance = balanceFiat;
    } else {
      mainBalance = !balanceFiat ? `${balance} ${symbol}` : balanceFiat;
      secondaryBalance = !balanceFiat ? balanceFiat : `${balance} ${symbol}`;
    }
    return (
      <View style={styles.wrapper} testID={'token-asset-overview'}>
        <View style={styles.assetLogo}>{this.renderLogo()}</View>
        <View style={styles.balance}>
          {balanceError ? (
            this.renderWarning()
          ) : (
            <>
              <Text
                style={
                  isTestNet(chainId) ? styles.testNetAmount : styles.amount
                }
                testID={'token-amount'}
              >
                {mainBalance}
              </Text>
              {secondaryBalance && (
                <Text style={styles.amountFiat}>{secondaryBalance}</Text>
              )}
            </>
          )}
        </View>

        {!balanceError && (
          <View style={styles.actions}>
            <AssetActionButton
              icon="receive"
              onPress={this.onReceive}
              label={strings('asset_overview.receive_button')}
            />
            {isETH && allowedToBuy(chainId) && (
              <AssetActionButton
                icon="buy"
                onPress={this.onBuy}
                label={strings('asset_overview.buy_button')}
              />
            )}
            <AssetActionButton
              testID={'token-send-button'}
              icon="send"
              onPress={this.onSend}
              label={strings('asset_overview.send_button')}
            />
            {AppConstants.SWAPS.ACTIVE && (
              <AssetSwapButton
                isFeatureLive={swapsIsLive}
                isNetworkAllowed={isSwapsAllowed(chainId)}
                isAssetAllowed={isETH || address?.toLowerCase() in swapsTokens}
                onPress={this.goToSwaps}
              />
            )}
          </View>
        )}
      </View>
    );
  }
}

const mapStateToProps = (state) => ({
  accounts: state.engine.backgroundState.AccountTrackerController.accounts,
  conversionRate:
    state.engine.backgroundState.CurrencyRateController.conversionRate,
  currentCurrency:
    state.engine.backgroundState.CurrencyRateController.currentCurrency,
  primaryCurrency: state.settings.primaryCurrency,
  selectedAddress:
    state.engine.backgroundState.PreferencesController.selectedAddress,
  tokenBalances:
    state.engine.backgroundState.TokenBalancesController.contractBalances,
  tokenExchangeRates:
    state.engine.backgroundState.TokenRatesController.contractExchangeRates,
  chainId: state.engine.backgroundState.NetworkController.provider.chainId,
  ticker: state.engine.backgroundState.NetworkController.provider.ticker,
  swapsIsLive: swapsLivenessSelector(state),
  swapsTokens: swapsTokensObjectSelector(state),
  tokenList: getTokenList(state),
});

const mapDispatchToProps = (dispatch) => ({
  toggleReceiveModal: (asset) => dispatch(toggleReceiveModal(asset)),
  newAssetTransaction: (selectedAsset) =>
    dispatch(newAssetTransaction(selectedAsset)),
});

AssetOverview.contextType = ThemeContext;

export default connect(mapStateToProps, mapDispatchToProps)(AssetOverview);<|MERGE_RESOLUTION|>--- conflicted
+++ resolved
@@ -222,20 +222,11 @@
   };
 
   goToBrowserUrl(url) {
-<<<<<<< HEAD
-    this.props.navigation.navigate('Webview', {
-      screen: 'SimpleWebview',
-      params: {
-        url,
-      },
-    });
-=======
     this.props.navigation.navigate(
       ...createWebviewNavDetails({
         url,
       }),
     );
->>>>>>> 57f54324
   }
 
   renderLogo = () => {
