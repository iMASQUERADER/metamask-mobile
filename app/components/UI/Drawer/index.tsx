--- conflicted
+++ resolved
@@ -16,12 +16,7 @@
 	set,
 	Extrapolate,
 } from 'react-native-reanimated';
-<<<<<<< HEAD
-import { onGestureEvent, withSpring, clamp, timing } from 'react-native-redash';
-=======
 import { onGestureEvent, withSpring, clamp, timing } from 'react-native-redash/src/v1';
-import { colors } from '../../../styles/common';
->>>>>>> 2bf3fe02
 import { useNavigation } from '@react-navigation/native';
 const screenWidth = Dimensions.get('window').width;
 import DrawerView from '../DrawerView';
