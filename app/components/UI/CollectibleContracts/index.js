--- conflicted
+++ resolved
@@ -30,14 +30,10 @@
 import { useTheme } from '../../../util/theme';
 import { MAINNET } from '../../../constants/network';
 import generateTestId from '../../../../wdio/utils/generateTestId';
-<<<<<<< HEAD
-import { IMPORT_NFT_BUTTON_ID } from '../../../../wdio/features/testIDs/Screens/WalletView.testIds';
-=======
 import {
   IMPORT_NFT_BUTTON_ID,
   NFT_TAB_CONTAINER_ID,
 } from '../../../../wdio/screen-objects/testIDs/Screens/WalletView.testIds';
->>>>>>> 6e062b69
 const createStyles = (colors) =>
   StyleSheet.create({
     wrapper: {
@@ -264,16 +260,11 @@
   );
 
   return (
-<<<<<<< HEAD
-    <View style={styles.wrapper} testID={'collectible-contracts'}>
-      {networkType === MAINNET && !nftDetectionDismissed && !useNftDetection && (
-=======
     <View
       style={styles.wrapper}
       {...generateTestId(Platform, NFT_TAB_CONTAINER_ID)}
     >
       {isCollectionDetectionBannerVisible && (
->>>>>>> 6e062b69
         <View style={styles.emptyView}>
           <CollectibleDetectionModal
             onDismiss={dismissNftInfo}
