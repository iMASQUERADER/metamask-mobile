/* eslint-disable react/display-name */
import React from 'react';
import NavbarTitle from '../NavbarTitle';
import ModalNavbarTitle from '../ModalNavbarTitle';
import AccountRightButton from '../AccountRightButton';
import NavbarBrowserTitle from '../NavbarBrowserTitle';
import { Alert, Text, TouchableOpacity, View, StyleSheet, Image, Keyboard, InteractionManager } from 'react-native';
import { fontStyles, colors } from '../../../styles/common';
import IonicIcon from 'react-native-vector-icons/Ionicons';
import AntIcon from 'react-native-vector-icons/AntDesign';
import EvilIcons from 'react-native-vector-icons/EvilIcons';
import MaterialCommunityIcon from 'react-native-vector-icons/MaterialCommunityIcons';
import URL from 'url-parse';
import { strings } from '../../../../locales/i18n';
import AppConstants from '../../../core/AppConstants';
import DeeplinkManager from '../../../core/DeeplinkManager';
import Analytics from '../../../core/Analytics';
import { ANALYTICS_EVENT_OPTS } from '../../../util/analytics';
import { importAccountFromPrivateKey } from '../../../util/address';
import Device from '../../../util/device';
import { isGatewayUrl } from '../../../lib/ens-ipfs/resolver';
import { getHost } from '../../../util/browser';

const { HOMEPAGE_URL } = AppConstants;

const trackEvent = (event) => {
	InteractionManager.runAfterInteractions(() => {
		Analytics.trackEvent(event);
	});
};

const trackEventWithParameters = (event, params) => {
	InteractionManager.runAfterInteractions(() => {
		Analytics.trackEventWithParameters(event, params);
	});
};

const styles = StyleSheet.create({
	metamaskName: {
		width: 122,
		height: 15,
	},
	metamaskFox: {
		width: 40,
		height: 40,
		marginRight: 10,
	},
	backIcon: {
		color: colors.blue,
	},
	backIconIOS: {
		marginHorizontal: 4,
		marginTop: -4,
	},
	shareIconIOS: {
		marginHorizontal: -5,
	},
	hamburgerButton: {
		paddingLeft: Device.isAndroid() ? 22 : 18,
		paddingRight: Device.isAndroid() ? 22 : 18,
		paddingTop: Device.isAndroid() ? 14 : 10,
		paddingBottom: Device.isAndroid() ? 14 : 10,
	},
	backButton: {
		paddingLeft: Device.isAndroid() ? 22 : 18,
		paddingRight: Device.isAndroid() ? 22 : 18,
		marginTop: 5,
	},
	closeButton: {
		paddingHorizontal: Device.isAndroid() ? 22 : 18,
		paddingVertical: Device.isAndroid() ? 14 : 8,
	},
	infoButton: {
		paddingLeft: Device.isAndroid() ? 22 : 18,
		paddingRight: Device.isAndroid() ? 22 : 18,
		marginTop: 5,
	},
	closeButtonText: {
		color: colors.blue,
		fontSize: 14,
		...fontStyles.normal,
	},
	browserRightButton: {
		flex: 1,
		marginRight: Device.isAndroid() ? 10 : 0,
	},
	disabled: {
		opacity: 0.3,
	},
	optinHeaderLeft: {
		flexDirection: 'row',
		alignItems: 'center',
		marginHorizontal: Device.isIos() ? 20 : 0,
	},
	metamaskNameTransparentWrapper: {
		alignItems: 'center',
		justifyContent: 'center',
		flex: 1,
	},
	metamaskNameWrapper: {
		marginLeft: Device.isAndroid() ? 20 : 0,
	},
	// centeredTitle: {
	// 	fontSize: 20,
	// 	color: colors.fontPrimary,
	// 	textAlign: 'center',
	// 	...fontStyles.normal,
	// 	alignItems: 'center',
	// },
});

const metamask_name = require('../../../images/metamask-name.png'); // eslint-disable-line
const metamask_fox = require('../../../images/fox.png'); // eslint-disable-line
/**
 * Function that returns the navigation options
 * This is used by views that will show our custom navbar
 * which contains accounts icon, Title or Metamask Logo and current network, and settings icon
 *
 * @param {string} title - Title in string format
 * @param {Object} navigation - Navigation object required to push new views
 * @param {bool} disableNetwork - Boolean that specifies if the network can be changed, defaults to false
 * @returns {Object} - Corresponding navbar options containing headerTitle, headerLeft, headerTruncatedBackTitle and headerRight
 */
export default function getNavbarOptions(title, disableNetwork = false, drawerRef, themeColors) {
	const innerStyles = StyleSheet.create({
		headerStyle: {
			backgroundColor: themeColors.backgroundDefault,
		},
		headerIcon: {
			color: themeColors.primary,
		},
	});

	function onPress() {
		Keyboard.dismiss();
		drawerRef.current?.showDrawer?.();
		trackEvent(ANALYTICS_EVENT_OPTS.COMMON_TAPS_HAMBURGER_MENU);
	}

	return {
		headerTitle: () => <NavbarTitle title={title} disableNetwork={disableNetwork} />,
		headerLeft: () => (
			<TouchableOpacity onPress={onPress} style={styles.backButton}>
				<IonicIcon
					name={Device.isAndroid() ? 'md-menu' : 'ios-menu'}
					size={Device.isAndroid() ? 24 : 28}
					style={innerStyles.headerIcon}
				/>
			</TouchableOpacity>
		),
		headerRight: () => <AccountRightButton />,
		headerStyle: innerStyles.headerStyle,
	};
}

/**
 * Function that returns the navigation options
 * This is used by views that will show our custom navbar which contains Title
 *
 * @param {string} title - Title in string format
 * @param {Object} navigation - Navigation object required to push new views
 * @returns {Object} - Corresponding navbar options containing title and headerTitleStyle
 */
export function getNavigationOptionsTitle(title, navigation, isFullScreenModal, themeColors) {
	const innerStyles = StyleSheet.create({
		headerTitleStyle: {
			fontSize: 20,
			color: themeColors.textDefault,
			...fontStyles.normal,
		},
		headerIcon: {
			color: themeColors.primary,
		},
		headerStyle: {
			backgroundColor: themeColors.backgroundDefault,
		},
	});
	function navigationPop() {
		navigation.pop();
	}
	return {
		title,
		headerTitleStyle: innerStyles.headerTitleStyle,
		headerTintColor: themeColors.primary,
		headerRight: () =>
			isFullScreenModal ? (
				<TouchableOpacity onPress={navigationPop} style={styles.closeButton}>
					<IonicIcon name={'ios-close'} size={38} style={[innerStyles.headerIcon, styles.backIconIOS]} />
				</TouchableOpacity>
			) : null,
		headerLeft: () =>
			isFullScreenModal ? null : (
				<TouchableOpacity onPress={navigationPop} style={styles.backButton} testID={'title-back-arrow-button'}>
					<IonicIcon
						name={Device.isAndroid() ? 'md-arrow-back' : 'ios-arrow-back'}
						size={Device.isAndroid() ? 24 : 28}
						style={innerStyles.headerIcon}
					/>
				</TouchableOpacity>
			),
		headerStyle: innerStyles.headerStyle,
	};
}

/**
 * Function that returns the navigation options
 * This is used by contact form
 *
 * @param {string} title - Title in string format
 * @param {Object} navigation - Navigation object required to push new views
 * @returns {Object} - Corresponding navbar options
 */
export function getEditableOptions(title, navigation, route, themeColors) {
	const innerStyles = StyleSheet.create({
		headerTitleStyle: {
			fontSize: 20,
			color: themeColors.textDefault,
			...fontStyles.normal,
		},
		headerIcon: {
			color: themeColors.primary,
		},
		headerButtonText: {
			color: themeColors.primary,
			fontSize: 14,
			...fontStyles.normal,
		},
		headerStyle: {
			backgroundColor: themeColors.backgroundDefault,
		},
	});
	function navigationPop() {
		navigation.pop();
	}
	const rightAction = route.params?.dispatch;
	const editMode = route.params?.editMode === 'edit';
	const addMode = route.params?.mode === 'add';
	return {
		title,
		headerTitleStyle: innerStyles.headerTitleStyle,
		headerTintColor: themeColors.primary,
		headerLeft: () => (
			<TouchableOpacity onPress={navigationPop} style={styles.backButton} testID={'edit-contact-back-button'}>
				<IonicIcon
					name={Device.isAndroid() ? 'md-arrow-back' : 'ios-arrow-back'}
					size={Device.isAndroid() ? 24 : 28}
					style={innerStyles.headerIcon}
				/>
			</TouchableOpacity>
		),
		headerRight: () =>
			!addMode ? (
				<TouchableOpacity onPress={rightAction} style={styles.backButton}>
					<Text style={innerStyles.headerButtonText}>
						{editMode ? strings('address_book.edit') : strings('address_book.cancel')}
					</Text>
				</TouchableOpacity>
			) : (
				<View />
			),
		headerStyle: innerStyles.headerStyle,
	};
}

/**
 * Function that returns the navigation options
 * This is used by payment request view showing close and back buttons
 *
 * @param {string} title - Title in string format
 * @param {Object} navigation - Navigation object required to push new views
 * @returns {Object} - Corresponding navbar options containing title, headerLeft and headerRight
 */
export function getPaymentRequestOptionsTitle(title, navigation, route, themeColors) {
	const goBack = route.params?.dispatch;
	const innerStyles = StyleSheet.create({
		headerTitleStyle: {
			fontSize: 20,
			color: themeColors.textDefault,
			...fontStyles.normal,
		},
		headerIcon: {
			color: themeColors.primary,
		},
		headerStyle: {
			backgroundColor: themeColors.backgroundDefault,
		},
	});

	return {
		title,
		headerTitleStyle: innerStyles.headerTitleStyle,
		headerTintColor: themeColors.primary,
		headerLeft: () =>
			goBack ? (
				// eslint-disable-next-line react/jsx-no-bind
				<TouchableOpacity
					onPress={goBack}
					style={styles.backButton}
					testID={'request-search-asset-back-button'}
				>
					<IonicIcon
						name={Device.isAndroid() ? 'md-arrow-back' : 'ios-arrow-back'}
						size={Device.isAndroid() ? 24 : 28}
						style={innerStyles.headerIcon}
					/>
				</TouchableOpacity>
			) : (
				<View />
			),
		headerRight: () => (
			// eslint-disable-next-line react/jsx-no-bind
			<TouchableOpacity onPress={() => navigation.pop()} style={styles.closeButton}>
				<IonicIcon name={'ios-close'} size={38} style={[innerStyles.headerIcon, styles.backIconIOS]} />
			</TouchableOpacity>
		),
		headerStyle: innerStyles.headerStyle,
	};
}

/**
 * Function that returns the navigation options
 * This is used by payment request view showing close button
 *
 * @returns {Object} - Corresponding navbar options containing title, and headerRight
 */
export function getPaymentRequestSuccessOptionsTitle(navigation, themeColors) {
	const innerStyles = StyleSheet.create({
		headerStyle: {
			shadowColor: colors.transparent,
			elevation: 0,
			backgroundColor: themeColors.backgroundDefault,
			borderBottomWidth: 0,
		},
		headerIcon: {
			color: themeColors.primary,
		},
	});

	return {
		headerStyle: innerStyles.headerStyle,
		title: null,
		headerTintColor: themeColors.primary,
		headerLeft: () => <View />,
		headerRight: () => (
			<TouchableOpacity
				// eslint-disable-next-line react/jsx-no-bind
				onPress={() => navigation.pop()}
				style={styles.closeButton}
				testID={'send-link-close-button'}
			>
				<IonicIcon name="ios-close" size={38} style={[innerStyles.headerIcon, styles.backIconIOS]} />
			</TouchableOpacity>
		),
	};
}

/**
 * Function that returns the navigation options
 * This is used by views that confirms transactions, showing current network
 *
 * @param {string} title - Title in string format
 * @returns {Object} - Corresponding navbar options containing title and headerTitleStyle
 */
export function getTransactionOptionsTitle(_title, navigation, route) {
	const transactionMode = route.params?.mode ?? '';
	const { name } = route;
	const leftText = transactionMode === 'edit' ? strings('transaction.cancel') : strings('transaction.edit');
	const disableModeChange = route.params?.disableModeChange;
	const modeChange = route.params?.dispatch;
	const leftAction = () => modeChange('edit');
	const rightAction = () => navigation.pop();
	const rightText = strings('transaction.cancel');
	const title = transactionMode === 'edit' ? 'transaction.edit' : _title;
	return {
		headerTitle: () => <NavbarTitle title={title} disableNetwork />,
		headerLeft: () =>
			transactionMode !== 'edit' ? (
				<TouchableOpacity
					disabled={disableModeChange}
					// eslint-disable-next-line react/jsx-no-bind
					onPress={leftAction}
					style={styles.closeButton}
					testID={'confirm-txn-edit-button'}
				>
					<Text
						style={disableModeChange ? [styles.closeButtonText, styles.disabled] : [styles.closeButtonText]}
					>
						{leftText}
					</Text>
				</TouchableOpacity>
			) : (
				<View />
			),
		headerRight: () =>
			name === 'Send' ? (
				// eslint-disable-next-line react/jsx-no-bind
				<TouchableOpacity onPress={rightAction} style={styles.closeButton} testID={'send-back-button'}>
					<Text style={styles.closeButtonText}>{rightText}</Text>
				</TouchableOpacity>
			) : (
				<View />
			),
	};
}

export function getApproveNavbar(title) {
	return {
		headerTitle: () => <NavbarTitle title={title} disableNetwork />,
		headerLeft: () => <View />,
		headerRight: () => <View />,
	};
}

/**
 * Function that returns the navigation options
 * This is used by views in send flow
 *
 * @param {string} title - Title in string format
 * @returns {Object} - Corresponding navbar options containing title and headerTitleStyle
 */
export function getSendFlowTitle(title, navigation, route, themeColors) {
	const innerStyles = StyleSheet.create({
		headerButtonText: {
			color: themeColors.primary,
			fontSize: 14,
			...fontStyles.normal,
		},
		headerStyle: {
			backgroundColor: themeColors.backgroundDefault,
		},
	});
	const rightAction = () => {
		const providerType = route.params?.providerType ?? '';
		trackEventWithParameters(ANALYTICS_EVENT_OPTS.SEND_FLOW_CANCEL, {
			view: title.split('.')[1],
			network: providerType,
		});
		navigation.dangerouslyGetParent()?.pop();
	};
	const leftAction = () => navigation.pop();

	const canGoBack = title !== 'send.send_to' && !route?.params?.isPaymentRequest;

	const titleToRender = title;

	return {
		headerTitle: () => <NavbarTitle title={titleToRender} disableNetwork />,
		headerRight: () => (
			// eslint-disable-next-line react/jsx-no-bind
			<TouchableOpacity onPress={rightAction} style={styles.closeButton} testID={'send-cancel-button'}>
				<Text style={innerStyles.headerButtonText}>{strings('transaction.cancel')}</Text>
			</TouchableOpacity>
		),
		headerLeft: () =>
			canGoBack ? (
				// eslint-disable-next-line react/jsx-no-bind
				<TouchableOpacity onPress={leftAction} style={styles.closeButton}>
					<Text style={innerStyles.headerButtonText}>{strings('transaction.back')}</Text>
				</TouchableOpacity>
			) : (
				<View />
			),
		headerStyle: innerStyles.headerStyle,
	};
}

/**
 * Function that returns the navigation options
 * This is used by views that will show our custom navbar
 * which contains accounts icon, Title or Metamask Logo and current network, and settings icon
 *
 * @param {Object} navigation - Navigation object required to push new views
 * @returns {Object} - Corresponding navbar options containing headerTitle, headerLeft and headerRight
 */
export function getBrowserViewNavbarOptions(navigation, route, drawerRef, themeColors) {
	const innerStyles = StyleSheet.create({
		headerStyle: {
			backgroundColor: themeColors.backgroundDefault,
		},
		headerIcon: {
			color: themeColors.primary,
		},
	});

	const url = route.params?.url ?? '';
	let host = null;
	let isHttps = false;

	const isHomepage = (url) => getHost(url) === getHost(HOMEPAGE_URL);
	const error = route.params?.error ?? '';
	const icon = route.params?.icon;

	if (url && !isHomepage(url)) {
		isHttps = url && url.toLowerCase().substr(0, 6) === 'https:';
		const urlObj = new URL(url);
		//Using host so the port number will be displayed on the address bar
		host = urlObj.host.toLowerCase().replace(/^www\./, '');
		if (isGatewayUrl(urlObj) && url.search(`${AppConstants.IPFS_OVERRIDE_PARAM}=false`) === -1) {
			const ensUrl = route.params?.currentEnsName ?? '';
			if (ensUrl) {
				host = ensUrl.toLowerCase().replace(/^www\./, '');
			}
		}
	} else {
		host = strings('browser.title');
	}

	function onPress() {
		Keyboard.dismiss();
		drawerRef.current?.showDrawer?.();
		trackEvent(ANALYTICS_EVENT_OPTS.COMMON_TAPS_HAMBURGER_MENU);
	}

	return {
		gestureEnabled: false,
		headerLeft: () => (
			<TouchableOpacity onPress={onPress} style={styles.hamburgerButton} testID={'hamburger-menu-button-browser'}>
				<IonicIcon
					name={Device.isAndroid() ? 'md-menu' : 'ios-menu'}
					size={Device.isAndroid() ? 24 : 28}
					style={innerStyles.headerIcon}
				/>
			</TouchableOpacity>
		),
		headerTitle: () => (
			<NavbarBrowserTitle
				error={!!error}
				icon={url && !isHomepage(url) ? icon : null}
				navigation={navigation}
				route={route}
				url={url}
				hostname={host}
				https={isHttps}
			/>
		),
		headerRight: () => (
			<View style={styles.browserRightButton}>
				<AccountRightButton />
			</View>
		),
		headerStyle: innerStyles.headerStyle,
	};
}

/**
 * Function that returns the navigation options
 * for our modals
 *
 * @param {string} title - Title in string format
 * @returns {Object} - Corresponding navbar options containing headerTitle
 */
export function getModalNavbarOptions(title) {
	return {
		headerTitle: () => <ModalNavbarTitle title={title} />,
	};
}

/**
 * Function that returns the navigation options
 * for our onboarding screens,
 * which is just the metamask log and the Back button
 *
 * @returns {Object} - Corresponding navbar options containing headerTitle, headerTitle and headerTitle
 */
export function getOnboardingNavbarOptions(route, { headerLeft } = {}, themeColors) {
	const headerLeftHide = headerLeft || route.params?.headerLeft;
	const innerStyles = StyleSheet.create({
		headerStyle: {
			shadowColor: colors.transparent,
			elevation: 0,
<<<<<<< HEAD
			backgroundColor: themeColors.backgroundDefault,
=======
			backgroundColor: themeColors.background.default,
>>>>>>> ee55a65c
			borderBottomWidth: 0,
		},
		metamaskName: {
			width: 122,
			height: 15,
<<<<<<< HEAD
			tintColor: themeColors.textDefault,
=======
			tintColor: themeColors.text.default,
>>>>>>> ee55a65c
		},
	});

	return {
		headerStyle: innerStyles.headerStyle,
		headerTitle: () => (
			<View style={styles.metamaskNameTransparentWrapper}>
				<Image source={metamask_name} style={innerStyles.metamaskName} resizeMethod={'auto'} />
			</View>
		),
		headerBackTitle: strings('navigation.back'),
		headerRight: () => <View />,
		headerLeft: headerLeftHide,
	};
}

/**
 * Function that returns a transparent navigation options for our onboarding screens.
 *
 * @returns {Object} - Corresponding navbar options containing headerTitle
 */
export function getTransparentOnboardingNavbarOptions(themeColors) {
	const innerStyles = StyleSheet.create({
		headerStyle: {
			shadowColor: colors.transparent,
			elevation: 0,
<<<<<<< HEAD
			backgroundColor: themeColors.backgroundDefault,
=======
			backgroundColor: themeColors.background.default,
>>>>>>> ee55a65c
		},
		metamaskName: {
			width: 122,
			height: 15,
<<<<<<< HEAD
			tintColor: themeColors.textDefault,
=======
			tintColor: themeColors.text.default,
>>>>>>> ee55a65c
		},
	});
	return {
		headerTitle: () => (
			<View style={styles.metamaskNameTransparentWrapper}>
				<Image source={metamask_name} style={innerStyles.metamaskName} resizeMethod={'auto'} />
			</View>
		),
		headerLeft: () => <View />,
		headerRight: () => <View />,
		headerStyle: innerStyles.headerStyle,
	};
}

/**
 * Function that returns a transparent navigation options for our onboarding screens.
 *
 * @returns {Object} - Corresponding navbar options containing headerTitle and a back button
 */
export function getTransparentBackOnboardingNavbarOptions(themeColors) {
	const innerStyles = StyleSheet.create({
		headerStyle: {
			shadowColor: colors.transparent,
			elevation: 0,
<<<<<<< HEAD
			backgroundColor: themeColors.backgroundDefault,
=======
			backgroundColor: themeColors.background.default,
>>>>>>> ee55a65c
		},
		metamaskName: {
			width: 122,
			height: 15,
<<<<<<< HEAD
			tintColor: themeColors.textDefault,
=======
			tintColor: themeColors.text.default,
>>>>>>> ee55a65c
		},
	});
	return {
		headerTitle: () => (
			<View style={styles.metamaskNameTransparentWrapper}>
				<Image source={metamask_name} style={innerStyles.metamaskName} resizeMethod={'auto'} />
			</View>
		),
		headerBackTitle: strings('navigation.back'),
		headerRight: () => <View />,
		headerStyle: innerStyles.headerStyle,
	};
}

/**
 * Function that returns the navigation options
 * for our metric opt-in screen
 *
 * @returns {Object} - Corresponding navbar options containing headerLeft
 */
export function getOptinMetricsNavbarOptions(themeColors) {
	const innerStyles = StyleSheet.create({
		headerStyle: {
			shadowColor: colors.transparent,
			elevation: 0,
			backgroundColor: themeColors.background.default,
			borderBottomWidth: 0,
			height: 100,
		},
		metamaskName: {
			width: 122,
			height: 15,
			tintColor: themeColors.text.default,
		},
	});

	return {
		headerStyle: innerStyles.headerStyle,
		title: null,
		headerLeft: () => (
			<View style={styles.optinHeaderLeft}>
				<View style={styles.metamaskNameWrapper}>
					<Image source={metamask_fox} style={styles.metamaskFox} resizeMethod={'auto'} />
				</View>
				<View style={styles.metamaskNameWrapper}>
					<Image source={metamask_name} style={innerStyles.metamaskName} resizeMethod={'auto'} />
				</View>
			</View>
		),
	};
}
/**
 * Function that returns the navigation options
 * for our closable screens,
 *
 * @returns {Object} - Corresponding navbar options containing headerTitle, headerTitle and headerTitle
 */
export function getClosableNavigationOptions(title, backButtonText, navigation, themeColors) {
	const innerStyles = StyleSheet.create({
		headerButtonText: {
			color: themeColors.primary,
			fontSize: 14,
			...fontStyles.normal,
		},
		headerIcon: {
			color: themeColors.primary,
		},
		headerStyle: {
			backgroundColor: themeColors.backgroundDefault,
		},
		headerTitleStyle: {
			fontSize: 20,
			...fontStyles.normal,
			color: themeColors.textDefault,
		},
	});
	function navigationPop() {
		navigation.pop();
	}
	return {
		title,
		headerTitleStyle: innerStyles.headerTitleStyle,
		headerLeft: () =>
			Device.isIos() ? (
				<TouchableOpacity onPress={navigationPop} style={styles.closeButton} testID={'nav-ios-back'}>
					<Text style={innerStyles.headerButtonText}>{backButtonText}</Text>
				</TouchableOpacity>
			) : (
				<TouchableOpacity onPress={navigationPop} style={styles.backButton} testID={'nav-android-back'}>
					<IonicIcon name={'md-arrow-back'} size={24} style={innerStyles.headerIcon} />
				</TouchableOpacity>
			),
		headerStyle: innerStyles.headerStyle,
	};
}

/**
 * Function that returns the navigation options
 * for our closable screens,
 *
 * @returns {Object} - Corresponding navbar options containing headerTitle, headerTitle and headerTitle
 */
export function getOfflineModalNavbar() {
	return {
		headerShown: false,
	};
}

/**
 * Function that returns the navigation options
 * for our wallet screen,
 *
 * @returns {Object} - Corresponding navbar options containing headerTitle, headerTitle and headerTitle
 */
export function getWalletNavbarOptions(title, navigation, drawerRef, themeColors) {
	const innerStyles = StyleSheet.create({
		headerStyle: {
			backgroundColor: themeColors.backgroundDefault,
		},
		headerIcon: {
			color: themeColors.primary,
		},
	});

	const onScanSuccess = (data, content) => {
		if (data.private_key) {
			Alert.alert(
				strings('wallet.private_key_detected'),
				strings('wallet.do_you_want_to_import_this_account'),
				[
					{
						text: strings('wallet.cancel'),
						onPress: () => false,
						style: 'cancel',
					},
					{
						text: strings('wallet.yes'),
						onPress: async () => {
							try {
								await importAccountFromPrivateKey(data.private_key);
								navigation.navigate('ImportPrivateKeyView', { screen: 'ImportPrivateKeySuccess' });
							} catch (e) {
								Alert.alert(
									strings('import_private_key.error_title'),
									strings('import_private_key.error_message')
								);
							}
						},
					},
				],
				{ cancelable: false }
			);
		} else if (data.seed) {
			Alert.alert(strings('wallet.error'), strings('wallet.logout_to_import_seed'));
		} else {
			setTimeout(() => {
				DeeplinkManager.parse(content, { origin: AppConstants.DEEPLINKS.ORIGIN_QR_CODE });
			}, 500);
		}
	};

	function openDrawer() {
		drawerRef.current?.showDrawer?.();
		trackEvent(ANALYTICS_EVENT_OPTS.COMMON_TAPS_HAMBURGER_MENU);
	}

	function openQRScanner() {
		navigation.navigate('QRScanner', {
			onScanSuccess,
		});
		trackEvent(ANALYTICS_EVENT_OPTS.WALLET_QR_SCANNER);
	}

	return {
		headerTitle: () => <NavbarTitle title={title} />,
		headerLeft: () => (
			<TouchableOpacity onPress={openDrawer} style={styles.backButton} testID={'hamburger-menu-button-wallet'}>
				<IonicIcon
					name={Device.isAndroid() ? 'md-menu' : 'ios-menu'}
					size={Device.isAndroid() ? 24 : 28}
					style={innerStyles.headerIcon}
				/>
			</TouchableOpacity>
		),
		headerRight: () => (
			<TouchableOpacity
				style={styles.infoButton}
				// eslint-disable-next-line
				onPress={openQRScanner}
			>
				<AntIcon name="scan1" size={28} style={innerStyles.headerIcon} />
			</TouchableOpacity>
		),
		headerStyle: innerStyles.headerStyle,
	};
}

/**
 * Function that returns the navigation options containing title and network indicator
 *
 * @param {string} title - Title in string format
 * @param {string} translate - Boolean that specifies if the title needs translation
 * @param {Object} navigation - Navigation object required to push new views
 * @returns {Object} - Corresponding navbar options containing headerTitle and headerTitle
 */
export function getNetworkNavbarOptions(title, translate, navigation, themeColors) {
	const innerStyles = StyleSheet.create({
		headerStyle: {
			backgroundColor: themeColors.backgroundDefault,
		},
		headerIcon: {
			color: themeColors.primary,
		},
	});
	return {
		headerTitle: () => <NavbarTitle title={title} translate={translate} />,
		headerLeft: () => (
			// eslint-disable-next-line react/jsx-no-bind
			<TouchableOpacity onPress={() => navigation.pop()} style={styles.backButton} testID={'asset-back-button'}>
				<IonicIcon
					name={Device.isAndroid() ? 'md-arrow-back' : 'ios-arrow-back'}
					size={Device.isAndroid() ? 24 : 28}
					style={innerStyles.headerIcon}
				/>
			</TouchableOpacity>
		),
		headerRight: () => <View />,
		headerStyle: innerStyles.headerStyle,
	};
}

/**
 * Function that returns the navigation options containing title and network indicator
 *
 * @returns {Object} - Corresponding navbar options containing headerTitle and headerTitle
 */
export function getWebviewNavbar(navigation, route, themeColors) {
	const innerStyles = StyleSheet.create({
		headerTitleStyle: {
			fontSize: 20,
			color: themeColors.textDefault,
			textAlign: 'center',
			...fontStyles.normal,
			alignItems: 'center',
		},
		headerStyle: {
			backgroundColor: themeColors.backgroundDefault,
		},
		headerIcon: {
			color: themeColors.primary,
		},
	});

	const title = route.params?.title ?? '';
	const share = route.params?.dispatch;
	return {
		headerTitle: () => <Text style={innerStyles.headerTitleStyle}>{title}</Text>,
		headerLeft: () =>
			Device.isAndroid() ? (
				// eslint-disable-next-line react/jsx-no-bind
				<TouchableOpacity onPress={() => navigation.pop()} style={styles.backButton}>
					<IonicIcon name={'md-arrow-back'} size={24} style={innerStyles.headerIcon} />
				</TouchableOpacity>
			) : (
				// eslint-disable-next-line react/jsx-no-bind
				<TouchableOpacity onPress={() => navigation.pop()} style={styles.backButton}>
					<IonicIcon name="ios-close" size={38} style={[innerStyles.headerIcon, styles.backIconIOS]} />
				</TouchableOpacity>
			),
		headerRight: () =>
			Device.isAndroid() ? (
				<TouchableOpacity onPress={share} style={styles.backButton}>
					<MaterialCommunityIcon name="share-variant" size={24} style={innerStyles.headerIcon} />
				</TouchableOpacity>
			) : (
				<TouchableOpacity onPress={share} style={styles.backButton}>
					<EvilIcons name="share-apple" size={32} style={[innerStyles.headerIcon, styles.shareIconIOS]} />
				</TouchableOpacity>
			),
		headerStyle: innerStyles.headerStyle,
	};
}

export function getPaymentSelectorMethodNavbar(navigation, onPop, themeColors) {
	const innerStyles = StyleSheet.create({
		headerButtonText: {
			color: themeColors.primary,
		},
		headerTitleStyle: {
			fontSize: 20,
			color: themeColors.textDefault,
			textAlign: 'center',
			...fontStyles.normal,
			alignItems: 'center',
		},
		headerStyle: {
			backgroundColor: themeColors.backgroundDefault,
		},
	});
	return {
		headerTitle: () => <Text style={innerStyles.headerTitleStyle}>{strings('fiat_on_ramp.purchase_method')}</Text>,
		headerLeft: () => <View />,
		headerRight: () => (
			// eslint-disable-next-line react/jsx-no-bind
			<TouchableOpacity
				onPress={() => {
					navigation.dangerouslyGetParent()?.pop();
					onPop?.();
				}}
				style={styles.closeButton}
			>
				<Text style={innerStyles.headerButtonText}>{strings('navigation.cancel')}</Text>
			</TouchableOpacity>
		),
		headerStyle: innerStyles.headerStyle,
	};
}

export function getPaymentMethodApplePayNavbar(navigation, onPop, onExit, themeColors) {
	const innerStyles = StyleSheet.create({
		headerTitleStyle: {
			fontSize: 20,
			color: themeColors.textDefault,
			...fontStyles.normal,
		},
		headerStyle: {
			backgroundColor: themeColors.backgroundDefault,
		},
		headerButtonText: {
			color: themeColors.primary,
		},
		headerIcon: {
			color: themeColors.primary,
		},
	});
	return {
		title: strings('fiat_on_ramp.amount_to_buy'),
		headerTitleStyle: innerStyles.headerTitleStyle,
		headerRight: () => (
			// eslint-disable-next-line react/jsx-no-bind
			<TouchableOpacity
				onPress={() => {
					navigation.dangerouslyGetParent()?.pop();
					onExit?.();
				}}
				style={styles.closeButton}
			>
				<Text style={innerStyles.headerButtonText}>{strings('navigation.cancel')}</Text>
			</TouchableOpacity>
		),
		headerLeft: () =>
			Device.isAndroid() ? (
				// eslint-disable-next-line react/jsx-no-bind
				<TouchableOpacity
					onPress={() => {
						navigation.pop();
						onPop?.();
					}}
					style={styles.backButton}
				>
					<IonicIcon name={'md-arrow-back'} size={24} style={innerStyles.headerIcon} />
				</TouchableOpacity>
			) : (
				// eslint-disable-next-line react/jsx-no-bind
				<TouchableOpacity
					onPress={() => {
						navigation.pop();
						onPop?.();
					}}
					style={styles.closeButton}
				>
					<Text style={innerStyles.headerButtonText}>{strings('navigation.back')}</Text>
				</TouchableOpacity>
			),
		headerStyle: innerStyles.headerStyle,
	};
}

export function getTransakWebviewNavbar(navigation, route, onPop, themeColors) {
	const innerStyles = StyleSheet.create({
		headerTitleStyle: {
			fontSize: 20,
			color: themeColors.textDefault,
			...fontStyles.normal,
		},
		headerStyle: {
			backgroundColor: themeColors.backgroundDefault,
		},
		headerIcon: {
			color: themeColors.primary,
		},
	});

	const title = route.params?.title ?? '';
	return {
		title,
		headerTitleStyle: innerStyles.headerTitleStyle,
		headerLeft: () =>
			Device.isAndroid() ? (
				// eslint-disable-next-line react/jsx-no-bind
				<TouchableOpacity
					onPress={() => {
						navigation.pop();
						onPop?.();
					}}
					style={styles.backButton}
				>
					<IonicIcon name={'md-arrow-back'} size={24} style={innerStyles.headerIcon} />
				</TouchableOpacity>
			) : (
				// eslint-disable-next-line react/jsx-no-bind
				<TouchableOpacity
					onPress={() => {
						navigation.pop();
						onPop?.();
					}}
					style={styles.backButton}
				>
					<IonicIcon name="ios-close" size={38} style={[innerStyles.headerIcon, styles.backIconIOS]} />
				</TouchableOpacity>
			),
		headerStyle: innerStyles.headerStyle,
	};
}

export function getSwapsAmountNavbar(navigation, route, themeColors) {
	const innerStyles = StyleSheet.create({
		headerButtonText: {
			color: themeColors.primary,
			fontSize: 14,
			...fontStyles.normal,
		},
		headerStyle: {
			backgroundColor: themeColors.backgroundDefault,
		},
	});
	const title = route.params?.title ?? 'Swap';
	return {
		headerTitle: () => <NavbarTitle title={title} disableNetwork translate={false} />,
		headerLeft: () => <View />,
		headerRight: () => (
			// eslint-disable-next-line react/jsx-no-bind
			<TouchableOpacity onPress={() => navigation.dangerouslyGetParent()?.pop()} style={styles.closeButton}>
				<Text style={innerStyles.headerButtonText}>{strings('navigation.cancel')}</Text>
			</TouchableOpacity>
		),
		headerStyle: innerStyles.headerStyle,
	};
}
export function getSwapsQuotesNavbar(navigation, route, themeColors) {
	const innerStyles = StyleSheet.create({
		headerButtonText: {
			color: themeColors.primary,
			fontSize: 14,
			...fontStyles.normal,
		},
		headerIcon: {
			color: themeColors.primary,
		},
		headerStyle: {
			backgroundColor: themeColors.backgroundDefault,
		},
	});
	const title = route.params?.title ?? 'Swap';
	const leftActionText = route.params?.leftAction ?? strings('navigation.back');

	const leftAction = () => {
		const trade = route.params?.requestedTrade;
		const selectedQuote = route.params?.selectedQuote;
		const quoteBegin = route.params?.quoteBegin;
		if (!selectedQuote) {
			InteractionManager.runAfterInteractions(() => {
				Analytics.trackEventWithParameters(ANALYTICS_EVENT_OPTS.QUOTES_REQUEST_CANCELLED, {
					...trade,
					responseTime: new Date().getTime() - quoteBegin,
				});
			});
		}
		navigation.pop();
	};

	const rightAction = () => {
		const trade = route.params?.requestedTrade;
		const selectedQuote = route.params?.selectedQuote;
		const quoteBegin = route.params?.quoteBegin;
		if (!selectedQuote) {
			InteractionManager.runAfterInteractions(() => {
				Analytics.trackEventWithParameters(ANALYTICS_EVENT_OPTS.QUOTES_REQUEST_CANCELLED, {
					...trade,
					responseTime: new Date().getTime() - quoteBegin,
				});
			});
		}
		navigation.dangerouslyGetParent()?.pop();
	};

	return {
		headerTitle: () => <NavbarTitle title={title} disableNetwork translate={false} />,
		headerLeft: () =>
			Device.isAndroid() ? (
				// eslint-disable-next-line react/jsx-no-bind
				<TouchableOpacity onPress={leftAction} style={styles.backButton}>
					<IonicIcon name={'md-arrow-back'} size={24} style={innerStyles.headerIcon} />
				</TouchableOpacity>
			) : (
				// eslint-disable-next-line react/jsx-no-bind
				<TouchableOpacity onPress={leftAction} style={styles.closeButton}>
					<Text style={innerStyles.headerButtonText}>{leftActionText}</Text>
				</TouchableOpacity>
			),
		headerRight: () => (
			// eslint-disable-next-line react/jsx-no-bind
			<TouchableOpacity onPress={rightAction} style={styles.closeButton}>
				<Text style={innerStyles.headerButtonText}>{strings('navigation.cancel')}</Text>
			</TouchableOpacity>
		),
		headerStyle: innerStyles.headerStyle,
	};
}<|MERGE_RESOLUTION|>--- conflicted
+++ resolved
@@ -568,21 +568,13 @@
 		headerStyle: {
 			shadowColor: colors.transparent,
 			elevation: 0,
-<<<<<<< HEAD
-			backgroundColor: themeColors.backgroundDefault,
-=======
 			backgroundColor: themeColors.background.default,
->>>>>>> ee55a65c
 			borderBottomWidth: 0,
 		},
 		metamaskName: {
 			width: 122,
 			height: 15,
-<<<<<<< HEAD
-			tintColor: themeColors.textDefault,
-=======
 			tintColor: themeColors.text.default,
->>>>>>> ee55a65c
 		},
 	});
 
@@ -609,20 +601,12 @@
 		headerStyle: {
 			shadowColor: colors.transparent,
 			elevation: 0,
-<<<<<<< HEAD
-			backgroundColor: themeColors.backgroundDefault,
-=======
 			backgroundColor: themeColors.background.default,
->>>>>>> ee55a65c
 		},
 		metamaskName: {
 			width: 122,
 			height: 15,
-<<<<<<< HEAD
-			tintColor: themeColors.textDefault,
-=======
 			tintColor: themeColors.text.default,
->>>>>>> ee55a65c
 		},
 	});
 	return {
@@ -647,20 +631,12 @@
 		headerStyle: {
 			shadowColor: colors.transparent,
 			elevation: 0,
-<<<<<<< HEAD
-			backgroundColor: themeColors.backgroundDefault,
-=======
 			backgroundColor: themeColors.background.default,
->>>>>>> ee55a65c
 		},
 		metamaskName: {
 			width: 122,
 			height: 15,
-<<<<<<< HEAD
-			tintColor: themeColors.textDefault,
-=======
 			tintColor: themeColors.text.default,
->>>>>>> ee55a65c
 		},
 	});
 	return {
