--- conflicted
+++ resolved
@@ -1,14 +1,3 @@
-<<<<<<< HEAD
-import React, { useCallback, useEffect, useMemo, useRef, useState } from 'react';
-import {
-	StyleSheet,
-	View,
-	Easing,
-	Animated,
-	SafeAreaView,
-	TouchableWithoutFeedback,
-	ActivityIndicator,
-=======
 import React, {
   useCallback,
   useEffect,
@@ -23,7 +12,7 @@
   Animated,
   SafeAreaView,
   TouchableWithoutFeedback,
->>>>>>> 83e7f52c
+  ActivityIndicator,
 } from 'react-native';
 import PropTypes from 'prop-types';
 import { connect } from 'react-redux';
@@ -62,93 +51,6 @@
 const VERTICAL_ALIGNMENT = IS_SMALL_DEVICE ? 12 : 16;
 
 const createStyles = (colors) =>
-<<<<<<< HEAD
-	StyleSheet.create({
-		wrapper: {
-			flex: 0,
-			backgroundColor: colors.background.default,
-			borderTopEndRadius: 8,
-			borderTopStartRadius: 8,
-		},
-		generalContainer: {
-			paddingHorizontal: 16,
-		},
-		information: {
-			paddingTop: HAS_NOTCH ? 24 : VERTICAL_ALIGNMENT,
-		},
-		row: {
-			paddingVertical: 6,
-		},
-		name: {
-			fontSize: Device.isSmallDevice() ? 16 : 24,
-			marginBottom: 3,
-		},
-		userContainer: {
-			flexDirection: 'row',
-			paddingBottom: 16,
-		},
-		userImage: {
-			width: 38,
-			height: 38,
-			borderRadius: 100,
-			marginRight: 8,
-		},
-		buttonContainer: {
-			flexDirection: 'row',
-			marginTop: VERTICAL_ALIGNMENT,
-		},
-		button: {
-			alignItems: 'center',
-			justifyContent: 'center',
-			borderWidth: 1.5,
-		},
-		iconButtons: {
-			width: 54,
-			height: 54,
-		},
-		leftButton: {
-			marginRight: 16,
-		},
-		collectibleInfoContainer: {
-			flexDirection: 'row',
-			marginHorizontal: 16,
-			marginBottom: 8,
-		},
-		collectibleInfoKey: {
-			paddingRight: 10,
-		},
-		collectibleDescription: {
-			lineHeight: 22,
-		},
-		userInfoContainer: {
-			justifyContent: 'center',
-		},
-		titleWrapper: {
-			width: '100%',
-			alignItems: 'center',
-			justifyContent: 'center',
-			paddingVertical: VERTICAL_ALIGNMENT,
-		},
-		dragger: {
-			width: 48,
-			height: 5,
-			borderRadius: 4,
-			backgroundColor: colors.border.default,
-		},
-		scrollableDescription: {
-			maxHeight: Device.getDeviceHeight() / 5,
-		},
-		description: {
-			marginTop: 8,
-		},
-		loader: {
-			marginLeft: 4,
-			backgroundColor: colors.background.default,
-			justifyContent: 'center',
-			alignItems: 'center',
-		},
-	});
-=======
   StyleSheet.create({
     wrapper: {
       flex: 0,
@@ -227,27 +129,18 @@
     description: {
       marginTop: 8,
     },
+    loader: {
+      marginLeft: 4,
+      backgroundColor: colors.background.default,
+      justifyContent: 'center',
+      alignItems: 'center',
+    },
   });
->>>>>>> 83e7f52c
 
 /**
  * View that displays the information of a specific ERC-721 Token
  */
 const CollectibleOverview = ({
-<<<<<<< HEAD
-	chainId,
-	collectible,
-	selectedAddress,
-	tradable,
-	onSend,
-	addFavoriteCollectible,
-	removeFavoriteCollectible,
-	isInFavorites,
-	openLink,
-	onTranslation,
-	onViewTransactionDetails,
-	isTransacting,
-=======
   chainId,
   collectible,
   selectedAddress,
@@ -258,7 +151,8 @@
   isInFavorites,
   openLink,
   onTranslation,
->>>>>>> 83e7f52c
+  onViewTransactionDetails,
+  isTransacting,
 }) => {
   const [headerHeight, setHeaderHeight] = useState(0);
   const [wrapperHeight, setWrapperHeight] = useState(0);
@@ -489,62 +383,10 @@
             </Text>
           </View>
 
-<<<<<<< HEAD
-					<View style={[styles.generalContainer, styles.buttonContainer]}>
-						{tradable && (
-							<StyledButton
-								onPressOut={isTransacting ? onViewTransactionDetails : onSend}
-								type={'rounded-normal'}
-								containerStyle={[baseStyles.flexGrow, styles.button, styles.leftButton]}
-							>
-								<Text link big={!IS_SMALL_DEVICE} bold noMargin>
-									{isTransacting
-										? strings('asset_overview.view_transactions')
-										: strings('asset_overview.send_button')}
-								</Text>
-
-								{isTransacting && (
-									<View style={styles.loader}>
-										<ActivityIndicator size="small" />
-									</View>
-								)}
-							</StyledButton>
-						)}
-						{collectible?.externalLink && (
-							<StyledButton
-								type={'rounded-normal'}
-								containerStyle={[styles.button, styles.iconButtons, styles.leftButton]}
-								onPressOut={shareCollectible}
-							>
-								<Text bold link noMargin>
-									<EvilIcons name={Device.isIos() ? 'share-apple' : 'share-google'} size={32} />
-								</Text>
-							</StyledButton>
-						)}
-						<StyledButton
-							type={'rounded-normal'}
-							containerStyle={[styles.button, styles.iconButtons]}
-							onPressOut={collectibleToFavorites}
-						>
-							<Text link noMargin>
-								<AntIcons name={isInFavorites ? 'star' : 'staro'} size={24} />
-							</Text>
-						</StyledButton>
-					</View>
-				</View>
-				{collectible?.description ? (
-					<View style={styles.information}>
-						<View style={[styles.generalContainer, styles.row]}>
-							<View>
-								<Text noMargin black bold big={!IS_SMALL_DEVICE}>
-									{strings('collectible.collectible_description')}
-								</Text>
-							</View>
-=======
           <View style={[styles.generalContainer, styles.buttonContainer]}>
             {tradable && (
               <StyledButton
-                onPressOut={onSend}
+                onPressOut={isTransacting ? onViewTransactionDetails : onSend}
                 type={'rounded-normal'}
                 containerStyle={[
                   baseStyles.flexGrow,
@@ -553,8 +395,16 @@
                 ]}
               >
                 <Text link big={!IS_SMALL_DEVICE} bold noMargin>
-                  {strings('asset_overview.send_button')}
+                  {isTransacting
+                    ? strings('asset_overview.view_transactions')
+                    : strings('asset_overview.send_button')}
                 </Text>
+
+                {isTransacting && (
+                  <View style={styles.loader}>
+                    <ActivityIndicator size="small" />
+                  </View>
+                )}
               </StyledButton>
             )}
             {collectible?.externalLink && (
@@ -594,7 +444,6 @@
                   {strings('collectible.collectible_description')}
                 </Text>
               </View>
->>>>>>> 83e7f52c
 
               {renderScrollableDescription ? (
                 <ScrollView
@@ -627,56 +476,6 @@
 };
 
 CollectibleOverview.propTypes = {
-<<<<<<< HEAD
-	/**
-	 * Chain id
-	 */
-	chainId: PropTypes.string,
-	/**
-	 * Object that represents the collectible to be displayed
-	 */
-	collectible: PropTypes.object,
-	/**
-	 * Represents if the collectible is tradable (can be sent)
-	 */
-	tradable: PropTypes.bool,
-	/**
-	 * Function called when user presses the Send button
-	 */
-	onSend: PropTypes.func,
-	/**
-	 * Selected address
-	 */
-	selectedAddress: PropTypes.string,
-	/**
-	 * Dispatch add collectible to favorites action
-	 */
-	addFavoriteCollectible: PropTypes.func,
-	/**
-	 * Dispatch remove collectible from favorites action
-	 */
-	removeFavoriteCollectible: PropTypes.func,
-	/**
-	 * Whether the current collectible is favorited
-	 */
-	isInFavorites: PropTypes.bool,
-	/**
-	 * Function to open a link on a webview
-	 */
-	openLink: PropTypes.func.isRequired,
-	/**
-	 * callback to trigger when modal is being animated
-	 */
-	onTranslation: PropTypes.func,
-	/**
-	 * When the collectible is being transacted, this method will navigate to Transactions View
-	 */
-	onViewTransactionDetails: PropTypes.func,
-	/**
-	 * Indicates if the collectible is being transacted or not
-	 */
-	isTransacting: PropTypes.bool,
-=======
   /**
    * Chain id
    */
@@ -717,7 +516,14 @@
    * callback to trigger when modal is being animated
    */
   onTranslation: PropTypes.func,
->>>>>>> 83e7f52c
+  /**
+   * When the collectible is being transacted, this method will navigate to Transactions View
+   */
+  onViewTransactionDetails: PropTypes.func,
+  /**
+   * Indicates if the collectible is being transacted or not
+   */
+  isTransacting: PropTypes.bool,
 };
 
 const mapStateToProps = (state, props) => ({
