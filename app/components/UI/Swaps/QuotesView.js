import React, { useContext, useEffect, useState } from 'react';
import { View, StyleSheet, ActivityIndicator, TouchableOpacity } from 'react-native';
import { connect } from 'react-redux';
import IonicIcon from 'react-native-vector-icons/Ionicons';
import FAIcon from 'react-native-vector-icons/FontAwesome';
import PropTypes from 'prop-types';

import Text from '../../Base/Text';
import ScreenView from '../FiatOrders/components/ScreenView';
import StyledButton from '../StyledButton';
import { getSwapsQuotesNavbar } from '../Navbar';
import { colors } from '../../../styles/common';
import Device from '../../../util/Device';
import TokenIcon from './components/TokenIcon';
import QuotesSummary from './components/QuotesSummary';
import Engine from '../../../core/Engine';
<<<<<<< HEAD
import { BNToHex } from '../../../util/number';
=======
import AppConstants from '../../../core/AppConstants';
import { NavigationContext } from 'react-navigation';
import { renderFromTokenMinimalUnit } from '../../../util/number';
>>>>>>> 103cd510

const timeoutMilliseconds = AppConstants.SWAPS.POLLING_INTERVAL;

<<<<<<< HEAD
=======
const getFetchParams = ({ slippage = 1, sourceToken, destinationToken, sourceAmount, fromAddress }) => ({
	slippage,
	sourceToken: sourceToken.address,
	destinationToken: destinationToken.address,
	sourceAmount,
	fromAddress,
	balanceError: undefined,
	metaData: {
		sourceTokenInfo: sourceToken,
		destinationTokenInfo: destinationToken,
		accountBalance: '0x0'
	}
});

>>>>>>> 103cd510
const styles = StyleSheet.create({
	screen: {
		flexGrow: 1,
		justifyContent: 'space-between'
	},
	topBar: {
		alignItems: 'center'
	},
	timerWrapper: {
		backgroundColor: colors.grey000,
		borderRadius: 20,
		marginVertical: 15,
		paddingVertical: 4,
		paddingHorizontal: 15,
		flexDirection: 'row',
		alignItems: 'center'
	},
	timer: {
		fontVariant: ['tabular-nums']
	},
	timerHiglight: {
		color: colors.red
	},
	content: {
		paddingHorizontal: 20,
		alignItems: 'center'
	},
	sourceTokenContainer: {
		flexDirection: 'row',
		alignItems: 'center'
	},
	tokenIcon: {
		marginHorizontal: 5
	},
	arrowDown: {
		color: colors.grey100,
		fontSize: Device.isSmallDevice() ? 22 : 25,
		marginHorizontal: 15,
		marginTop: 4,
		marginBottom: 2
	},
	amount: {
		textAlignVertical: 'center',
		fontSize: Device.isSmallDevice() ? 45 : 60
	},
	exchangeRate: {
		flexDirection: 'row',
		alignItems: 'center',
		marginVertical: Device.isSmallDevice() ? 1 : 1
	},
	bottomSection: {
		marginBottom: 10,
		alignItems: 'stretch',
		paddingHorizontal: 20
	},
	quotesSummary: {
		marginVertical: Device.isSmallDevice() ? 15 : 30
	},
	quotesSummaryHeader: {
		flexDirection: 'row',
		justifyContent: 'space-between',
		alignItems: 'center',
		flexWrap: 'wrap'
	},
	quotesRow: {
		flexDirection: 'row'
	},
	quotesDescription: {
		flex: 1,
		flexWrap: 'wrap',
		flexDirection: 'row',
		justifyContent: 'space-between',
		marginRight: 6
	},
	quotesLegend: {
		flexDirection: 'row',
		flexWrap: 'wrap',
		marginRight: 2
	},
	linkText: {
		color: colors.blue
	},
	quotesFiatColumn: {
		alignItems: 'flex-end',
		justifyContent: 'center'
	},
	infoIcon: {
		fontSize: 12,
		margin: 3,
		color: colors.blue
	},
	swapButton: {
		width: '100%'
	}
});

<<<<<<< HEAD
function SwapsQuotesView(props) {
	// const navigation = useContext(NavigationContext);
	const [nextTimeout, setNextTimeout] = useState(Date.now() + timeoutMilliseconds);
	const [fetchingQuotes, setFetchingQuotes] = useState(false);
	const [shouldFetchQuotes, setShouldFetchQuotes] = useState(false);
=======
function SwapsQuotesView({
	tokens,
	selectedAddress,
	isInPolling,
	isInFetch,
	quotesLastFetched,
	pollingCyclesLeft,
	topAggId,
	quotes,
	errorKey
}) {
	const navigation = useContext(NavigationContext);
	const slippage = navigation.getParam('slippage', 1);
	const sourceTokenAddress = navigation.getParam('sourceToken', '');
	const destinationTokenAddress = navigation.getParam('destinationToken', '');
	const sourceAmount = navigation.getParam('sourceAmount');
	const sourceToken = tokens?.find(token => token.address?.toLowerCase() === sourceTokenAddress.toLowerCase());
	const destinationToken = tokens?.find(
		token => token.address?.toLowerCase() === destinationTokenAddress.toLowerCase()
	);

>>>>>>> 103cd510
	const [remainingTime, setRemainingTime] = useState(timeoutMilliseconds);

	useEffect(() => {
		(async () => {
			const { SwapsController } = Engine.context;
			const fetchParams = getFetchParams({
				slippage,
				sourceToken,
				destinationToken,
				sourceAmount,
				fromAddress: selectedAddress
			});
			await SwapsController.startFetchAndSetQuotes(fetchParams, fetchParams.metaData);
		})();
	}, [destinationToken, selectedAddress, slippage, sourceAmount, sourceToken]);

	useEffect(() => {
		if (isInFetch) {
			setRemainingTime(timeoutMilliseconds);
			return;
		}
		const tick = setInterval(() => {
			setRemainingTime(quotesLastFetched + timeoutMilliseconds - Date.now());
		}, 1000);
		return () => {
			clearInterval(tick);
		};
<<<<<<< HEAD
	}, [nextTimeout, fetchingQuotes]);

	useEffect(() => {
		(async () => {
			// remove this

			const fetchQuotes = async () => {
				const { SwapsController } = Engine.context;
				const { accounts, selectedAddress } = props;

				const fetchParams = {
					slippage: 3,
					sourceToken: '0x6b175474e89094c44da98b954eedeac495271d0f',
					destinationToken: '0xdd974d5c2e2928dea5f71b9825b8b646686bd200',
					sourceAmount: 1000,
					fromAddress: selectedAddress,
					balanceError: undefined,
					metaData: {
						sourceTokenInfo: {
							address: '0x6b175474e89094c44da98b954eedeac495271d0f',
							symbol: 'DAI',
							decimals: 18,
							iconUrl: 'https://foo.bar/logo.png'
						},
						destinationTokenInfo: {
							address: '0xdd974d5c2e2928dea5f71b9825b8b646686bd200',
							symbol: 'knc',
							decimals: 18
						},
						accountBalance: BNToHex(accounts[selectedAddress] && accounts[selectedAddress].balance)
					}
				};
				SwapsController.resetState();
				await SwapsController.startFetchAndSetQuotes(fetchParams, fetchParams.metaData);
			};
			await fetchQuotes();
			if (shouldFetchQuotes) {
				try {
					setFetchingQuotes(true);
					setRemainingTime(timeoutMilliseconds);
					setNextTimeout(Date.now() + timeoutMilliseconds);
				} catch (e) {
					console.error(e);
				} finally {
					setShouldFetchQuotes(false);
					setFetchingQuotes(false);
				}
			}
		})();
		// eslint-disable-next-line react-hooks/exhaustive-deps
	}, [shouldFetchQuotes]);
=======
	}, [isInFetch, quotesLastFetched]);
>>>>>>> 103cd510

	return (
		<ScreenView contentContainerStyle={styles.screen}>
			<View style={styles.topBar}>
				{isInPolling && (
					<View style={styles.timerWrapper}>
						{isInFetch ? (
							<>
								<ActivityIndicator size="small" />
								<Text> Fetching new quotes...</Text>
							</>
						) : (
							<Text primary>
								{pollingCyclesLeft > 0 ? 'New quotes in' : 'Quotes expire in'}{' '}
								<Text
									bold
									primary
									style={[styles.timer, remainingTime < 30000 && styles.timerHiglight]}
								>
									{new Date(remainingTime).toISOString().substr(15, 4)}
								</Text>
							</Text>
						)}
					</View>
				)}
				{!isInPolling && (
					<View style={styles.timerWrapper}>
						<Text>Not in polling</Text>
					</View>
				)}
			</View>

			<View style={styles.content}>
				<View style={styles.sourceTokenContainer}>
					<Text>{renderFromTokenMinimalUnit(sourceAmount, sourceToken.decimals)}</Text>
					<TokenIcon style={styles.tokenIcon} icon={sourceToken.iconUrl} symbol={sourceToken.symbol} />
					<Text>{sourceToken.symbol}</Text>
				</View>
				<IonicIcon style={styles.arrowDown} name="md-arrow-down" />
				<View style={styles.sourceTokenContainer}>
					<TokenIcon
						style={styles.tokenIcon}
						icon={destinationToken.iconUrl}
						symbol={destinationToken.symbol}
					/>
					<Text>{destinationToken.symbol}</Text>
				</View>
				<Text primary style={styles.amount} numberOfLines={1} adjustsFontSizeToFit allowFontScaling>
					~2.0292028
				</Text>
				<View style={styles.exchangeRate}>
					<Text>
						1 {sourceToken.symbol} = 0.000324342 {destinationToken.symbol}
					</Text>
				</View>
			</View>

			<View style={styles.bottomSection}>
				<QuotesSummary style={styles.quotesSummary}>
					<QuotesSummary.Header style={styles.quotesSummaryHeader}>
						<QuotesSummary.HeaderText bold>Saving ~$120.38</QuotesSummary.HeaderText>
						<TouchableOpacity>
							<QuotesSummary.HeaderText small>View details →</QuotesSummary.HeaderText>
						</TouchableOpacity>
					</QuotesSummary.Header>
					<QuotesSummary.Body>
						<View style={styles.quotesRow}>
							<View style={styles.quotesDescription}>
								<View style={styles.quotesLegend}>
									<Text primary bold>
										Estimated gas fee
									</Text>
								</View>
								<Text primary bold>
									0.001303 ETH
								</Text>
							</View>
							<View style={styles.quotesFiatColumn}>
								<Text primary bold>
									$2.33 USD
								</Text>
							</View>
						</View>

						<View style={styles.quotesRow}>
							<View style={styles.quotesDescription}>
								<View style={styles.quotesLegend}>
									<Text>Max gas fee </Text>
									<TouchableOpacity>
										<Text style={styles.linkText}>Edit</Text>
									</TouchableOpacity>
								</View>
								<Text>0.009043 ETH</Text>
							</View>
							<View style={styles.quotesFiatColumn}>
								<Text>$22.33 USD</Text>
							</View>
						</View>

						<QuotesSummary.Separator />
						<View style={styles.quotesRow}>
							<TouchableOpacity style={styles.quotesRow}>
								<Text small>
									Quotes include a 0.875% Metamask fee{' '}
									<FAIcon name="info-circle" style={styles.infoIcon} />
								</Text>
							</TouchableOpacity>
						</View>
					</QuotesSummary.Body>
				</QuotesSummary>
				<StyledButton type="blue" containerStyle={styles.swapButton}>
					Tap to Swap
				</StyledButton>
			</View>
		</ScreenView>
	);
}

SwapsQuotesView.propTypes = {
	// tokens: PropTypes.arrayOf(PropTypes.object),
	/**
	 * Map of accounts to information objects including balances
	 */
	accounts: PropTypes.object,
	/**
	 * A string that represents the selected address
	 */
	selectedAddress: PropTypes.string
};

SwapsQuotesView.navigationOptions = ({ navigation }) => getSwapsQuotesNavbar(navigation);

const mapStateToProps = state => ({
<<<<<<< HEAD
	accounts: state.engine.backgroundState.AccountTrackerController.accounts,
	selectedAddress: state.engine.backgroundState.PreferencesController.selectedAddress,
	tokens: state.engine.backgroundState.SwapsController.tokens
=======
	selectedAddress: state.engine.backgroundState.PreferencesController.selectedAddress,
	tokens: state.engine.backgroundState.SwapsController.tokens,
	isInPolling: state.engine.backgroundState.SwapsController.isInPolling,
	isInFetch: state.engine.backgroundState.SwapsController.isInFetch,
	quotesLastFetched: state.engine.backgroundState.SwapsController.quotesLastFetched,
	pollingCyclesLeft: state.engine.backgroundState.SwapsController.pollingCyclesLeft,
	topAggId: state.engine.backgroundState.SwapsController.topAggId,
	quotes: state.engine.backgroundState.SwapsController.quotes,
	errorKey: state.engine.backgroundState.SwapsController.errorKey
>>>>>>> 103cd510
});

export default connect(mapStateToProps)(SwapsQuotesView);<|MERGE_RESOLUTION|>--- conflicted
+++ resolved
@@ -14,18 +14,12 @@
 import TokenIcon from './components/TokenIcon';
 import QuotesSummary from './components/QuotesSummary';
 import Engine from '../../../core/Engine';
-<<<<<<< HEAD
-import { BNToHex } from '../../../util/number';
-=======
 import AppConstants from '../../../core/AppConstants';
 import { NavigationContext } from 'react-navigation';
 import { renderFromTokenMinimalUnit } from '../../../util/number';
->>>>>>> 103cd510
 
 const timeoutMilliseconds = AppConstants.SWAPS.POLLING_INTERVAL;
 
-<<<<<<< HEAD
-=======
 const getFetchParams = ({ slippage = 1, sourceToken, destinationToken, sourceAmount, fromAddress }) => ({
 	slippage,
 	sourceToken: sourceToken.address,
@@ -40,7 +34,6 @@
 	}
 });
 
->>>>>>> 103cd510
 const styles = StyleSheet.create({
 	screen: {
 		flexGrow: 1,
@@ -137,23 +130,16 @@
 	}
 });
 
-<<<<<<< HEAD
-function SwapsQuotesView(props) {
-	// const navigation = useContext(NavigationContext);
-	const [nextTimeout, setNextTimeout] = useState(Date.now() + timeoutMilliseconds);
-	const [fetchingQuotes, setFetchingQuotes] = useState(false);
-	const [shouldFetchQuotes, setShouldFetchQuotes] = useState(false);
-=======
 function SwapsQuotesView({
 	tokens,
 	selectedAddress,
 	isInPolling,
 	isInFetch,
 	quotesLastFetched,
-	pollingCyclesLeft,
-	topAggId,
-	quotes,
-	errorKey
+	pollingCyclesLeft
+	// topAggId,
+	// quotes,
+	// errorKey
 }) {
 	const navigation = useContext(NavigationContext);
 	const slippage = navigation.getParam('slippage', 1);
@@ -165,7 +151,6 @@
 		token => token.address?.toLowerCase() === destinationTokenAddress.toLowerCase()
 	);
 
->>>>>>> 103cd510
 	const [remainingTime, setRemainingTime] = useState(timeoutMilliseconds);
 
 	useEffect(() => {
@@ -178,6 +163,7 @@
 				sourceAmount,
 				fromAddress: selectedAddress
 			});
+			// SwapsController.resetState()
 			await SwapsController.startFetchAndSetQuotes(fetchParams, fetchParams.metaData);
 		})();
 	}, [destinationToken, selectedAddress, slippage, sourceAmount, sourceToken]);
@@ -193,61 +179,7 @@
 		return () => {
 			clearInterval(tick);
 		};
-<<<<<<< HEAD
-	}, [nextTimeout, fetchingQuotes]);
-
-	useEffect(() => {
-		(async () => {
-			// remove this
-
-			const fetchQuotes = async () => {
-				const { SwapsController } = Engine.context;
-				const { accounts, selectedAddress } = props;
-
-				const fetchParams = {
-					slippage: 3,
-					sourceToken: '0x6b175474e89094c44da98b954eedeac495271d0f',
-					destinationToken: '0xdd974d5c2e2928dea5f71b9825b8b646686bd200',
-					sourceAmount: 1000,
-					fromAddress: selectedAddress,
-					balanceError: undefined,
-					metaData: {
-						sourceTokenInfo: {
-							address: '0x6b175474e89094c44da98b954eedeac495271d0f',
-							symbol: 'DAI',
-							decimals: 18,
-							iconUrl: 'https://foo.bar/logo.png'
-						},
-						destinationTokenInfo: {
-							address: '0xdd974d5c2e2928dea5f71b9825b8b646686bd200',
-							symbol: 'knc',
-							decimals: 18
-						},
-						accountBalance: BNToHex(accounts[selectedAddress] && accounts[selectedAddress].balance)
-					}
-				};
-				SwapsController.resetState();
-				await SwapsController.startFetchAndSetQuotes(fetchParams, fetchParams.metaData);
-			};
-			await fetchQuotes();
-			if (shouldFetchQuotes) {
-				try {
-					setFetchingQuotes(true);
-					setRemainingTime(timeoutMilliseconds);
-					setNextTimeout(Date.now() + timeoutMilliseconds);
-				} catch (e) {
-					console.error(e);
-				} finally {
-					setShouldFetchQuotes(false);
-					setFetchingQuotes(false);
-				}
-			}
-		})();
-		// eslint-disable-next-line react-hooks/exhaustive-deps
-	}, [shouldFetchQuotes]);
-=======
 	}, [isInFetch, quotesLastFetched]);
->>>>>>> 103cd510
 
 	return (
 		<ScreenView contentContainerStyle={styles.screen}>
@@ -367,25 +299,28 @@
 }
 
 SwapsQuotesView.propTypes = {
-	// tokens: PropTypes.arrayOf(PropTypes.object),
+	tokens: PropTypes.arrayOf(PropTypes.object),
 	/**
 	 * Map of accounts to information objects including balances
 	 */
-	accounts: PropTypes.object,
+	// accounts: PropTypes.object,
 	/**
 	 * A string that represents the selected address
 	 */
-	selectedAddress: PropTypes.string
+	selectedAddress: PropTypes.string,
+	isInPolling: PropTypes.bool,
+	isInFetch: PropTypes.bool,
+	quotesLastFetched: PropTypes.number,
+	// topAggId: PropTypes.string,
+	pollingCyclesLeft: PropTypes.number
+	// quotes: PropTypes.object,
+	// errorKey: PropTypes.string
 };
 
 SwapsQuotesView.navigationOptions = ({ navigation }) => getSwapsQuotesNavbar(navigation);
 
 const mapStateToProps = state => ({
-<<<<<<< HEAD
-	accounts: state.engine.backgroundState.AccountTrackerController.accounts,
-	selectedAddress: state.engine.backgroundState.PreferencesController.selectedAddress,
-	tokens: state.engine.backgroundState.SwapsController.tokens
-=======
+	// accounts: state.engine.backgroundState.AccountTrackerController.accounts,
 	selectedAddress: state.engine.backgroundState.PreferencesController.selectedAddress,
 	tokens: state.engine.backgroundState.SwapsController.tokens,
 	isInPolling: state.engine.backgroundState.SwapsController.isInPolling,
@@ -395,7 +330,6 @@
 	topAggId: state.engine.backgroundState.SwapsController.topAggId,
 	quotes: state.engine.backgroundState.SwapsController.quotes,
 	errorKey: state.engine.backgroundState.SwapsController.errorKey
->>>>>>> 103cd510
 });
 
 export default connect(mapStateToProps)(SwapsQuotesView);