--- conflicted
+++ resolved
@@ -90,14 +90,10 @@
 };
 
 function TokenIcon({ symbol, icon, medium, big, biggest, style }) {
-<<<<<<< HEAD
-	const [showFallback, setShowFallback] = useState(null);
+	const [showFallback, setShowFallback] = useState(false);
 	const { colors } = useAppThemeFromContext() || mockColors;
 	const styles = createStyles(colors);
 
-=======
-	const [showFallback, setShowFallback] = useState(false);
->>>>>>> 2fc4a3dc
 	const getSource = useCallback(() => {
 		if (symbol === 'ETH') {
 			return ethLogo;
