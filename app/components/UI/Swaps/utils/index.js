import { useMemo } from 'react';
import BigNumber from 'bignumber.js';
import { swapsUtils } from '@metamask/swaps-controller';
import { strings } from '../../../../../locales/i18n';
import AppConstants from '../../../../core/AppConstants';

const { ETH_CHAIN_ID, BSC_CHAIN_ID, SWAPS_TESTNET_CHAIN_ID, POLYGON_CHAIN_ID } = swapsUtils;

const allowedChainIds = [ETH_CHAIN_ID, BSC_CHAIN_ID, POLYGON_CHAIN_ID, SWAPS_TESTNET_CHAIN_ID];

export function isSwapsAllowed(chainId) {
	if (!AppConstants.SWAPS.ACTIVE) {
		return false;
	}
	if (!AppConstants.SWAPS.ONLY_MAINNET) {
		allowedChainIds.push(SWAPS_TESTNET_CHAIN_ID);
	}
	return allowedChainIds.includes(chainId);
}

export function isSwapsNativeAsset(token) {
	return Boolean(token) && token?.address === swapsUtils.NATIVE_SWAPS_TOKEN_ADDRESS;
}

export function isDynamicToken(token) {
	return (
		Boolean(token) &&
<<<<<<< HEAD
		token.occurances === 1 &&
=======
		token.occurrences === 1 &&
>>>>>>> 456d8536
		token?.aggregators.length === 1 &&
		token.aggregators[0] === 'dynamic'
	);
}

/**
 * Sets required parameters for Swaps Quotes View
 * @param {string} sourceTokenAddress Token contract address used as swaps source
 * @param {string} destinationTokenAddress Token contract address used as swaps result
 * @param {string} sourceAmount Amount in minimal token units of sourceTokenAddress to be swapped
 * @param {string|number} slippage Max slippage
 * @param {array} tokens Tokens selected for trade
 * @return {object} Object containing sourceTokenAddress, destinationTokenAddress, sourceAmount and slippage
 */
export function setQuotesNavigationsParams(
	sourceTokenAddress,
	destinationTokenAddress,
	sourceAmount,
	slippage,
	tokens = []
) {
	return {
		sourceTokenAddress,
		destinationTokenAddress,
		sourceAmount,
		slippage,
		tokens
	};
}

/**
 * Gets required parameters for Swaps Quotes View
 * @return {object} Object containing sourceTokenAddress, destinationTokenAddress, sourceAmount and slippage
 */
export function getQuotesNavigationsParams(route) {
	const slippage = route.params?.slippage ?? 1;
	const sourceTokenAddress = route.params?.sourceTokenAddress ?? '';
	const destinationTokenAddress = route.params?.destinationTokenAddress ?? '';
	const sourceAmount = route.params?.sourceAmount;
<<<<<<< HEAD
=======
	const tokens = route.params?.tokens;
>>>>>>> 456d8536

	return {
		sourceTokenAddress,
		destinationTokenAddress,
		sourceAmount,
		slippage,
		tokens
	};
}

/**
 * Returns object required to startFetchAndSetQuotes
 * @param {object} options
 * @param {string|number} options.slippage
 * @param {object} options.sourceToken sourceToken object from tokens API
 * @param {object} options.destinationToken destinationToken object from tokens API
 * @param {string} sourceAmount Amount in minimal token units of sourceToken to be swapped
 * @param {string} fromAddress Current address attempting to swap
 */
export function getFetchParams({ slippage = 1, sourceToken, destinationToken, sourceAmount, walletAddress }) {
	return {
		slippage,
		sourceToken: sourceToken.address,
		destinationToken: destinationToken.address,
		sourceAmount,
		walletAddress,
		metaData: {
			sourceTokenInfo: sourceToken,
			destinationTokenInfo: destinationToken
		}
	};
}

export function useRatio(numeratorAmount, numeratorDecimals, denominatorAmount, denominatorDecimals) {
	const ratio = useMemo(
		() =>
			new BigNumber(numeratorAmount)
				.dividedBy(denominatorAmount)
				.multipliedBy(new BigNumber(10).pow(denominatorDecimals - numeratorDecimals)),
		[denominatorAmount, denominatorDecimals, numeratorAmount, numeratorDecimals]
	);

	return ratio;
}

export function getErrorMessage(errorKey) {
	const { SwapsError } = swapsUtils;
	const errorAction =
		errorKey === SwapsError.QUOTES_EXPIRED_ERROR ? strings('swaps.get_new_quotes') : strings('swaps.try_again');
	switch (errorKey) {
		case SwapsError.QUOTES_EXPIRED_ERROR: {
			return [strings('swaps.quotes_timeout'), strings('swaps.request_new_quotes'), errorAction];
		}
		case SwapsError.QUOTES_NOT_AVAILABLE_ERROR: {
			return [strings('swaps.quotes_not_available'), strings('swaps.try_adjusting'), errorAction];
		}
		default: {
			return [
				strings('swaps.error_fetching_quote'),
				strings('swaps.unexpected_error', { error: errorKey || 'error-not-provided' }),
				errorAction
			];
		}
	}
}

export function getQuotesSourceMessage(type) {
	switch (type) {
		case 'DEX': {
			return [
				strings('swaps.quote_source_dex.1'),
				strings('swaps.quote_source_dex.2'),
				strings('swaps.quote_source_dex.3')
			];
		}
		case 'RFQ': {
			return [
				strings('swaps.quote_source_rfq.1'),
				strings('swaps.quote_source_rfq.2'),
				strings('swaps.quote_source_rfq.3')
			];
		}
		case 'CONTRACT':
		case 'CNT': {
			return [
				strings('swaps.quote_source_cnt.1'),
				strings('swaps.quote_source_cnt.2'),
				strings('swaps.quote_source_cnt.3')
			];
		}
		case 'AGG':
		default: {
			return [
				strings('swaps.quote_source_agg.1'),
				strings('swaps.quote_source_agg.2'),
				strings('swaps.quote_source_agg.3')
			];
		}
	}
}<|MERGE_RESOLUTION|>--- conflicted
+++ resolved
@@ -25,11 +25,7 @@
 export function isDynamicToken(token) {
 	return (
 		Boolean(token) &&
-<<<<<<< HEAD
-		token.occurances === 1 &&
-=======
 		token.occurrences === 1 &&
->>>>>>> 456d8536
 		token?.aggregators.length === 1 &&
 		token.aggregators[0] === 'dynamic'
 	);
@@ -69,10 +65,7 @@
 	const sourceTokenAddress = route.params?.sourceTokenAddress ?? '';
 	const destinationTokenAddress = route.params?.destinationTokenAddress ?? '';
 	const sourceAmount = route.params?.sourceAmount;
-<<<<<<< HEAD
-=======
 	const tokens = route.params?.tokens;
->>>>>>> 456d8536
 
 	return {
 		sourceTokenAddress,
