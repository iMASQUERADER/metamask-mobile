import React from 'react';
import PropTypes from 'prop-types';
import { StyleSheet, View } from 'react-native';
import MediaPlayer from '../../Views/MediaPlayer';
<<<<<<< HEAD
import scaling from '../../../util/scaling';

const HEIGHT = scaling.scale(240);
=======
import { TextTrackType } from 'react-native-video';
import scaling from '../../../util/scaling';
import { strings } from '../../../../locales/i18n';
>>>>>>> 456d8536

const HEIGHT = scaling.scale(240);

const styles = StyleSheet.create({
	videoContainer: {
		height: HEIGHT,
		width: '100%'
	},
	mediaPlayer: {
		height: HEIGHT
	}
});

<<<<<<< HEAD
const video_source_uri =
	'https://github.com/MetaMask/metamask-mobile/blob/develop/app/videos/recovery-phrase.mp4?raw=true';

const SeedPhraseVideo = ({ style, onClose }) => (
	<View style={styles.videoContainer}>
		<MediaPlayer onClose={onClose} uri={video_source_uri} style={[styles.mediaPlayer, style]} />
	</View>
);
=======
const SeedPhraseVideo = ({ style, onClose }) => {
	const video_source_uri =
		'https://github.com/MetaMask/metamask-mobile/blob/develop/app/videos/recovery-phrase.mp4?raw=true';

	const subtitle_source_tracks = [
		{
			index: 0,
			title: strings('secret_phrase_video_subtitle.title'),
			language: strings('secret_phrase_video_subtitle.language'),
			type: TextTrackType.VTT,
			uri: strings('secret_phrase_video_subtitle.uri')
		}
	];

	return (
		<View style={styles.videoContainer}>
			<MediaPlayer
				onClose={onClose}
				uri={video_source_uri}
				style={[styles.mediaPlayer, style]}
				textTracks={subtitle_source_tracks}
				selectedTextTrack={{ type: 'index', value: 0 }}
			/>
		</View>
	);
};
>>>>>>> 456d8536

SeedPhraseVideo.propTypes = {
	style: PropTypes.object,
	onClose: PropTypes.func
};

export default SeedPhraseVideo;<|MERGE_RESOLUTION|>--- conflicted
+++ resolved
@@ -2,15 +2,9 @@
 import PropTypes from 'prop-types';
 import { StyleSheet, View } from 'react-native';
 import MediaPlayer from '../../Views/MediaPlayer';
-<<<<<<< HEAD
-import scaling from '../../../util/scaling';
-
-const HEIGHT = scaling.scale(240);
-=======
 import { TextTrackType } from 'react-native-video';
 import scaling from '../../../util/scaling';
 import { strings } from '../../../../locales/i18n';
->>>>>>> 456d8536
 
 const HEIGHT = scaling.scale(240);
 
@@ -24,16 +18,6 @@
 	}
 });
 
-<<<<<<< HEAD
-const video_source_uri =
-	'https://github.com/MetaMask/metamask-mobile/blob/develop/app/videos/recovery-phrase.mp4?raw=true';
-
-const SeedPhraseVideo = ({ style, onClose }) => (
-	<View style={styles.videoContainer}>
-		<MediaPlayer onClose={onClose} uri={video_source_uri} style={[styles.mediaPlayer, style]} />
-	</View>
-);
-=======
 const SeedPhraseVideo = ({ style, onClose }) => {
 	const video_source_uri =
 		'https://github.com/MetaMask/metamask-mobile/blob/develop/app/videos/recovery-phrase.mp4?raw=true';
@@ -60,7 +44,6 @@
 		</View>
 	);
 };
->>>>>>> 456d8536
 
 SeedPhraseVideo.propTypes = {
 	style: PropTypes.object,
