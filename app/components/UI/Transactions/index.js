import React, { PureComponent } from 'react';
import PropTypes from 'prop-types';
import { connect } from 'react-redux';
import {
  ScrollView,
  ActivityIndicator,
  RefreshControl,
  StyleSheet,
  Text,
  View,
  FlatList,
  Dimensions,
  InteractionManager,
  TouchableOpacity,
} from 'react-native';
import {
  getNetworkTypeById,
  findBlockExplorerForRpc,
  getBlockExplorerName,
  isMainnetByChainId,
} from '../../../util/networks';
import {
  getEtherscanAddressUrl,
  getEtherscanBaseUrl,
} from '../../../util/etherscan';
import { fontStyles, baseStyles } from '../../../styles/common';
import { strings } from '../../../../locales/i18n';
import TransactionElement from '../TransactionElement';
import Engine from '../../../core/Engine';
import { showAlert } from '../../../actions/alert';
import NotificationManager from '../../../core/NotificationManager';
<<<<<<< HEAD
import {
  CANCEL_RATE,
  KeyringTypes,
  SPEED_UP_RATE,
} from '@metamask/controllers';
=======
import { CANCEL_RATE, SPEED_UP_RATE } from '@metamask/transaction-controller';
>>>>>>> 7f54f364
import { renderFromWei } from '../../../util/number';
import Device from '../../../util/device';
import { RPC, NO_RPC_BLOCK_EXPLORER } from '../../../constants/network';
import TransactionActionModal from '../TransactionActionModal';
import Logger from '../../../util/Logger';
import { validateTransactionActionBalance } from '../../../util/transactions';
import { SafeAreaView } from 'react-native-safe-area-context';
import Modal from 'react-native-modal';
import { KeyboardAwareScrollView } from 'react-native-keyboard-aware-scroll-view';
import RetryModal from './RetryModal';
import UpdateEIP1559Tx from '../UpdateEIP1559Tx';
import { collectibleContractsSelector } from '../../../reducers/collectibles';
import { isHardwareAccount } from '../../../util/address';
import { ThemeContext, mockTheme } from '../../../util/theme';
import withQRHardwareAwareness from '../QRHardware/withQRHardwareAwareness';
import { createLedgerTransactionModalNavDetails } from '../../UI/LedgerModals/LedgerTransactionModal';

const createStyles = (colors) =>
  StyleSheet.create({
    wrapper: {
      backgroundColor: colors.background.default,
      flex: 1,
    },
    bottomModal: {
      justifyContent: 'flex-end',
      margin: 0,
    },
    emptyContainer: {
      flex: 1,
      justifyContent: 'center',
      alignItems: 'center',
      backgroundColor: colors.background.default,
      minHeight: Dimensions.get('window').height / 2,
    },
    keyboardAwareWrapper: {
      flex: 1,
      justifyContent: 'flex-end',
    },
    loader: {
      alignSelf: 'center',
    },
    text: {
      fontSize: 20,
      color: colors.text.muted,
      ...fontStyles.normal,
    },
    viewMoreBody: {
      marginBottom: 36,
      marginTop: 24,
    },
    viewOnEtherscan: {
      fontSize: 16,
      color: colors.primary.default,
      ...fontStyles.normal,
      textAlign: 'center',
    },
  });

const ROW_HEIGHT = (Device.isIos() ? 95 : 100) + StyleSheet.hairlineWidth;

/**
 * View that renders a list of transactions for a specific asset
 */
class Transactions extends PureComponent {
  static propTypes = {
    assetSymbol: PropTypes.string,
    /**
     * Map of accounts to information objects including balances
     */
    accounts: PropTypes.object,
    /**
     * Callback to close the view
     */
    close: PropTypes.func,
    /**
     * Object containing token exchange rates in the format address => exchangeRate
     */
    contractExchangeRates: PropTypes.object,
    /**
     * Frequent RPC list from PreferencesController
     */
    frequentRpcList: PropTypes.array,
    /**
    /* navigation object required to push new views
    */
    navigation: PropTypes.object,
    /**
     * Object representing the selected network
     */
    network: PropTypes.object,
    /**
     * An array that represents the user collectible contracts
     */
    collectibleContracts: PropTypes.array,
    /**
     * An array that represents the user tokens
     */
    tokens: PropTypes.object,
    /**
     * An array of transactions objects
     */
    transactions: PropTypes.array,
    /**
     * An array of transactions objects that have been submitted
     */
    submittedTransactions: PropTypes.array,
    /**
     * An array of transactions objects that have been confirmed
     */
    confirmedTransactions: PropTypes.array,
    /**
     * A string that represents the selected address
     */
    selectedAddress: PropTypes.string,
    /**
     * ETH to current currency conversion rate
     */
    conversionRate: PropTypes.number,
    /**
     * Currency code of the currently-active currency
     */
    currentCurrency: PropTypes.string,
    /**
     * Loading flag from an external call
     */
    loading: PropTypes.bool,
    /**
     * Pass the flatlist ref to the parent
     */
    onRefSet: PropTypes.func,
    /**
     * Optional header component
     */
    header: PropTypes.object,
    /**
     * Optional header height
     */
    headerHeight: PropTypes.number,
    exchangeRate: PropTypes.number,
    /**
     * Indicates whether third party API mode is enabled
     */
    thirdPartyApiMode: PropTypes.bool,
    isSigningQRObject: PropTypes.bool,
    chainId: PropTypes.string,
  };

  static defaultProps = {
    headerHeight: 0,
  };

  state = {
    selectedTx: new Map(),
    ready: false,
    refreshing: false,
    cancelIsOpen: false,
    cancel1559IsOpen: false,
    cancelConfirmDisabled: false,
    speedUpIsOpen: false,
    speedUp1559IsOpen: false,
    retryIsOpen: false,
    speedUpConfirmDisabled: false,
    rpcBlockExplorer: undefined,
    errorMsg: undefined,
    isQRHardwareAccount: false,
    isLedgerAccount: false,
  };

  existingGas = null;
  existingTx = null;
  cancelTxId = null;
  speedUpTxId = null;
  selectedTx = null;

  flatList = React.createRef();

  componentDidMount = () => {
    this.mounted = true;
    setTimeout(() => {
      this.mounted && this.setState({ ready: true });
      this.init();
      this.props.onRefSet && this.props.onRefSet(this.flatList);
    }, 100);
    this.setState({
      isQRHardwareAccount: isHardwareAccount(this.props.selectedAddress),
    });
  };

  componentWillUnmount() {
    this.mounted = false;
  }

  updateBlockExplorer = () => {
    const {
      network: {
        provider: { type, rpcTarget },
      },
      frequentRpcList,
    } = this.props;
    let blockExplorer;
    if (type === RPC) {
      blockExplorer =
        findBlockExplorerForRpc(rpcTarget, frequentRpcList) ||
        NO_RPC_BLOCK_EXPLORER;
    }

    this.setState({ rpcBlockExplorer: blockExplorer });
    this.setState({
      isQRHardwareAccount: isHardwareAccount(this.props.selectedAddress, [
        KeyringTypes.qr,
      ]),
      isLedgerAccount: isHardwareAccount(this.props.selectedAddress, [
        KeyringTypes.ledger,
      ]),
    });
  };

  componentDidUpdate() {
    this.updateBlockExplorer();
  }

  init() {
    this.mounted && this.setState({ ready: true });
    const txToView = NotificationManager.getTransactionToView();
    if (txToView) {
      setTimeout(() => {
        const index = this.props.transactions.findIndex(
          (tx) => txToView === tx.id,
        );
        if (index >= 0) {
          this.toggleDetailsView(txToView, index);
        }
      }, 1000);
    }
  }

  scrollToIndex = (index) => {
    if (!this.scrolling && (this.props.headerHeight || index)) {
      this.scrolling = true;
      // eslint-disable-next-line no-unused-expressions
      this.flatList?.current?.scrollToIndex({ index, animated: true });
      setTimeout(() => {
        this.scrolling = false;
      }, 300);
    }
  };

  toggleDetailsView = (id, index) => {
    const oldId = this.selectedTx && this.selectedTx.id;
    const oldIndex = this.selectedTx && this.selectedTx.index;

    if (this.selectedTx && oldId !== id && oldIndex !== index) {
      this.selectedTx = null;
      this.toggleDetailsView(oldId, oldIndex);
      InteractionManager.runAfterInteractions(() => {
        this.toggleDetailsView(id, index);
      });
    } else {
      this.setState((state) => {
        const selectedTx = new Map(state.selectedTx);
        const show = !selectedTx.get(id);
        selectedTx.set(id, show);
        if (show && (this.props.headerHeight || index)) {
          InteractionManager.runAfterInteractions(() => {
            this.scrollToIndex(index);
          });
        }
        this.selectedTx = show ? { id, index } : null;
        return { selectedTx };
      });
    }
  };

  onRefresh = async () => {
    this.setState({ refreshing: true });
    this.props.thirdPartyApiMode && (await Engine.refreshTransactionHistory());
    this.setState({ refreshing: false });
  };

  renderLoader = () => {
    const colors = this.context.colors || mockTheme.colors;
    const styles = createStyles(colors);

    return (
      <View style={styles.emptyContainer}>
        <ActivityIndicator style={styles.loader} size="small" />
      </View>
    );
  };

  renderEmpty = () => {
    const colors = this.context.colors || mockTheme.colors;
    const styles = createStyles(colors);

    return (
      <ScrollView
        contentContainerStyle={styles.emptyContainer}
        refreshControl={
          <RefreshControl
            colors={[colors.primary.default]}
            tintColor={colors.icon.default}
            refreshing={this.state.refreshing}
            onRefresh={this.onRefresh}
          />
        }
      >
        {this.props.header ? this.props.header : null}
        <View style={styles.emptyContainer}>
          <Text style={styles.text}>{strings('wallet.no_transactions')}</Text>
        </View>
      </ScrollView>
    );
  };

  viewOnBlockExplore = () => {
    const {
      navigation,
      network: {
        network,
        provider: { type },
      },
      selectedAddress,
      close,
    } = this.props;
    const { rpcBlockExplorer } = this.state;
    try {
      let url;
      let title;
      if (type === RPC) {
        url = `${rpcBlockExplorer}/address/${selectedAddress}`;
        title = new URL(rpcBlockExplorer).hostname;
      } else {
        const networkResult = getNetworkTypeById(network);
        url = getEtherscanAddressUrl(networkResult, selectedAddress);
        title = getEtherscanBaseUrl(networkResult).replace('https://', '');
      }
      navigation.push('Webview', {
        screen: 'SimpleWebview',
        params: {
          url,
          title,
        },
      });
      close && close();
    } catch (e) {
      Logger.error(e, {
        message: `can't get a block explorer link for network `,
        network,
      });
    }
  };

  renderViewMore = () => {
    const colors = this.context.colors || mockTheme.colors;
    const styles = createStyles(colors);

    const {
      chainId,
      network: {
        provider: { type },
      },
    } = this.props;
    const blockExplorerText = () => {
      if (isMainnetByChainId(chainId) || type !== RPC) {
        return strings('transactions.view_full_history_on_etherscan');
      }

      if (NO_RPC_BLOCK_EXPLORER !== this.state.rpcBlockExplorer) {
        return `${strings(
          'transactions.view_full_history_on',
        )} ${getBlockExplorerName(this.state.rpcBlockExplorer)}`;
      }

      return null;
    };

    return (
      <View style={styles.viewMoreBody}>
        <TouchableOpacity
          onPress={this.viewOnBlockExplore}
          style={styles.touchableViewOnEtherscan}
        >
          <Text reset style={styles.viewOnEtherscan}>
            {blockExplorerText()}
          </Text>
        </TouchableOpacity>
      </View>
    );
  };

  getItemLayout = (data, index) => ({
    length: ROW_HEIGHT,
    offset: this.props.headerHeight + ROW_HEIGHT * index,
    index,
  });

  keyExtractor = (item) => item.id.toString();

  onSpeedUpAction = (speedUpAction, existingGas, tx) => {
    this.existingGas = existingGas;
    this.speedUpTxId = tx.id;
    this.existingTx = tx;
    if (existingGas.isEIP1559Transaction) {
      this.setState({ speedUp1559IsOpen: speedUpAction });
    } else {
      const speedUpConfirmDisabled = validateTransactionActionBalance(
        tx,
        SPEED_UP_RATE,
        this.props.accounts,
      );
      this.setState({ speedUpIsOpen: speedUpAction, speedUpConfirmDisabled });
    }
  };

  onSpeedUpCompleted = () => {
    this.setState({ speedUp1559IsOpen: false, speedUpIsOpen: false });
    this.existingGas = null;
    this.speedUpTxId = null;
    this.existingTx = null;
  };

  onCancelAction = (cancelAction, existingGas, tx) => {
    this.existingGas = existingGas;
    this.cancelTxId = tx.id;
    this.existingTx = tx;

    if (existingGas.isEIP1559Transaction) {
      this.setState({ cancel1559IsOpen: cancelAction });
    } else {
      const cancelConfirmDisabled = validateTransactionActionBalance(
        tx,
        CANCEL_RATE,
        this.props.accounts,
      );
      this.setState({ cancelIsOpen: cancelAction, cancelConfirmDisabled });
    }
  };

  onCancelCompleted = () => {
    this.setState({ cancel1559IsOpen: false, cancelIsOpen: false });
    this.existingGas = null;
    this.cancelTxId = null;
    this.existingTx = null;
  };

  handleSpeedUpTransactionFailure = (e) => {
    const speedUpTxId = this.speedUpTxId;
    Logger.error(e, { message: `speedUpTransaction failed `, speedUpTxId });
    InteractionManager.runAfterInteractions(this.toggleRetry(e));
    this.setState({
      errorMsg: e.message,
      speedUp1559IsOpen: false,
      speedUpIsOpen: false,
    });
  };

  handleCancelTransactionFailure = (e) => {
    const cancelTxId = this.cancelTxId;
    Logger.error(e, { message: `cancelTransaction failed `, cancelTxId });
    InteractionManager.runAfterInteractions(this.toggleRetry(e));
    this.setState({
      errorMsg: e.message,
      cancel1559IsOpen: false,
      cancelIsOpen: false,
    });
  };

  speedUpTransaction = async (transactionObject) => {
    try {
      await Engine.context.TransactionController.speedUpTransaction(
        this.speedUpTxId,
        transactionObject?.suggestedMaxFeePerGasHex && {
          maxFeePerGas: `0x${transactionObject?.suggestedMaxFeePerGasHex}`,
          maxPriorityFeePerGas: `0x${transactionObject?.suggestedMaxPriorityFeePerGasHex}`,
        },
      );
      this.onSpeedUpCompleted();
    } catch (e) {
      this.handleSpeedUpTransactionFailure(e);
    }
  };

  signQRTransaction = async (tx) => {
    const { KeyringController, TransactionController } = Engine.context;
    await KeyringController.resetQRKeyringState();
    await TransactionController.approveTransaction(tx.id);
  };

  signLedgerTransaction = async (transaction) => {
    const { KeyringController } = Engine.context;

    const ledgerKeyring = await KeyringController.getLedgerKeyring();

    return new Promise((resolve, reject) => {
      this.props.navigation.navigate(
        ...createLedgerTransactionModalNavDetails({
          transactionId: transaction.id,
          deviceId: ledgerKeyring.deviceId,
          onConfirmationComplete: (confirmed) => {
            confirmed ? resolve() : reject();
          },
          type: 'signTransaction',
        }),
      );
    });
  };

  cancelUnsignedQRTransaction = async (tx) => {
    await Engine.context.TransactionController.cancelTransaction(tx.id);
  };

  cancelTransaction = async (transactionObject) => {
    try {
      await Engine.context.TransactionController.stopTransaction(
        this.cancelTxId,
        transactionObject?.suggestedMaxFeePerGasHex && {
          maxFeePerGas: `0x${transactionObject?.suggestedMaxFeePerGasHex}`,
          maxPriorityFeePerGas: `0x${transactionObject?.suggestedMaxPriorityFeePerGasHex}`,
        },
      );
      this.onCancelCompleted();
    } catch (e) {
      this.handleCancelTransactionFailure(e);
    }
  };

  renderItem = ({ item, index }) => (
    <TransactionElement
      tx={item}
      i={index}
      assetSymbol={this.props.assetSymbol}
      onSpeedUpAction={this.onSpeedUpAction}
      isQRHardwareAccount={this.state.isQRHardwareAccount}
      isLedgerAccount={this.state.isLedgerAccount}
      signQRTransaction={this.signQRTransaction}
      cancelUnsignedQRTransaction={this.cancelUnsignedQRTransaction}
      onCancelAction={this.onCancelAction}
      testID={'txn-item'}
      onPressItem={this.toggleDetailsView}
      selectedAddress={this.props.selectedAddress}
      tokens={this.props.tokens}
      collectibleContracts={this.props.collectibleContracts}
      contractExchangeRates={this.props.contractExchangeRates}
      exchangeRate={this.props.exchangeRate}
      conversionRate={this.props.conversionRate}
      currentCurrency={this.props.currentCurrency}
      navigation={this.props.navigation}
    />
  );

  toggleRetry = (errorMsg) => {
    this.setState((state) => ({ retryIsOpen: !state.retryIsOpen, errorMsg }));
  };

  retry = () => {
    this.setState((state) => ({
      retryIsOpen: !state.retryIsOpen,
      errorMsg: undefined,
    }));

    //If the exitsing TX id true then it is a speed up retry
    if (this.speedUpTxId) {
      InteractionManager.runAfterInteractions(() => {
        this.onSpeedUpAction(true, this.existingGas, this.existingTx);
      });
    }
    if (this.cancelTxId) {
      InteractionManager.runAfterInteractions(() => {
        this.onCancelAction(true, this.existingGas, this.existingTx);
      });
    }
  };

  renderUpdateTxEIP1559Gas = (isCancel) => {
    const { isSigningQRObject } = this.props;
    const colors = this.context.colors || mockTheme.colors;
    const styles = createStyles(colors);

    if (!this.existingGas) return null;
    if (this.existingGas.isEIP1559Transaction && !isSigningQRObject) {
      return (
        <Modal
          isVisible
          animationIn="slideInUp"
          animationOut="slideOutDown"
          style={styles.bottomModal}
          backdropColor={colors.overlay.default}
          backdropOpacity={1}
          animationInTiming={600}
          animationOutTiming={600}
          onBackdropPress={
            isCancel ? this.onCancelCompleted : this.onSpeedUpCompleted
          }
          onBackButtonPress={
            isCancel ? this.onCancelCompleted : this.onSpeedUpCompleted
          }
          onSwipeComplete={
            isCancel ? this.onCancelCompleted : this.onSpeedUpCompleted
          }
          swipeDirection={'down'}
          propagateSwipe
        >
          <KeyboardAwareScrollView
            contentContainerStyle={styles.keyboardAwareWrapper}
          >
            <UpdateEIP1559Tx
              gas={this.existingTx.transaction.gas}
              onSave={
                isCancel ? this.cancelTransaction : this.speedUpTransaction
              }
              onCancel={
                isCancel ? this.onCancelCompleted : this.onSpeedUpCompleted
              }
              existingGas={this.existingGas}
              isCancel={isCancel}
            />
          </KeyboardAwareScrollView>
        </Modal>
      );
    }
  };

  renderList = () => {
    const {
      submittedTransactions,
      confirmedTransactions,
      header,
      isSigningQRObject,
    } = this.props;
    const { cancelConfirmDisabled, speedUpConfirmDisabled } = this.state;
    const colors = this.context.colors || mockTheme.colors;
    const styles = createStyles(colors);
    const transactions =
      submittedTransactions && submittedTransactions.length
        ? submittedTransactions.concat(confirmedTransactions)
        : this.props.transactions;

    const renderSpeedUpGas = () => {
      if (!this.existingGas) return null;
      if (!this.existingGas.isEIP1559Transaction)
        return `${renderFromWei(
          Math.floor(this.existingGas.gasPrice * SPEED_UP_RATE),
        )} ${strings('unit.eth')}`;
    };

    const renderCancelGas = () => {
      if (!this.existingGas) return null;
      if (!this.existingGas.isEIP1559Transaction)
        return `${renderFromWei(
          Math.floor(this.existingGas.gasPrice * CANCEL_RATE),
        )} ${strings('unit.eth')}`;
    };

    return (
      <View style={styles.wrapper} testID={'transactions-screen'}>
        <FlatList
          ref={this.flatList}
          getItemLayout={this.getItemLayout}
          data={transactions}
          extraData={this.state}
          keyExtractor={this.keyExtractor}
          refreshControl={
            <RefreshControl
              colors={[colors.primary.default]}
              tintColor={colors.icon.default}
              refreshing={this.state.refreshing}
              onRefresh={this.onRefresh}
            />
          }
          renderItem={this.renderItem}
          initialNumToRender={10}
          maxToRenderPerBatch={2}
          onEndReachedThreshold={0.5}
          ListHeaderComponent={header}
          ListFooterComponent={this.renderViewMore}
          style={baseStyles.flexGrow}
          scrollIndicatorInsets={{ right: 1 }}
        />

        {!isSigningQRObject && this.state.cancelIsOpen && (
          <TransactionActionModal
            isVisible={this.state.cancelIsOpen}
            confirmDisabled={cancelConfirmDisabled}
            onCancelPress={this.onCancelCompleted}
            onConfirmPress={this.cancelTransaction}
            confirmText={strings('transaction.lets_try')}
            confirmButtonMode={'confirm'}
            cancelText={strings('transaction.nevermind')}
            feeText={renderCancelGas()}
            titleText={strings('transaction.cancel_tx_title')}
            gasTitleText={strings('transaction.gas_cancel_fee')}
            descriptionText={strings('transaction.cancel_tx_message')}
          />
        )}
        {!isSigningQRObject && this.state.speedUpIsOpen && (
          <TransactionActionModal
            isVisible={this.state.speedUpIsOpen && !isSigningQRObject}
            confirmDisabled={speedUpConfirmDisabled}
            onCancelPress={this.onSpeedUpCompleted}
            onConfirmPress={this.speedUpTransaction}
            confirmText={strings('transaction.lets_try')}
            confirmButtonMode={'confirm'}
            cancelText={strings('transaction.nevermind')}
            feeText={renderSpeedUpGas()}
            titleText={strings('transaction.speedup_tx_title')}
            gasTitleText={strings('transaction.gas_speedup_fee')}
            descriptionText={strings('transaction.speedup_tx_message')}
          />
        )}

        <RetryModal
          onCancelPress={this.toggleRetry}
          onConfirmPress={this.retry}
          retryIsOpen={this.state.retryIsOpen}
        />
      </View>
    );
  };

  render = () => {
    const colors = this.context.colors || mockTheme.colors;
    const styles = createStyles(colors);

    return (
      <SafeAreaView
        edges={['bottom']}
        style={styles.wrapper}
        testID={'txn-screen'}
      >
        {!this.state.ready || this.props.loading
          ? this.renderLoader()
          : this.props.transactions.length ||
            this.props.submittedTransactions.length
          ? this.renderList()
          : this.renderEmpty()}
        {(this.state.speedUp1559IsOpen || this.state.cancel1559IsOpen) &&
          this.renderUpdateTxEIP1559Gas(this.state.cancel1559IsOpen)}
      </SafeAreaView>
    );
  };
}

const mapStateToProps = (state) => ({
  accounts: state.engine.backgroundState.AccountTrackerController.accounts,
  chainId: state.engine.backgroundState.NetworkController.provider.chainId,
  collectibleContracts: collectibleContractsSelector(state),
  contractExchangeRates:
    state.engine.backgroundState.TokenRatesController.contractExchangeRates,
  conversionRate:
    state.engine.backgroundState.CurrencyRateController.conversionRate,
  currentCurrency:
    state.engine.backgroundState.CurrencyRateController.currentCurrency,
  selectedAddress:
    state.engine.backgroundState.PreferencesController.selectedAddress,
  thirdPartyApiMode: state.privacy.thirdPartyApiMode,
  frequentRpcList:
    state.engine.backgroundState.PreferencesController.frequentRpcList,
  network: state.engine.backgroundState.NetworkController,
  gasFeeEstimates:
    state.engine.backgroundState.GasFeeController.gasFeeEstimates,
  primaryCurrency: state.settings.primaryCurrency,
  tokens: state.engine.backgroundState.TokensController.tokens.reduce(
    (tokens, token) => {
      tokens[token.address] = token;
      return tokens;
    },
    {},
  ),
  nativeCurrency:
    state.engine.backgroundState.CurrencyRateController.nativeCurrency,
  gasEstimateType:
    state.engine.backgroundState.GasFeeController.gasEstimateType,
  networkType: state.engine.backgroundState.NetworkController.provider.type,
});

Transactions.contextType = ThemeContext;

const mapDispatchToProps = (dispatch) => ({
  showAlert: (config) => dispatch(showAlert(config)),
});

export default connect(
  mapStateToProps,
  mapDispatchToProps,
)(withQRHardwareAwareness(Transactions));<|MERGE_RESOLUTION|>--- conflicted
+++ resolved
@@ -29,15 +29,8 @@
 import Engine from '../../../core/Engine';
 import { showAlert } from '../../../actions/alert';
 import NotificationManager from '../../../core/NotificationManager';
-<<<<<<< HEAD
-import {
-  CANCEL_RATE,
-  KeyringTypes,
-  SPEED_UP_RATE,
-} from '@metamask/controllers';
-=======
+import { KeyringTypes } from '@metamask/keyring-controller';
 import { CANCEL_RATE, SPEED_UP_RATE } from '@metamask/transaction-controller';
->>>>>>> 7f54f364
 import { renderFromWei } from '../../../util/number';
 import Device from '../../../util/device';
 import { RPC, NO_RPC_BLOCK_EXPLORER } from '../../../constants/network';
