// Jest Snapshot v1, https://goo.gl/fbAQLP

exports[`Transactions should render correctly 1`] = `
<<<<<<< HEAD
<ContextProvider
  value={
    Object {
      "store": Object {
        "clearActions": [Function],
        "dispatch": [Function],
        "getActions": [Function],
        "getState": [Function],
        "replaceReducer": [Function],
        "subscribe": [Function],
=======
<QRHardwareAwareness
  accounts={Object {}}
  chainId="1"
  collectibleContracts={Array []}
  contractExchangeRates={Object {}}
  conversionRate={1}
  currentCurrency="USD"
  gasFeeEstimates={
    Object {
      "high": Object {},
      "low": Object {},
      "medium": Object {},
    }
  }
  loading={false}
  network={
    Object {
      "provider": Object {
        "chainId": "1",
>>>>>>> 9ad8f2e2
      },
      "subscription": Subscription {
        "handleChangeWrapper": [Function],
        "listeners": Object {
          "notify": [Function],
        },
        "onStateChange": [Function],
        "parentSub": undefined,
        "store": Object {
          "clearActions": [Function],
          "dispatch": [Function],
          "getActions": [Function],
          "getState": [Function],
          "replaceReducer": [Function],
          "subscribe": [Function],
        },
        "unsubscribe": null,
      },
    }
  }
>
  <Transactions
    loading={false}
    transactions={
      Array [
        Object {
          "blockNumber": "5108051",
          "id": "95305900-3b10-11e9-af59-6f4c0e36ce5f",
          "networkID": "3",
          "status": "confirmed",
          "time": 1551327802000,
          "transaction": Object {
            "data": "0x",
            "from": "0xb2d191b6fe03c5b8a1ab249cfe88c37553357a23",
            "gas": "0x5208",
            "gasPrice": "0x37e11d600",
            "nonce": "0x2e",
            "to": "0xe46abaf75cfbff815c0b7ffed6f02b0760ea27f1",
            "value": "0xfa1c6d5030000",
          },
          "transactionHash": "0x79ce2d56aaa4735b2bb602ae3a501d9055350a6ec3fb3bd457ba18e8fa4aa2ae",
        },
      ]
    }
  />
</ContextProvider>
`;<|MERGE_RESOLUTION|>--- conflicted
+++ resolved
@@ -1,18 +1,6 @@
 // Jest Snapshot v1, https://goo.gl/fbAQLP
 
 exports[`Transactions should render correctly 1`] = `
-<<<<<<< HEAD
-<ContextProvider
-  value={
-    Object {
-      "store": Object {
-        "clearActions": [Function],
-        "dispatch": [Function],
-        "getActions": [Function],
-        "getState": [Function],
-        "replaceReducer": [Function],
-        "subscribe": [Function],
-=======
 <QRHardwareAwareness
   accounts={Object {}}
   chainId="1"
@@ -32,7 +20,6 @@
     Object {
       "provider": Object {
         "chainId": "1",
->>>>>>> 9ad8f2e2
       },
       "subscription": Subscription {
         "handleChangeWrapper": [Function],
