jest.useFakeTimers();

import React from 'react';
import Transactions from '.';
import configureMockStore from 'redux-mock-store';
import { shallow } from 'enzyme';
import { Provider } from 'react-redux';

const mockStore = configureMockStore();
<<<<<<< HEAD
const mockInitialState = {
	engine: {
		backgroundState: {
			PreferencesController: {
				selectedAddress: '0x0',
				identities: { '0xbar': { name: 'Account 1', address: '0x0', importTime: Date.now() } },
			},
			AccountTrackerController: {
				accounts: {},
			},
			TokensController: {
				tokens: [],
			},
			TokenRatesController: {
				contractExchangeRates: {},
			},
			CollectiblesController: {
				allCollectibleContracts: { '0x0': { 1: [] } },
			},
			CurrencyRateController: {
				currentCurrency: 'USD',
				conversionRate: 1,
			},
			NetworkController: {
				provider: {
					chainId: '1',
				},
			},
			GasFeeController: {
				gasFeeEstimates: {
					high: {},
					medium: {},
					low: {},
				},
			},
		},
	},
	privacy: {
		thirdPartyApiMode: true,
	},
	settings: {
		primaryCurrency: 'USD',
	},
=======
const initialState = {
  engine: {
    backgroundState: {
      PreferencesController: {
        selectedAddress: '0x0',
        identities: {
          '0xbar': {
            name: 'Account 1',
            address: '0x0',
            importTime: Date.now(),
          },
        },
      },
      AccountTrackerController: {
        accounts: {},
      },
      TokensController: {
        tokens: [],
      },
      TokenRatesController: {
        contractExchangeRates: {},
      },
      CollectiblesController: {
        allCollectibleContracts: { '0x0': { 1: [] } },
      },
      CurrencyRateController: {
        currentCurrency: 'USD',
        conversionRate: 1,
      },
      NetworkController: {
        provider: {
          chainId: '1',
        },
      },
      GasFeeController: {
        gasFeeEstimates: {
          high: {},
          medium: {},
          low: {},
        },
      },
    },
  },
  privacy: {
    thirdPartyApiMode: true,
  },
  settings: {
    primaryCurrency: 'USD',
  },
>>>>>>> b8f7402c
};
const store = mockStore(mockInitialState);

jest.mock('react-redux', () => ({
	...jest.requireActual('react-redux'),
	useSelector: jest.fn().mockImplementation(() => ''),
}));

const mockTxs = [
	{
		blockNumber: '5108051',
		id: '95305900-3b10-11e9-af59-6f4c0e36ce5f',
		networkID: '3',
		status: 'confirmed',
		time: 1551327802000,
		transaction: {
			data: '0x',
			from: '0xb2d191b6fe03c5b8a1ab249cfe88c37553357a23',
			gas: '0x5208',
			gasPrice: '0x37e11d600',
			nonce: '0x2e',
			to: '0xe46abaf75cfbff815c0b7ffed6f02b0760ea27f1',
			value: '0xfa1c6d5030000',
		},
		transactionHash: '0x79ce2d56aaa4735b2bb602ae3a501d9055350a6ec3fb3bd457ba18e8fa4aa2ae',
	},
];

describe('Transactions', () => {
<<<<<<< HEAD
	it('should render correctly', () => {
		const wrapper = shallow(
			<Provider store={store}>
				<Transactions transactions={mockTxs} loading={false} />
			</Provider>
		);
		expect(wrapper).toMatchSnapshot();
	});
=======
  it('should render correctly', () => {
    const wrapper = shallow(
      <Provider store={store}>
        <Transactions
          transactions={[
            {
              blockNumber: '5108051',
              id: '95305900-3b10-11e9-af59-6f4c0e36ce5f',
              networkID: '3',
              status: 'confirmed',
              time: 1551327802000,
              transaction: {
                data: '0x',
                from: '0xb2d191b6fe03c5b8a1ab249cfe88c37553357a23',
                gas: '0x5208',
                gasPrice: '0x37e11d600',
                nonce: '0x2e',
                to: '0xe46abaf75cfbff815c0b7ffed6f02b0760ea27f1',
                value: '0xfa1c6d5030000',
              },
              transactionHash:
                '0x79ce2d56aaa4735b2bb602ae3a501d9055350a6ec3fb3bd457ba18e8fa4aa2ae',
            },
          ]}
          loading={false}
        />
      </Provider>,
    );
    expect(wrapper.dive()).toMatchSnapshot();
  });
>>>>>>> b8f7402c
});<|MERGE_RESOLUTION|>--- conflicted
+++ resolved
@@ -7,52 +7,7 @@
 import { Provider } from 'react-redux';
 
 const mockStore = configureMockStore();
-<<<<<<< HEAD
 const mockInitialState = {
-	engine: {
-		backgroundState: {
-			PreferencesController: {
-				selectedAddress: '0x0',
-				identities: { '0xbar': { name: 'Account 1', address: '0x0', importTime: Date.now() } },
-			},
-			AccountTrackerController: {
-				accounts: {},
-			},
-			TokensController: {
-				tokens: [],
-			},
-			TokenRatesController: {
-				contractExchangeRates: {},
-			},
-			CollectiblesController: {
-				allCollectibleContracts: { '0x0': { 1: [] } },
-			},
-			CurrencyRateController: {
-				currentCurrency: 'USD',
-				conversionRate: 1,
-			},
-			NetworkController: {
-				provider: {
-					chainId: '1',
-				},
-			},
-			GasFeeController: {
-				gasFeeEstimates: {
-					high: {},
-					medium: {},
-					low: {},
-				},
-			},
-		},
-	},
-	privacy: {
-		thirdPartyApiMode: true,
-	},
-	settings: {
-		primaryCurrency: 'USD',
-	},
-=======
-const initialState = {
   engine: {
     backgroundState: {
       PreferencesController: {
@@ -101,75 +56,42 @@
   settings: {
     primaryCurrency: 'USD',
   },
->>>>>>> b8f7402c
 };
 const store = mockStore(mockInitialState);
 
 jest.mock('react-redux', () => ({
-	...jest.requireActual('react-redux'),
-	useSelector: jest.fn().mockImplementation(() => ''),
+  ...jest.requireActual('react-redux'),
+  useSelector: jest.fn().mockImplementation(() => ''),
 }));
 
 const mockTxs = [
-	{
-		blockNumber: '5108051',
-		id: '95305900-3b10-11e9-af59-6f4c0e36ce5f',
-		networkID: '3',
-		status: 'confirmed',
-		time: 1551327802000,
-		transaction: {
-			data: '0x',
-			from: '0xb2d191b6fe03c5b8a1ab249cfe88c37553357a23',
-			gas: '0x5208',
-			gasPrice: '0x37e11d600',
-			nonce: '0x2e',
-			to: '0xe46abaf75cfbff815c0b7ffed6f02b0760ea27f1',
-			value: '0xfa1c6d5030000',
-		},
-		transactionHash: '0x79ce2d56aaa4735b2bb602ae3a501d9055350a6ec3fb3bd457ba18e8fa4aa2ae',
-	},
+  {
+    blockNumber: '5108051',
+    id: '95305900-3b10-11e9-af59-6f4c0e36ce5f',
+    networkID: '3',
+    status: 'confirmed',
+    time: 1551327802000,
+    transaction: {
+      data: '0x',
+      from: '0xb2d191b6fe03c5b8a1ab249cfe88c37553357a23',
+      gas: '0x5208',
+      gasPrice: '0x37e11d600',
+      nonce: '0x2e',
+      to: '0xe46abaf75cfbff815c0b7ffed6f02b0760ea27f1',
+      value: '0xfa1c6d5030000',
+    },
+    transactionHash:
+      '0x79ce2d56aaa4735b2bb602ae3a501d9055350a6ec3fb3bd457ba18e8fa4aa2ae',
+  },
 ];
 
 describe('Transactions', () => {
-<<<<<<< HEAD
-	it('should render correctly', () => {
-		const wrapper = shallow(
-			<Provider store={store}>
-				<Transactions transactions={mockTxs} loading={false} />
-			</Provider>
-		);
-		expect(wrapper).toMatchSnapshot();
-	});
-=======
   it('should render correctly', () => {
     const wrapper = shallow(
       <Provider store={store}>
-        <Transactions
-          transactions={[
-            {
-              blockNumber: '5108051',
-              id: '95305900-3b10-11e9-af59-6f4c0e36ce5f',
-              networkID: '3',
-              status: 'confirmed',
-              time: 1551327802000,
-              transaction: {
-                data: '0x',
-                from: '0xb2d191b6fe03c5b8a1ab249cfe88c37553357a23',
-                gas: '0x5208',
-                gasPrice: '0x37e11d600',
-                nonce: '0x2e',
-                to: '0xe46abaf75cfbff815c0b7ffed6f02b0760ea27f1',
-                value: '0xfa1c6d5030000',
-              },
-              transactionHash:
-                '0x79ce2d56aaa4735b2bb602ae3a501d9055350a6ec3fb3bd457ba18e8fa4aa2ae',
-            },
-          ]}
-          loading={false}
-        />
+        <Transactions transactions={mockTxs} loading={false} />
       </Provider>,
     );
-    expect(wrapper.dive()).toMatchSnapshot();
+    expect(wrapper).toMatchSnapshot();
   });
->>>>>>> b8f7402c
 });