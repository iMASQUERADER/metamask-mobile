--- conflicted
+++ resolved
@@ -243,13 +243,8 @@
 									}}
 								>
 									<QRCode
-<<<<<<< HEAD
-										value={`ethereum:${this.props.selectedAddress}`}
+										value={`ethereum:${this.props.selectedAddress}@${this.props.network}`}
 										size={(Device.isIpad() ? Device.maxWidth : Dimensions.get('window').width) / 2}
-=======
-										value={`ethereum:${this.props.selectedAddress}@${this.props.network}`}
-										size={Dimensions.get('window').width / 2}
->>>>>>> 360b39f2
 									/>
 								</TouchableOpacity>
 								<Modal
