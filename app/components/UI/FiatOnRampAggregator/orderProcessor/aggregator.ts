--- conflicted
+++ resolved
@@ -64,14 +64,9 @@
   currencySymbol: aggregatorOrder.fiatCurrency?.denomSymbol || '',
   cryptocurrency: aggregatorOrder.cryptoCurrency?.symbol || '',
   network:
-<<<<<<< HEAD
-    aggregatorOrder.cryptoCurrency?.network?.chainId &&
-    String(aggregatorOrder.cryptoCurrency.network.chainId),
-=======
     aggregatorOrder.network ||
     (aggregatorOrder.cryptoCurrency?.network?.chainId &&
       String(aggregatorOrder.cryptoCurrency.network.chainId)),
->>>>>>> cecdfc5a
   state: aggregatorOrderStateToFiatOrderState(aggregatorOrder.status),
   account: aggregatorOrder.walletAddress,
   txHash: aggregatorOrder.txHash,
