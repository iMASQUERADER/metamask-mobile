--- conflicted
+++ resolved
@@ -24,12 +24,11 @@
 }) => {
   const navigation = useNavigation();
   const dispatch = useDispatch();
-<<<<<<< HEAD
+  const trackEvent = useAnalytics();
   const chainId = useSelector(
     (state: any) =>
       state.engine.backgroundState.NetworkController.provider.chainId,
-=======
-  const trackEvent = useAnalytics();
+  );
   const accounts = useSelector(
     (state: any) =>
       state.engine.backgroundState.AccountTrackerController.accounts,
@@ -40,10 +39,6 @@
       state.engine.backgroundState.PreferencesController.selectedAddress,
   );
 
-  const network = useSelector(
-    (state: any) => state.engine.backgroundState.NetworkController.network,
->>>>>>> dc615bf5
-  );
   const [pay] = useApplePay(quote) as [() => Promise<Order | typeof ABORTED>];
   const lockTime = useSelector((state: any) => state.settings.lockTime);
 
@@ -76,7 +71,7 @@
           );
           trackEvent('ONRAMP_PURCHASE_SUBMITTED', {
             provider_onramp: (fiatOrder?.data as Order)?.provider?.name,
-            chain_id_destination: network,
+            chain_id_destination: chainId,
             is_apple_pay: true,
             has_zero_native_balance: accounts[selectedAddress]?.balance
               ? (hexToBN(accounts[selectedAddress].balance) as any)?.isZero?.()
