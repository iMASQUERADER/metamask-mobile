--- conflicted
+++ resolved
@@ -60,10 +60,7 @@
           const fiatOrder: FiatOrder = {
             ...aggregatorOrderToFiatOrder(order),
             network: chainId,
-<<<<<<< HEAD
-=======
             account: selectedAddress,
->>>>>>> cecdfc5a
           };
           addOrder(fiatOrder);
           // @ts-expect-error pop is not defined
@@ -74,13 +71,10 @@
           );
           trackEvent('ONRAMP_PURCHASE_SUBMITTED', {
             provider_onramp: (fiatOrder?.data as Order)?.provider?.name,
-<<<<<<< HEAD
-=======
             payment_method_id: (fiatOrder?.data as Order)?.paymentMethod?.id,
             currency_source: (fiatOrder?.data as Order)?.fiatCurrency.symbol,
             currency_destination: (fiatOrder?.data as Order)?.cryptoCurrency
               .symbol,
->>>>>>> cecdfc5a
             chain_id_destination: chainId,
             is_apple_pay: true,
             has_zero_native_balance: accounts[selectedAddress]?.balance
