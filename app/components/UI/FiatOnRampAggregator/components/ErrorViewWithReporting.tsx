import React from 'react';
import ErrorView from './ErrorView';
import { useNavigation } from '@react-navigation/native';
import { strings } from '../../../../../locales/i18n';
<<<<<<< HEAD
=======
import { ScreenLocation } from '../types';
>>>>>>> cecdfc5a
/**
 * ErrorViewWithReporting is a functional general-purpose UI component responsible to show error details in Fiat On-Ramp
 *
 * @param {string} description The error description (Required)
 *
 */
function ErrorViewWithReporting({
  error,
  location,
}: {
  error: Error;
  location: ScreenLocation;
}) {
  const navigation = useNavigation();

  return (
    <ErrorView
      description={
        error?.message ||
        strings('fiat_on_ramp_aggregator.something_went_wrong')
      }
      title={strings('fiat_on_ramp_aggregator.something_went_wrong')}
      ctaLabel={strings('fiat_on_ramp_aggregator.return_home')}
      ctaOnPress={() => {
<<<<<<< HEAD
        //TODO: implement a reporting mechanisim for the sdkError
=======
>>>>>>> cecdfc5a
        //TODO: implement a mechanisim for user to submit a support ticket
        // @ts-expect-error navigation prop mismatch
        navigation.dangerouslyGetParent()?.pop();
      }}
      location={location}
    />
  );
}

export default ErrorViewWithReporting;<|MERGE_RESOLUTION|>--- conflicted
+++ resolved
@@ -2,10 +2,7 @@
 import ErrorView from './ErrorView';
 import { useNavigation } from '@react-navigation/native';
 import { strings } from '../../../../../locales/i18n';
-<<<<<<< HEAD
-=======
 import { ScreenLocation } from '../types';
->>>>>>> cecdfc5a
 /**
  * ErrorViewWithReporting is a functional general-purpose UI component responsible to show error details in Fiat On-Ramp
  *
@@ -30,10 +27,6 @@
       title={strings('fiat_on_ramp_aggregator.something_went_wrong')}
       ctaLabel={strings('fiat_on_ramp_aggregator.return_home')}
       ctaOnPress={() => {
-<<<<<<< HEAD
-        //TODO: implement a reporting mechanisim for the sdkError
-=======
->>>>>>> cecdfc5a
         //TODO: implement a mechanisim for user to submit a support ticket
         // @ts-expect-error navigation prop mismatch
         navigation.dangerouslyGetParent()?.pop();
