import React, { useCallback } from 'react';
import {
  StyleSheet,
  View,
  TouchableOpacity,
  Image,
  Linking,
} from 'react-native';
import Feather from 'react-native-vector-icons/Feather';
import { Order, OrderStatusEnum } from '@consensys/on-ramp-sdk';
import Box from './Box';
import CustomText from '../../../Base/Text';
import BaseListItem from '../../../Base/ListItem';
import { toDateFormat } from '../../../../util/date';
import { useTheme } from '../../../../util/theme';
import { strings } from '../../../../../locales/i18n';
import {
  renderFiat,
  renderFromTokenMinimalUnit,
  toTokenMinimalUnit,
} from '../../../../util/number';
import { getProviderName } from '../../../../reducers/fiatOrders';
import useBlockExplorer from '../../Swaps/utils/useBlockExplorer';
import Spinner from '../../AnimatedSpinner';
<<<<<<< HEAD
import useAnalytics from '../hooks/useAnalytics';
=======
import { FiatOrder } from '../../FiatOrders';
>>>>>>> e1b27135
/* eslint-disable import/no-commonjs, @typescript-eslint/no-var-requires, @typescript-eslint/no-require-imports */
const failedIcon = require('./images/TransactionIcon_Failed.png');
// TODO: Convert into typescript and correctly type optionals
const Text = CustomText as any;
const ListItem = BaseListItem as any;

const createStyles = (colors: any) =>
  StyleSheet.create({
    stage: {
      alignItems: 'center',
    },
    provider: {
      alignSelf: 'flex-end',
      marginTop: 0,
    },
    listItems: {
      paddingVertical: 4,
    },
    seperationBottom: {
      paddingVertical: 4,
      paddingBottom: 18,
    },
    seperationTop: {
      paddingVertical: 4,
      paddingTop: 18,
    },
    transactionIdFlex: {
      flex: 1,
    },
    transactionTitle: {
      marginBottom: 8,
    },
    line: {
      backgroundColor: colors.border.muted,
      height: 1,
      marginVertical: 12,
    },
    link: {
      paddingTop: 10,
    },
    fiatColor: {
      paddingBottom: 12,
    },
    tokenAmount: {
      fontSize: 24,
    },
    stageDescription: {
      paddingBottom: 5,
      paddingTop: 10,
    },
    stageMessage: {
      paddingBottom: 4,
    },
    contactDesc: {
      flexDirection: 'row',
      alignSelf: 'center',
      paddingTop: 15,
    },
  });

interface PropsStage {
  stage: string;
  paymentType?: string;
  cryptocurrency?: string;
  providerName?: string;
}

const Stage: React.FC<PropsStage> = ({
  stage,
  paymentType,
  cryptocurrency,
  providerName,
}: PropsStage) => {
  const { colors } = useTheme();
  const styles = createStyles(colors);
  switch (stage) {
    case OrderStatusEnum.Completed: {
      return (
        <>
          <Feather
            name="check-circle"
            size={32}
            color={colors.success.default}
          />
          <Text bold big primary centered style={styles.stageDescription}>
            {strings('fiat_on_ramp_aggregator.transaction.successful')}
          </Text>
          <Text small centered style={styles.stageMessage}>
            {strings('fiat_on_ramp_aggregator.transaction.your')}{' '}
            {cryptocurrency ||
              strings('fiat_on_ramp_aggregator.transaction.crypto')}{' '}
            {strings(
              'fiat_on_ramp_aggregator.transaction.available_in_account',
            )}
          </Text>
        </>
      );
    }
    case OrderStatusEnum.Cancelled:
    case OrderStatusEnum.Failed: {
      return (
        <>
          <Image source={failedIcon} />
          <Text bold big primary centered style={styles.stageDescription}>
            {stage === 'FAILED'
              ? strings('fiat_on_ramp_aggregator.transaction.failed')
              : 'fiat_on_ramp.cancelled'}
          </Text>
          <Text small centered style={styles.stageMessage}>
            {strings('fiat_on_ramp_aggregator.transaction.failed_description', {
              provider:
                providerName ||
                strings('fiat_on_ramp_aggregator.transaction.the_provider'),
            })}
          </Text>
        </>
      );
    }
    case OrderStatusEnum.Pending:
    case OrderStatusEnum.Unknown:
    default: {
      return (
        <>
          <Spinner />
          <Text bold big primary centered style={styles.stageDescription}>
            {stage === 'PENDING'
              ? strings('fiat_on_ramp_aggregator.transaction.processing')
              : strings('transaction.submitted')}
          </Text>
          {!paymentType?.includes('Credit') ? (
            <Text small centered style={styles.stageMessage}>
              {strings(
                'fiat_on_ramp_aggregator.transaction.processing_bank_description',
              )}
            </Text>
          ) : (
            <Text small centered style={styles.stageMessage}>
              {strings(
                'fiat_on_ramp_aggregator.transaction.processing_card_description',
              )}
            </Text>
          )}
        </>
      );
    }
  }
};

interface Props {
  /**
   * Object that represents the current route info like params passed to it
   */
  order: FiatOrder;
  /**
   * Current Network provider
   */
  provider: any;
  /**
   * Frequent RPC list from PreferencesController
   */
  frequentRpcList: any;
}

const TransactionDetails: React.FC<Props> = ({
  order,
  provider,
  frequentRpcList,
}: Props) => {
  const {
    data,
    state,
    createdAt,
    amount,
    cryptoFee,
    cryptoAmount,
    currencySymbol,
    currency,
    txHash,
    cryptocurrency,
  } = order;
  const { colors } = useTheme();
  const trackEvent = useAnalytics();
  const explorer = useBlockExplorer(provider, frequentRpcList);
  const styles = createStyles(colors);
  const date = toDateFormat(createdAt);
  const amountOut = Number(amount) - Number(cryptoFee);
  const exchangeRate = Number(amountOut) / Number(cryptoAmount);
  const providerName = getProviderName(order.provider, data);
  const handleLinkPress = useCallback(async (url: string) => {
    const supported = await Linking.canOpenURL(url);
    if (supported) {
      await Linking.openURL(url);
    }
  }, []);

<<<<<<< HEAD
  const handleExplorerLinkPress = useCallback(
    (url: string) => {
      handleLinkPress(url);
      trackEvent('ONRAMP_EXTERNAL_LINK_CLICKED', {
        location: 'Order Details Screen',
        text: 'Etherscan Transaction',
        url_domain: url,
      });
    },
    [handleLinkPress, trackEvent],
  );

  const handleProviderLinkPress = useCallback(
    (url: string) => {
      handleLinkPress(url);
      trackEvent('ONRAMP_EXTERNAL_LINK_CLICKED', {
        location: 'Order Details Screen',
        text: 'Provider Order Tracking',
        url_domain: url,
      });
    },
    [handleLinkPress, trackEvent],
  );
=======
  const orderData = data as Order;
>>>>>>> e1b27135

  return (
    <View>
      <View style={styles.stage}>
        <Stage
          stage={state}
          paymentType={orderData?.paymentMethod?.name}
          cryptocurrency={cryptocurrency}
          providerName={providerName}
        />
      </View>
      <Text centered primary style={styles.tokenAmount}>
        {orderData?.cryptoCurrency?.decimals &&
        cryptoAmount &&
        cryptoAmount !== 0 &&
        cryptocurrency ? (
          renderFromTokenMinimalUnit(
            toTokenMinimalUnit(
              cryptoAmount,
              orderData?.cryptoCurrency?.decimals,
            ).toString(),
            orderData?.cryptoCurrency?.decimals,
          )
        ) : (
          <Text>...</Text>
        )}{' '}
        {cryptocurrency}
      </Text>
      {orderData?.fiatCurrency?.decimals && currencySymbol ? (
        <Text centered small style={styles.fiatColor}>
          {currencySymbol}
          {renderFiat(amountOut, currency, orderData?.fiatCurrency?.decimals)}
        </Text>
      ) : (
        <Text>...</Text>
      )}
      <Box>
        <Text bold primary style={styles.transactionTitle}>
          {strings('fiat_on_ramp_aggregator.transaction.details')}
        </Text>
        <View>
          <ListItem.Content style={styles.listItems}>
            <ListItem.Body style={styles.transactionIdFlex}>
              <Text black small>
                {strings('fiat_on_ramp_aggregator.transaction.id')}
              </Text>
            </ListItem.Body>
            <ListItem.Amount style={styles.transactionIdFlex}>
              <Text small bold primary right>
                {orderData?.providerOrderId}
              </Text>
            </ListItem.Amount>
          </ListItem.Content>
          <ListItem.Content style={styles.listItems}>
            <ListItem.Body>
              <Text black small>
                {strings('fiat_on_ramp_aggregator.transaction.date_and_time')}
              </Text>
            </ListItem.Body>
            <ListItem.Amount>
              <Text small bold primary>
                {date}
              </Text>
            </ListItem.Amount>
          </ListItem.Content>
          {orderData?.paymentMethod?.name && (
            <ListItem.Content style={styles.listItems}>
              <ListItem.Body>
                <Text black small>
                  {strings(
                    'fiat_on_ramp_aggregator.transaction.payment_method',
                  )}
                </Text>
              </ListItem.Body>
              <ListItem.Amount>
                <Text small bold primary>
                  {orderData?.paymentMethod?.name}
                </Text>
              </ListItem.Amount>
            </ListItem.Content>
          )}
          {order.provider && orderData?.paymentMethod?.name && (
            <Text small style={styles.provider}>
              {strings('fiat_on_ramp_aggregator.transaction.via')}{' '}
              {providerName}
            </Text>
          )}
          <ListItem.Content style={styles.seperationTop}>
            <ListItem.Body>
              <Text black small>
                {strings('fiat_on_ramp_aggregator.transaction.token_amount')}
              </Text>
            </ListItem.Body>
            <ListItem.Amount>
              {cryptoAmount && orderData?.cryptoCurrency?.decimals ? (
                <Text small bold primary>
                  {renderFromTokenMinimalUnit(
                    toTokenMinimalUnit(
                      cryptoAmount,
                      orderData?.cryptoCurrency?.decimals,
                    ).toString(),
                    orderData?.cryptoCurrency?.decimals,
                  )}{' '}
                  {cryptocurrency}
                </Text>
              ) : (
                <Text>...</Text>
              )}
            </ListItem.Amount>
          </ListItem.Content>
          <ListItem.Content style={styles.seperationBottom}>
            <ListItem.Body>
              <Text black small>
                {strings('fiat_on_ramp_aggregator.transaction.exchange_rate')}
              </Text>
            </ListItem.Body>
            <ListItem.Amount>
              {order.cryptocurrency &&
              isFinite(exchangeRate) &&
              currency &&
              orderData?.fiatCurrency?.decimals ? (
                <Text small bold primary>
                  1 {order.cryptocurrency} @{' '}
                  {renderFiat(
                    exchangeRate,
                    currency,
                    orderData?.fiatCurrency?.decimals,
                  )}
                </Text>
              ) : (
                <Text>...</Text>
              )}
            </ListItem.Amount>
          </ListItem.Content>

          <ListItem.Content style={styles.listItems}>
            <ListItem.Body>
              <Text black small>
                {currency}{' '}
                {strings('fiat_on_ramp_aggregator.transaction.amount')}
              </Text>
            </ListItem.Body>
            <ListItem.Amount>
              {orderData?.fiatCurrency?.decimals && amountOut && currency ? (
                <Text small bold primary>
                  {currencySymbol}
                  {renderFiat(
                    amountOut,
                    currency,
                    orderData?.fiatCurrency?.decimals,
                  )}
                </Text>
              ) : (
                <Text>...</Text>
              )}
            </ListItem.Amount>
          </ListItem.Content>
          <ListItem.Content style={styles.listItems}>
            <ListItem.Body>
              <Text black small>
                {strings('fiat_on_ramp_aggregator.transaction.total_fees')}
              </Text>
            </ListItem.Body>
            <ListItem.Amount>
              {cryptoFee && currency && orderData?.fiatCurrency?.decimals ? (
                <Text small bold primary>
                  {currencySymbol}
                  {renderFiat(
                    cryptoFee as number,
                    currency,
                    orderData?.fiatCurrency?.decimals,
                  )}
                </Text>
              ) : (
                <Text>...</Text>
              )}
            </ListItem.Amount>
          </ListItem.Content>
        </View>

        <View style={styles.line} />

        <ListItem.Content style={styles.listItems}>
          <ListItem.Body>
            <Text black small>
              {strings('fiat_on_ramp_aggregator.transaction.purchase_amount')}
            </Text>
          </ListItem.Body>
          <ListItem.Amount>
            {currencySymbol &&
            amount &&
            currency &&
            orderData?.fiatCurrency?.decimals ? (
              <Text small bold primary>
                {currencySymbol}
                {renderFiat(
                  amount as number,
                  currency,
                  orderData?.fiatCurrency?.decimals,
                )}
              </Text>
            ) : (
              <Text>...</Text>
            )}
          </ListItem.Amount>
        </ListItem.Content>
        {order.state === OrderStatusEnum.Completed && txHash && (
          <TouchableOpacity
            onPress={() => handleExplorerLinkPress(explorer.tx(txHash))}
          >
            <Text blue small centered style={styles.link}>
              {strings('fiat_on_ramp_aggregator.transaction.etherscan')}{' '}
              {explorer.isValid
                ? explorer.name
                : strings(
                    'fiat_on_ramp_aggregator.transaction.a_block_explorer',
                  )}
            </Text>
          </TouchableOpacity>
        )}
      </Box>
      {orderData?.providerOrderLink && (
        <View style={styles.contactDesc}>
          <Text small>
            {strings('fiat_on_ramp_aggregator.transaction.questions')}{' '}
          </Text>
          <TouchableOpacity
<<<<<<< HEAD
            onPress={() => handleProviderLinkPress(data?.providerLink)}
=======
            onPress={() => handleLinkPress(orderData?.providerOrderLink)}
>>>>>>> e1b27135
          >
            {order.provider && data && (
              <Text small underline>
                {strings('fiat_on_ramp_aggregator.transaction.contact')}{' '}
                {providerName}{' '}
                {strings('fiat_on_ramp_aggregator.transaction.support')}
              </Text>
            )}
          </TouchableOpacity>
        </View>
      )}
    </View>
  );
};

export default TransactionDetails;<|MERGE_RESOLUTION|>--- conflicted
+++ resolved
@@ -22,11 +22,8 @@
 import { getProviderName } from '../../../../reducers/fiatOrders';
 import useBlockExplorer from '../../Swaps/utils/useBlockExplorer';
 import Spinner from '../../AnimatedSpinner';
-<<<<<<< HEAD
 import useAnalytics from '../hooks/useAnalytics';
-=======
 import { FiatOrder } from '../../FiatOrders';
->>>>>>> e1b27135
 /* eslint-disable import/no-commonjs, @typescript-eslint/no-var-requires, @typescript-eslint/no-require-imports */
 const failedIcon = require('./images/TransactionIcon_Failed.png');
 // TODO: Convert into typescript and correctly type optionals
@@ -222,7 +219,6 @@
     }
   }, []);
 
-<<<<<<< HEAD
   const handleExplorerLinkPress = useCallback(
     (url: string) => {
       handleLinkPress(url);
@@ -246,9 +242,7 @@
     },
     [handleLinkPress, trackEvent],
   );
-=======
   const orderData = data as Order;
->>>>>>> e1b27135
 
   return (
     <View>
@@ -476,11 +470,9 @@
             {strings('fiat_on_ramp_aggregator.transaction.questions')}{' '}
           </Text>
           <TouchableOpacity
-<<<<<<< HEAD
-            onPress={() => handleProviderLinkPress(data?.providerLink)}
-=======
-            onPress={() => handleLinkPress(orderData?.providerOrderLink)}
->>>>>>> e1b27135
+            onPress={() =>
+              handleProviderLinkPress(orderData?.providerOrderLink)
+            }
           >
             {order.provider && data && (
               <Text small underline>
