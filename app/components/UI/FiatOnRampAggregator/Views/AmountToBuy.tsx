import React, {
  useCallback,
  useEffect,
  useMemo,
  useRef,
  useState,
} from 'react';
import { StyleSheet, Pressable, View, BackHandler } from 'react-native';
import Animated, {
  useAnimatedStyle,
  useSharedValue,
  withTiming,
} from 'react-native-reanimated';
import { useNavigation, useRoute } from '@react-navigation/native';
import { useFiatOnRampSDK, useSDKMethod } from '../sdk';

import useModalHandler from '../../../Base/hooks/useModalHandler';
import BaseText from '../../../Base/Text';
import BaseSelectorButton from '../../../Base/SelectorButton';
import StyledButton from '../../StyledButton';

import ScreenLayout from '../components/ScreenLayout';
import AssetSelectorButton from '../components/AssetSelectorButton';
import PaymentMethodSelector from '../components/PaymentMethodSelector';
import AmountInput from '../components/AmountInput';
import Keypad from '../components/Keypad';
import QuickAmounts from '../components/QuickAmounts';
import AccountSelector from '../components/AccountSelector';
import TokenIcon from '../../Swaps/components/TokenIcon';

import TokenSelectModal from '../components/TokenSelectModal';
import PaymentMethodModal from '../components/PaymentMethodModal';
import PaymentIcon from '../components/PaymentIcon';
import FiatSelectModal from '../components/modals/FiatSelectModal';
import RegionModal from '../components/RegionModal';
import { getPaymentMethodIcon } from '../utils';

import { getFiatOnRampAggNavbar } from '../../Navbar';
import { useTheme } from '../../../../util/theme';
import { strings } from '../../../../../locales/i18n';
import Device from '../../../../util/device';
import SkeletonText from '../components/SkeletonText';
import BaseListItem from '../../../Base/ListItem';
import Box from '../components/Box';
import { NATIVE_ADDRESS, NETWORKS_NAMES } from '../../../../constants/on-ramp';
import ErrorView from '../components/ErrorView';
import ErrorViewWithReporting from '../components/ErrorViewWithReporting';
import { Colors } from '../../../../util/theme/models';
import { CryptoCurrency } from '@consensys/on-ramp-sdk';
import Routes from '../../../../constants/navigation/Routes';
import useAnalytics from '../hooks/useAnalytics';
<<<<<<< HEAD
=======
import { Region } from '../types';
>>>>>>> cecdfc5a

// TODO: Convert into typescript and correctly type
const Text = BaseText as any;
const ListItem = BaseListItem as any;
const SelectorButton = BaseSelectorButton as any;

const createStyles = (colors: Colors) =>
  StyleSheet.create({
    viewContainer: {
      flex: 1,
    },
    selectors: {
      flexDirection: 'row',
      justifyContent: 'space-between',
      alignItems: 'center',
    },
    spacer: {
      minWidth: 8,
    },
    row: {
      marginVertical: 5,
    },
    keypadContainer: {
      position: 'absolute',
      bottom: 0,
      left: 0,
      right: 0,
      paddingBottom: 50,
      backgroundColor: colors.background.alternative,
    },
    cta: {
      paddingTop: 12,
    },
    flexRow: {
      flexDirection: 'row',
    },
    flagText: {
      marginVertical: 3,
      marginHorizontal: 0,
    },
  });

const AmountToBuy = () => {
  const navigation = useNavigation();
  const { params } = useRoute();
  const { colors } = useTheme();
  const styles = createStyles(colors);
  const trackEvent = useAnalytics();
  const [amountFocused, setAmountFocused] = useState(false);
  const [amount, setAmount] = useState('0');
  const [amountNumber, setAmountNumber] = useState(0);
  const [tokens, setTokens] = useState<CryptoCurrency[] | null>(null);
  const [error, setError] = useState<string | null>(null);
  const keyboardHeight = useRef(1000);
  const keypadOffset = useSharedValue(1000);
  const [
    isTokenSelectorModalVisible,
    toggleTokenSelectorModal,
    ,
    hideTokenSelectorModal,
  ] = useModalHandler(false);
  const [
    isFiatSelectorModalVisible,
    toggleFiatSelectorModal,
    ,
    hideFiatSelectorModal,
  ] = useModalHandler(false);
  const [
    isPaymentMethodModalVisible,
    ,
    showPaymentMethodsModal,
    hidePaymentMethodModal,
  ] = useModalHandler(false);
  const [isRegionModalVisible, toggleRegionModal, , hideRegionModal] =
    useModalHandler(false);

  /**
   * Grab the current state of the SDK via the context.
   */
  const {
    selectedPaymentMethodId,
    setSelectedPaymentMethodId,
    selectedRegion,
    setSelectedRegion,
    selectedAsset,
    setSelectedAsset,
    selectedFiatCurrencyId,
    setSelectedFiatCurrencyId,
    selectedChainId,
    sdkError,
  } = useFiatOnRampSDK();

  /**
   * SDK methods are called as the parameters change.
   * We get
   * - getCountries -> countries
   * - defaultFiatCurrency -> getDefaultFiatCurrency
   * - getFiatCurrencies -> currencies
   * - getCryptoCurrencies -> sdkCryptoCurrencies
   * - paymentMethods -> getPaymentMethods
   * - limits -> getLimits
   */

  const [
    { data: countries, isFetching: isFetchingCountries, error: errorCountries },
    queryGetCountries,
  ] = useSDKMethod('getCountries');

  const [
    {
      data: defaultFiatCurrency,
      error: errorDefaultFiatCurrency,
      isFetching: isFetchingDefaultFiatCurrency,
    },
    queryDefaultFiatCurrency,
  ] = useSDKMethod(
    'getDefaultFiatCurrency',
    selectedRegion?.id,
    selectedPaymentMethodId,
  );

  const [
    {
      data: fiatCurrencies,
      error: errorFiatCurrencies,
      isFetching: isFetchingFiatCurrencies,
    },
    queryGetFiatCurrencies,
  ] = useSDKMethod(
    'getFiatCurrencies',
    selectedRegion?.id,
    selectedPaymentMethodId,
  );

  const [
    {
      data: sdkCryptoCurrencies,
      error: errorSdkCryptoCurrencies,
      isFetching: isFetchingSdkCryptoCurrencies,
    },
    queryGetCryptoCurrencies,
  ] = useSDKMethod(
    'getCryptoCurrencies',
    selectedRegion?.id,
    selectedPaymentMethodId,
    selectedFiatCurrencyId,
  );

  const [
    {
      data: paymentMethods,
      error: errorPaymentMethods,
      isFetching: isFetchingPaymentMethods,
    },
    queryGetPaymentMethods,
  ] = useSDKMethod('getPaymentMethods', selectedRegion?.id);

  const [{ data: limits }] = useSDKMethod(
    'getLimits',
    selectedRegion?.id,
    selectedPaymentMethodId,
    selectedAsset?.id,
    selectedFiatCurrencyId,
  );

  /**
   * * Defaults and validation of selected values
   */

  useEffect(() => {
    if (
      selectedRegion &&
      !isFetchingCountries &&
      !errorCountries &&
      countries
    ) {
      const allRegions: Region[] = countries.reduce(
        (acc: Region[], region: Region) => [
          ...acc,
          region,
          ...((region.states as Region[]) || []),
        ],
        [],
      );
      const selectedRegionFromAPI =
        allRegions.find((region) => region.id === selectedRegion.id) ?? null;

      if (!selectedRegionFromAPI || selectedRegionFromAPI.unsupported) {
        navigation.reset({
          routes: [{ name: Routes.FIAT_ON_RAMP_AGGREGATOR.REGION }],
        });
      }
    }
  }, [
    countries,
    errorCountries,
    isFetchingCountries,
    navigation,
    selectedRegion,
  ]);

  const filteredPaymentMethods = useMemo(() => {
    if (paymentMethods) {
      return paymentMethods.filter((paymentMethod) =>
        Device.isAndroid() ? !paymentMethod.isApplePay : true,
      );
    }
    return null;
  }, [paymentMethods]);

  /**
   * Temporarily filter crypto currencies to match current chain id
   * TODO: Remove this filter when we go multi chain. Replace `tokens` with `sdkCryptoCurrencies`
   */
  useEffect(() => {
    if (
      !isFetchingSdkCryptoCurrencies &&
      !errorSdkCryptoCurrencies &&
      sdkCryptoCurrencies
    ) {
      const filteredTokens = sdkCryptoCurrencies.filter(
        (token) => Number(token.network?.chainId) === Number(selectedChainId),
      );
      setTokens(filteredTokens);
    }
  }, [
    sdkCryptoCurrencies,
    errorSdkCryptoCurrencies,
    isFetchingSdkCryptoCurrencies,
    selectedChainId,
  ]);

  /**
   * Select the default fiat currency as selected if none is selected.
   */
  useEffect(() => {
    if (
      !isFetchingDefaultFiatCurrency &&
      defaultFiatCurrency &&
      !selectedFiatCurrencyId
    ) {
      setSelectedFiatCurrencyId(defaultFiatCurrency.id);
    }
  }, [
    defaultFiatCurrency,
    isFetchingDefaultFiatCurrency,
    selectedFiatCurrencyId,
    setSelectedFiatCurrencyId,
  ]);

  /**
   * Select the default fiat currency if current selection is not available.
   */
  useEffect(() => {
    if (
      !isFetchingFiatCurrencies &&
      !isFetchingDefaultFiatCurrency &&
      selectedFiatCurrencyId &&
      fiatCurrencies &&
      defaultFiatCurrency &&
      !fiatCurrencies.some((currency) => currency.id === selectedFiatCurrencyId)
    ) {
      setSelectedFiatCurrencyId(defaultFiatCurrency.id);
    }
  }, [
    defaultFiatCurrency,
    fiatCurrencies,
    isFetchingDefaultFiatCurrency,
    isFetchingFiatCurrencies,
    selectedFiatCurrencyId,
    setSelectedFiatCurrencyId,
  ]);

  /**
   * Select the native crytpo currency of first of the list
   * if current selection is not available.
   * This is using the already filtered list of tokens.
   */
  useEffect(() => {
    if (tokens) {
      if (
        !selectedAsset ||
        !tokens.find((token) => token.address === selectedAsset.address)
      ) {
        setSelectedAsset(
          tokens.find((a) => a.address === NATIVE_ADDRESS) || tokens?.[0],
        );
      }
    }
  }, [sdkCryptoCurrencies, selectedAsset, setSelectedAsset, tokens]);

  /**
   * Select the default payment method if current selection is not available.
   */
  useEffect(() => {
    if (
      !isFetchingPaymentMethods &&
      !errorPaymentMethods &&
      filteredPaymentMethods
    ) {
      const foundPaymentMethod = filteredPaymentMethods?.find(
        (pm) => pm.id === selectedPaymentMethodId,
      );
      if (foundPaymentMethod) {
        setSelectedPaymentMethodId(foundPaymentMethod.id);
      } else {
        setSelectedPaymentMethodId(filteredPaymentMethods?.[0]?.id);
      }
    }
  }, [
    errorPaymentMethods,
    filteredPaymentMethods,
    isFetchingPaymentMethods,
    selectedPaymentMethodId,
    setSelectedPaymentMethodId,
  ]);

  /**
   * * Derived values
   */

  const isFetching =
    isFetchingSdkCryptoCurrencies ||
    isFetchingPaymentMethods ||
    isFetchingFiatCurrencies ||
    isFetchingDefaultFiatCurrency ||
    isFetchingCountries;

  /**
   * Get the fiat currency object by id
   */
  const currentFiatCurrency = useMemo(() => {
    const currency =
      fiatCurrencies?.find?.((curr) => curr.id === selectedFiatCurrencyId) ||
      defaultFiatCurrency;
    return currency;
  }, [fiatCurrencies, defaultFiatCurrency, selectedFiatCurrencyId]);

  const currentPaymentMethod = useMemo(
    () =>
<<<<<<< HEAD
      filteredPaymentMethods?.find?.(
=======
      filteredPaymentMethods?.find(
>>>>>>> cecdfc5a
        (method) => method.id === selectedPaymentMethodId,
      ),
    [filteredPaymentMethods, selectedPaymentMethodId],
  );

  /**
   * Format the amount for display (iOS only)
   */
  const displayAmount = useMemo(() => {
    if (Device.isIos() && Intl && Intl?.NumberFormat) {
      return amountFocused
        ? amount
        : new Intl.NumberFormat().format(amountNumber);
    }
    return amount;
  }, [amount, amountFocused, amountNumber]);

  const amountIsBelowMinimum = useMemo(
    () => amountNumber !== 0 && limits && amountNumber < limits.minAmount,
    [amountNumber, limits],
  );

  const amountIsAboveMaximum = useMemo(
    () => amountNumber !== 0 && limits && amountNumber > limits.maxAmount,
    [amountNumber, limits],
  );

  const amountIsValid = useMemo(
    () => !amountIsBelowMinimum && !amountIsAboveMaximum,
    [amountIsBelowMinimum, amountIsAboveMaximum],
  );

  const handleCancelPress = useCallback(() => {
    trackEvent('ONRAMP_CANCELED', {
      location: 'Amount to Buy Screen',
      chain_id_destination: selectedChainId,
    });
  }, [selectedChainId, trackEvent]);

  useEffect(() => {
    navigation.setOptions(
      getFiatOnRampAggNavbar(
        navigation,
<<<<<<< HEAD
        { title: strings('fiat_on_ramp_aggregator.amount_to_buy') },
=======
        {
          title: strings('fiat_on_ramp_aggregator.amount_to_buy'),
          // @ts-expect-error navigation params error
          showBack: params?.showBack,
        },
>>>>>>> cecdfc5a
        colors,
        handleCancelPress,
      ),
    );
<<<<<<< HEAD
  }, [navigation, colors, handleCancelPress]);
=======
    // @ts-expect-error navigation params error
  }, [navigation, colors, handleCancelPress, params?.showBack]);
>>>>>>> cecdfc5a

  /**
   * * Keypad style, handlers and effects
   */
  const keypadContainerStyle = useAnimatedStyle(() => ({
    transform: [
      {
        translateY: withTiming(keypadOffset.value),
      },
    ],
  }));

  useEffect(() => {
    keypadOffset.value = amountFocused ? 40 : keyboardHeight.current + 80;
  }, [amountFocused, keyboardHeight, keypadOffset]);

  /**
   * Back handler to dismiss keypad
   */
  useEffect(() => {
    const backHandler = BackHandler.addEventListener(
      'hardwareBackPress',
      () => {
        if (amountFocused) {
          setAmountFocused(false);
          return true;
        }
      },
    );

    return () => backHandler.remove();
  }, [amountFocused]);

  const handleKeypadDone = useCallback(() => setAmountFocused(false), []);
  const onAmountInputPress = useCallback(() => setAmountFocused(true), []);

  const handleKeypadChange = useCallback(({ value, valueAsNumber }) => {
    setAmount(`${value}`);
    setAmountNumber(valueAsNumber);
  }, []);

  const handleQuickAmountPress = useCallback((value) => {
    setAmount(`${value}`);
    setAmountNumber(value);
  }, []);

  const onKeypadLayout = useCallback((event) => {
    const { height } = event.nativeEvent.layout;
    keyboardHeight.current = height;
  }, []);

  /**
   * * Region handlers
   */

  const handleChangeRegion = useCallback(() => {
    setAmountFocused(false);
    toggleRegionModal();
  }, [toggleRegionModal]);

  const handleRegionPress = useCallback(
    async (region) => {
      hideRegionModal();
      setAmount('0');
      setAmountNumber(0);
      if (selectedFiatCurrencyId === defaultFiatCurrency?.id) {
        /*
         * Selected fiat currency is default, we will fetch
         * and select new region default fiat currency
         */
        const newRegionCurrency = await queryDefaultFiatCurrency(
          region.id,
          selectedPaymentMethodId,
        );
        setSelectedFiatCurrencyId(newRegionCurrency?.id);
      }
      setSelectedRegion(region);
    },
    [
      defaultFiatCurrency?.id,
      hideRegionModal,
      queryDefaultFiatCurrency,
      selectedFiatCurrencyId,
      selectedPaymentMethodId,
      setSelectedFiatCurrencyId,
      setSelectedRegion,
    ],
  );

  /**
   * * CryptoCurrency handlers
   */

  const handleAssetSelectorPress = useCallback(() => {
    setAmountFocused(false);
    toggleTokenSelectorModal();
  }, [toggleTokenSelectorModal]);

  const handleAssetPress = useCallback(
    (newAsset) => {
      setSelectedAsset(newAsset);
      hideTokenSelectorModal();
    },
    [hideTokenSelectorModal, setSelectedAsset],
  );

  /**
   * * FiatCurrency handlers
   */

  const handleFiatSelectorPress = useCallback(() => {
    setAmountFocused(false);
    toggleFiatSelectorModal();
  }, [toggleFiatSelectorModal]);

  const handleCurrencyPress = useCallback(
    (fiatCurrency) => {
      setSelectedFiatCurrencyId(fiatCurrency?.id);
      setAmount('0');
      setAmountNumber(0);
      hideFiatSelectorModal();
    },
    [hideFiatSelectorModal, setSelectedFiatCurrencyId],
  );

  /**
   * * PaymentMethod handlers
   */

  const handleChangePaymentMethod = useCallback(
    (paymentMethodId) => {
      if (paymentMethodId) {
        setAmount('0');
        setAmountNumber(0);
        setSelectedPaymentMethodId(paymentMethodId);
      }
      hidePaymentMethodModal();
    },
    [hidePaymentMethodModal, setSelectedPaymentMethodId],
  );

  /**
   * * Get Quote handlers
   */
  const handleGetQuotePress = useCallback(() => {
    navigation.navigate(Routes.FIAT_ON_RAMP_AGGREGATOR.GET_QUOTES, {
      amount: amountNumber,
      asset: selectedAsset,
      fiatCurrency: currentFiatCurrency,
    });
    trackEvent('ONRAMP_QUOTES_REQUESTED', {
      currency_source: currentFiatCurrency?.symbol as string,
      currency_destination: selectedAsset?.symbol as string,
      payment_method_id: selectedPaymentMethodId as string,
      chain_id_destination: selectedChainId,
      amount: amountNumber,
      location: 'Amount to Buy Screen',
    });
  }, [
    amountNumber,
    currentFiatCurrency,
    navigation,
    selectedAsset,
    selectedChainId,
    selectedPaymentMethodId,
    trackEvent,
  ]);

  const retryMethod = useCallback(() => {
    if (!error) {
      return null;
    }

    if (errorSdkCryptoCurrencies) {
      return queryGetCryptoCurrencies();
    } else if (errorPaymentMethods) {
      return queryGetPaymentMethods();
    } else if (errorFiatCurrencies) {
      return queryGetFiatCurrencies();
    } else if (errorDefaultFiatCurrency) {
      return queryDefaultFiatCurrency();
    } else if (errorCountries) {
      return queryGetCountries();
    }
  }, [
    error,
    errorCountries,
    errorDefaultFiatCurrency,
    errorFiatCurrencies,
    errorPaymentMethods,
    errorSdkCryptoCurrencies,
    queryDefaultFiatCurrency,
    queryGetCountries,
    queryGetCryptoCurrencies,
    queryGetFiatCurrencies,
    queryGetPaymentMethods,
  ]);

  useEffect(() => {
    setError(
      (errorSdkCryptoCurrencies ||
        errorPaymentMethods ||
        errorFiatCurrencies ||
        errorDefaultFiatCurrency ||
        errorCountries) ??
        null,
    );
  }, [
    errorCountries,
    errorDefaultFiatCurrency,
    errorFiatCurrencies,
    errorPaymentMethods,
    errorSdkCryptoCurrencies,
  ]);

  if (sdkError) {
    return (
      <ScreenLayout>
        <ScreenLayout.Body>
          <ErrorViewWithReporting
            error={sdkError}
            location={'Amount to Buy Screen'}
          />
        </ScreenLayout.Body>
      </ScreenLayout>
    );
  }

  if (error) {
    return (
      <ScreenLayout>
        <ScreenLayout.Body>
          <ErrorView
            description={error}
            ctaOnPress={retryMethod}
            location={'Amount to Buy Screen'}
          />
        </ScreenLayout.Body>
      </ScreenLayout>
    );
  }

  if (isFetching) {
    return (
      <ScreenLayout>
        <ScreenLayout.Body>
          <ScreenLayout.Content>
            <View style={styles.flexRow}>
              <SkeletonText large thick />
              <SkeletonText thick smaller spacingHorizontal />
            </View>
            <SkeletonText thin small spacingTop spacingVertical />
            <Box>
              <ListItem.Content>
                <ListItem.Body>
                  <ListItem.Icon>
                    <SkeletonText />
                  </ListItem.Icon>
                </ListItem.Body>
                <SkeletonText smaller thin />
              </ListItem.Content>
            </Box>
            <SkeletonText spacingTopSmall spacingVertical thin medium />
            <SkeletonText thin smaller spacingVertical />
            <Box>
              <ListItem.Content>
                <ListItem.Body>
                  <SkeletonText small />
                </ListItem.Body>
                <SkeletonText smaller thin />
              </ListItem.Content>
            </Box>
            <SkeletonText spacingTopSmall spacingVertical thin medium />
          </ScreenLayout.Content>
        </ScreenLayout.Body>
      </ScreenLayout>
    );
  }

  if (!isFetching && tokens && tokens.length === 0) {
    return (
      <ScreenLayout>
        <ScreenLayout.Body>
          <ErrorView
            icon="info"
            title={strings('fiat_on_ramp_aggregator.no_tokens_available_title')}
            description={strings(
              'fiat_on_ramp_aggregator.no_tokens_available',
              {
                network: NETWORKS_NAMES[selectedChainId],
                region: selectedRegion?.name,
              },
            )}
<<<<<<< HEAD
            ctaLabel={strings('fiat_on_ramp_aggregator.try_different_region')}
            ctaOnPress={toggleRegionModal as () => void}
          />
        </ScreenLayout.Body>
        <RegionModal
          isVisible={isRegionModalVisible}
          title={strings('fiat_on_ramp_aggregator.region.title')}
          description={strings('fiat_on_ramp_aggregator.region.description')}
          data={countries}
          dismiss={hideRegionModal as () => void}
          onRegionPress={handleRegionPress}
=======
            ctaLabel={strings('fiat_on_ramp_aggregator.change_payment_method')}
            ctaOnPress={showPaymentMethodsModal as () => void}
            location={'Amount to Buy Screen'}
          />
        </ScreenLayout.Body>
        <PaymentMethodModal
          isVisible={isPaymentMethodModalVisible}
          dismiss={hidePaymentMethodModal as () => void}
          title={strings('fiat_on_ramp_aggregator.select_payment_method')}
          paymentMethods={filteredPaymentMethods}
          selectedPaymentMethodId={selectedPaymentMethodId}
          selectedPaymentMethodType={currentPaymentMethod?.paymentType}
          onItemPress={handleChangePaymentMethod}
          location={'Amount to Buy Screen'}
>>>>>>> cecdfc5a
        />
      </ScreenLayout>
    );
  }

  return (
    <ScreenLayout>
      <ScreenLayout.Body>
        <Pressable
          onPress={handleKeypadDone}
          style={styles.viewContainer}
          accessible={false}
        >
          <ScreenLayout.Content>
            <View style={[styles.selectors, styles.row]}>
              <AccountSelector />
              <View style={styles.spacer} />
              <SelectorButton onPress={handleChangeRegion}>
                <Text reset style={styles.flagText}>
                  {selectedRegion?.emoji}
                </Text>
              </SelectorButton>
            </View>
            <View style={styles.row}>
              <AssetSelectorButton
                label={strings('fiat_on_ramp_aggregator.want_to_buy')}
                icon={
                  <TokenIcon
                    medium
                    icon={selectedAsset?.logo}
                    symbol={selectedAsset?.symbol}
                  />
                }
                assetSymbol={selectedAsset?.symbol ?? ''}
                assetName={selectedAsset?.name ?? ''}
                onPress={handleAssetSelectorPress}
              />
            </View>
            <View style={styles.row}>
              <AmountInput
                highlighted={amountFocused}
                label={strings('fiat_on_ramp_aggregator.amount')}
                currencySymbol={currentFiatCurrency?.denomSymbol}
                amount={displayAmount}
                highlightedError={!amountIsValid}
                currencyCode={currentFiatCurrency?.symbol}
                onPress={onAmountInputPress}
                onCurrencyPress={handleFiatSelectorPress}
              />
            </View>
            {amountIsBelowMinimum && (
              <Text red small>
                {strings('fiat_on_ramp_aggregator.minimum')}{' '}
                {currentFiatCurrency?.denomSymbol}
                {limits?.minAmount}
              </Text>
            )}
            {amountIsAboveMaximum && (
              <Text red small>
                {strings('fiat_on_ramp_aggregator.maximum')}{' '}
                {currentFiatCurrency?.denomSymbol}
                {limits?.maxAmount}
              </Text>
            )}
          </ScreenLayout.Content>
        </Pressable>
      </ScreenLayout.Body>
      <ScreenLayout.Footer>
        <ScreenLayout.Content>
          <PaymentMethodSelector
            label={strings('fiat_on_ramp_aggregator.update_payment_method')}
            icon={
              <PaymentIcon
                iconType={getPaymentMethodIcon(
                  currentPaymentMethod?.paymentType,
                )}
                size={20}
                color={colors.icon.default}
              />
            }
            name={currentPaymentMethod?.name}
            onPress={showPaymentMethodsModal as () => void}
          />
          <View style={[styles.row, styles.cta]}>
            <StyledButton
              type="confirm"
              onPress={handleGetQuotePress}
              disabled={!amountIsValid || amountNumber <= 0}
            >
              {strings('fiat_on_ramp_aggregator.get_quotes')}
            </StyledButton>
          </View>
        </ScreenLayout.Content>
      </ScreenLayout.Footer>

      <Animated.View
        style={[styles.keypadContainer, keypadContainerStyle]}
        onLayout={onKeypadLayout}
      >
        <QuickAmounts
          onAmountPress={handleQuickAmountPress}
          amounts={
            limits?.quickAmounts?.map((limit) => ({
              value: limit,
              label: currentFiatCurrency?.denomSymbol + limit.toString(),
            })) || []
          }
        />
        <Keypad
          value={amount}
          onChange={handleKeypadChange}
          currency={currentFiatCurrency?.symbol}
          decimals={currentFiatCurrency?.decimals}
        />
        <ScreenLayout.Content>
          <StyledButton type="confirm" onPress={handleKeypadDone}>
            {strings('fiat_on_ramp_aggregator.done')}
          </StyledButton>
        </ScreenLayout.Content>
      </Animated.View>
      <TokenSelectModal
        isVisible={isTokenSelectorModalVisible}
        dismiss={toggleTokenSelectorModal as () => void}
        title={strings('fiat_on_ramp_aggregator.select_a_cryptocurrency')}
        description={strings(
          'fiat_on_ramp_aggregator.select_a_cryptocurrency_description',
          { network: NETWORKS_NAMES[selectedChainId] },
        )}
        tokens={tokens ?? []}
        onItemPress={handleAssetPress}
      />
      <FiatSelectModal
        isVisible={isFiatSelectorModalVisible}
        dismiss={toggleFiatSelectorModal as () => void}
        title={strings('fiat_on_ramp_aggregator.select_region_currency')}
        currencies={fiatCurrencies}
        onItemPress={handleCurrencyPress}
      />
      <PaymentMethodModal
        isVisible={isPaymentMethodModalVisible}
        dismiss={hidePaymentMethodModal as () => void}
        title={strings('fiat_on_ramp_aggregator.select_payment_method')}
        paymentMethods={filteredPaymentMethods}
        selectedPaymentMethodId={selectedPaymentMethodId}
        selectedPaymentMethodType={currentPaymentMethod?.paymentType}
        onItemPress={handleChangePaymentMethod}
        location={'Amount to Buy Screen'}
      />
      <RegionModal
        isVisible={isRegionModalVisible}
        title={strings('fiat_on_ramp_aggregator.region.title')}
        description={strings('fiat_on_ramp_aggregator.region.description')}
        data={countries}
        dismiss={hideRegionModal as () => void}
        onRegionPress={handleRegionPress}
        location={'Amount to Buy Screen'}
      />
    </ScreenLayout>
  );
};

export default AmountToBuy;<|MERGE_RESOLUTION|>--- conflicted
+++ resolved
@@ -49,10 +49,7 @@
 import { CryptoCurrency } from '@consensys/on-ramp-sdk';
 import Routes from '../../../../constants/navigation/Routes';
 import useAnalytics from '../hooks/useAnalytics';
-<<<<<<< HEAD
-=======
 import { Region } from '../types';
->>>>>>> cecdfc5a
 
 // TODO: Convert into typescript and correctly type
 const Text = BaseText as any;
@@ -393,11 +390,7 @@
 
   const currentPaymentMethod = useMemo(
     () =>
-<<<<<<< HEAD
-      filteredPaymentMethods?.find?.(
-=======
       filteredPaymentMethods?.find(
->>>>>>> cecdfc5a
         (method) => method.id === selectedPaymentMethodId,
       ),
     [filteredPaymentMethods, selectedPaymentMethodId],
@@ -441,25 +434,17 @@
     navigation.setOptions(
       getFiatOnRampAggNavbar(
         navigation,
-<<<<<<< HEAD
-        { title: strings('fiat_on_ramp_aggregator.amount_to_buy') },
-=======
         {
           title: strings('fiat_on_ramp_aggregator.amount_to_buy'),
           // @ts-expect-error navigation params error
           showBack: params?.showBack,
         },
->>>>>>> cecdfc5a
         colors,
         handleCancelPress,
       ),
     );
-<<<<<<< HEAD
-  }, [navigation, colors, handleCancelPress]);
-=======
     // @ts-expect-error navigation params error
   }, [navigation, colors, handleCancelPress, params?.showBack]);
->>>>>>> cecdfc5a
 
   /**
    * * Keypad style, handlers and effects
@@ -753,19 +738,6 @@
                 region: selectedRegion?.name,
               },
             )}
-<<<<<<< HEAD
-            ctaLabel={strings('fiat_on_ramp_aggregator.try_different_region')}
-            ctaOnPress={toggleRegionModal as () => void}
-          />
-        </ScreenLayout.Body>
-        <RegionModal
-          isVisible={isRegionModalVisible}
-          title={strings('fiat_on_ramp_aggregator.region.title')}
-          description={strings('fiat_on_ramp_aggregator.region.description')}
-          data={countries}
-          dismiss={hideRegionModal as () => void}
-          onRegionPress={handleRegionPress}
-=======
             ctaLabel={strings('fiat_on_ramp_aggregator.change_payment_method')}
             ctaOnPress={showPaymentMethodsModal as () => void}
             location={'Amount to Buy Screen'}
@@ -780,7 +752,6 @@
           selectedPaymentMethodType={currentPaymentMethod?.paymentType}
           onItemPress={handleChangePaymentMethod}
           location={'Amount to Buy Screen'}
->>>>>>> cecdfc5a
         />
       </ScreenLayout>
     );
