--- conflicted
+++ resolved
@@ -328,65 +328,6 @@
       !isFetchingQuotes &&
       pollingCyclesLeft >= 0
     ) {
-<<<<<<< HEAD
-      const quotesWihoutError: QuoteResponse[] = quotes
-        .filter(({ error }) => !error)
-        .sort(sortByAmountOut);
-      const totals = quotesWihoutError.reduce(
-        (acc, curr) => {
-          const totalFee =
-            acc.totalFee +
-            ((curr?.networkFee || 0) +
-              (curr?.providerFee || 0) +
-              (curr?.extraFee || 0));
-          return {
-            amountOut: acc.amountOut + (curr?.amountOut || 0),
-            totalFee,
-            totalGasFee: acc.totalGasFee + (curr?.networkFee || 0),
-            totalProccessingFee:
-              acc.totalProccessingFee + (curr?.providerFee || 0),
-            feeAmountRatio:
-              acc.feeAmountRatio + totalFee / (curr?.amountOut || 0),
-          };
-        },
-        {
-          amountOut: 0,
-          totalFee: 0,
-          totalGasFee: 0,
-          totalProccessingFee: 0,
-          feeAmountRatio: 0,
-        },
-      );
-      trackEvent('ONRAMP_QUOTES_RECEIVED', {
-        currency_source: (params as any)?.fiatCurrency?.symbol as string,
-        currency_destination: (params as any)?.asset?.symbol as string,
-        chain_id_destination: selectedChainId,
-        amount: (params as any)?.amount as number,
-        refresh_count: appConfig.POLLING_CYCLES - pollingCyclesLeft,
-        results_count: filteredQuotes.length,
-        average_crypto_out: totals.amountOut / filteredQuotes.length,
-        average_total_fee: totals.totalFee / filteredQuotes.length,
-        average_gas_fee: totals.totalGasFee / filteredQuotes.length,
-        average_processing_fee:
-          totals.totalProccessingFee / filteredQuotes.length,
-        provider_onramp_list: filteredQuotes.map(
-          ({ provider }) => provider.name,
-        ),
-        provider_onramp_first: filteredQuotes[0]?.provider?.name,
-        average_total_fee_of_amount:
-          totals.feeAmountRatio / filteredQuotes.length,
-        provider_onramp_last:
-          filteredQuotes.length > 1
-            ? filteredQuotes[filteredQuotes.length - 1]?.provider?.name
-            : undefined,
-      });
-
-      if (quotes.length > quotesWihoutError.length) {
-        trackEvent('ONRAMP_QUOTE_ERROR', {
-          provider_onramp_list: quotes
-            .filter(({ error }) => Boolean(error))
-            .map(({ provider }) => provider.name),
-=======
       const quotesWithoutError: QuoteResponse[] = quotes
         .filter(({ error }) => !error)
         .sort(sortByAmountOut);
@@ -417,15 +358,10 @@
           },
         );
         trackEvent('ONRAMP_QUOTES_RECEIVED', {
->>>>>>> cecdfc5a
           currency_source: (params as any)?.fiatCurrency?.symbol as string,
           currency_destination: (params as any)?.asset?.symbol as string,
           chain_id_destination: selectedChainId,
           amount: (params as any)?.amount as number,
-<<<<<<< HEAD
-        });
-      }
-=======
           payment_method_id: selectedPaymentMethodId as string,
           refresh_count: appConfig.POLLING_CYCLES - pollingCyclesLeft,
           results_count: quotesWithoutError.length,
@@ -463,7 +399,6 @@
             }),
           );
       }
->>>>>>> cecdfc5a
     }
   }, [
     appConfig.POLLING_CYCLES,
@@ -473,10 +408,7 @@
     pollingCyclesLeft,
     quotes,
     selectedChainId,
-<<<<<<< HEAD
-=======
     selectedPaymentMethodId,
->>>>>>> cecdfc5a
     shouldFinishAnimation,
     trackEvent,
   ]);
@@ -520,10 +452,7 @@
         currency_source: (params as any)?.fiatCurrency?.symbol as string,
         currency_destination: (params as any)?.asset?.symbol as string,
         chain_id_destination: selectedChainId,
-<<<<<<< HEAD
-=======
         payment_method_id: selectedPaymentMethodId as string,
->>>>>>> cecdfc5a
         total_fee: totalFee,
         gas_fee: quote.networkFee || 0,
         processing_fee: quote.providerFee || 0,
@@ -538,10 +467,7 @@
       params,
       pollingCyclesLeft,
       selectedChainId,
-<<<<<<< HEAD
-=======
       selectedPaymentMethodId,
->>>>>>> cecdfc5a
       trackEvent,
     ],
   );
