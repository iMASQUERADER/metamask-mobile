import React, { useCallback, useEffect, useState } from 'react';
import PropTypes from 'prop-types';
import { StyleSheet, View, ViewPropTypes } from 'react-native';
import RemoteImage from '../../Base/RemoteImage';
import MediaPlayer from '../../Views/MediaPlayer';
<<<<<<< HEAD
import AppConstants from '../../../core/AppConstants';
=======
import { colors } from '../../../styles/common';
>>>>>>> 8c362c38
import scaling from '../../../util/scaling';
import Text from '../../Base/Text';
import Device from '../../../util/device';
import { useAppThemeFromContext, mockColors } from '../../../util/theme';

const MEDIA_WIDTH_MARGIN = Device.isMediumDevice() ? 32 : 0;

const createStyles = (colors) =>
	StyleSheet.create({
		container(backgroundColor) {
			return {
				flex: 0,
				borderRadius: 12,
				backgroundColor: `#${backgroundColor}`,
			};
		},
		tinyImage: {
			width: 32,
			height: 32,
		},
		smallImage: {
			width: 50,
			height: 50,
		},
		bigImage: {
			height: 260,
			width: 260,
		},
		cover: {
			height: scaling.scale(Device.getDeviceWidth() - MEDIA_WIDTH_MARGIN, { baseModel: 2 }),
		},
		image: {
			borderRadius: 12,
		},
		textContainer: {
			alignItems: 'center',
			justifyContent: 'center',
			backgroundColor: colors.background.alternative,
			borderRadius: 8,
		},
		textWrapper: {
			textAlign: 'center',
		},
		textWrapperIcon: {
			textAlign: 'center',
			fontSize: 18,
		},
		mediaPlayer: {
			minHeight: 10,
		},
	});

/**
 * View that renders an ERC-721 Token image
 */
export default function CollectibleMedia({ collectible, renderAnimation, style, tiny, small, big, cover, onClose }) {
	const [sourceUri, setSourceUri] = useState(null);
<<<<<<< HEAD
	const [isUniV3NFT, setIsUniV3NFT] = useState(false);
	const { colors } = useAppThemeFromContext() || mockColors;
	const styles = createStyles(colors);
=======
>>>>>>> 8c362c38

	const fallback = () => setSourceUri(null);

	useEffect(() => {
		const { image, imagePreview, address } = collectible;
		if (address) {
			if (small && imagePreview && imagePreview !== '') setSourceUri(imagePreview);
			else setSourceUri(image);
		}
	}, [collectible, small, big, setSourceUri]);

	const renderMedia = useCallback(() => {
		if (renderAnimation && collectible.animation && collectible.animation.includes('.mp4')) {
			return (
				<MediaPlayer
					onClose={onClose}
					uri={collectible.animation}
					style={[styles.mediaPlayer, cover && styles.cover, style]}
				/>
			);
		} else if (sourceUri) {
			/*
			 * the tiny boolean is used to indicate when the image is the NFT source icon
			 */
			return (
				<RemoteImage
					fadeIn
					resizeMode={'contain'}
					source={{ uri: sourceUri }}
					style={[
						styles.image,
						tiny && styles.tinyImage,
						small && styles.smallImage,
						big && styles.bigImage,
						cover && styles.cover,
						style,
					]}
					onError={fallback}
				/>
			);
		}
		return (
			<View
				style={[
					styles.textContainer,
					style,
					tiny && styles.tinyImage,
					small && styles.smallImage,
					big && styles.bigImage,
					cover && styles.cover,
				]}
			>
				<Text big={big} small={tiny || small} style={tiny ? styles.textWrapperIcon : styles.textWrapper}>
					{tiny ? collectible.name[0] || 'C' : `${collectible.name || ''} #${collectible.tokenId}`}
				</Text>
			</View>
		);
<<<<<<< HEAD
	}, [collectible, sourceUri, isUniV3NFT, onClose, renderAnimation, style, tiny, small, big, cover, styles]);
=======
	}, [collectible, sourceUri, onClose, renderAnimation, style, tiny, small, big, cover]);
>>>>>>> 8c362c38

	return <View style={styles.container(collectible.backgroundColor)}>{renderMedia()}</View>;
}

CollectibleMedia.propTypes = {
	/**
	 * Collectible object (in this case ERC721 token)
	 */
	collectible: PropTypes.object,
	/**
	 * Whether is tiny size or not
	 */
	tiny: PropTypes.bool,
	/**
	 * Whether is small size or not
	 */
	small: PropTypes.bool,
	/**
	 * Whether is big size or not
	 */
	big: PropTypes.bool,
	/**
	 * Whether render animation or not, if any
	 */
	renderAnimation: PropTypes.bool,
	/**
	 * Whether the media should cover the whole screen width
	 */
	cover: PropTypes.bool,
	/**
	 * Custom style object
	 */
	style: ViewPropTypes.style,
	/**
	 * On close callback
	 */
	onClose: PropTypes.func,
};<|MERGE_RESOLUTION|>--- conflicted
+++ resolved
@@ -3,11 +3,6 @@
 import { StyleSheet, View, ViewPropTypes } from 'react-native';
 import RemoteImage from '../../Base/RemoteImage';
 import MediaPlayer from '../../Views/MediaPlayer';
-<<<<<<< HEAD
-import AppConstants from '../../../core/AppConstants';
-=======
-import { colors } from '../../../styles/common';
->>>>>>> 8c362c38
 import scaling from '../../../util/scaling';
 import Text from '../../Base/Text';
 import Device from '../../../util/device';
@@ -65,12 +60,8 @@
  */
 export default function CollectibleMedia({ collectible, renderAnimation, style, tiny, small, big, cover, onClose }) {
 	const [sourceUri, setSourceUri] = useState(null);
-<<<<<<< HEAD
-	const [isUniV3NFT, setIsUniV3NFT] = useState(false);
 	const { colors } = useAppThemeFromContext() || mockColors;
 	const styles = createStyles(colors);
-=======
->>>>>>> 8c362c38
 
 	const fallback = () => setSourceUri(null);
 
@@ -128,11 +119,7 @@
 				</Text>
 			</View>
 		);
-<<<<<<< HEAD
-	}, [collectible, sourceUri, isUniV3NFT, onClose, renderAnimation, style, tiny, small, big, cover, styles]);
-=======
-	}, [collectible, sourceUri, onClose, renderAnimation, style, tiny, small, big, cover]);
->>>>>>> 8c362c38
+	}, [collectible, sourceUri, onClose, renderAnimation, style, tiny, small, big, cover, styles]);
 
 	return <View style={styles.container(collectible.backgroundColor)}>{renderMedia()}</View>;
 }
