--- conflicted
+++ resolved
@@ -1,20 +1,7 @@
 import React, { useContext } from 'react';
 import PropTypes from 'prop-types';
-<<<<<<< HEAD
 import { View, StyleSheet, InteractionManager } from 'react-native';
 import { colors as importedColors } from '../../../styles/common';
-=======
-import {
-  View,
-  StyleSheet,
-  InteractionManager,
-  Platform,
-  Text,
-  TouchableOpacity,
-} from 'react-native';
-import { colors as importedColors } from '../../../styles/common';
-import { strings } from '../../../../locales/i18n';
->>>>>>> 6e062b69
 import { connect } from 'react-redux';
 import Step1 from './Step1';
 import Step2 from './Step2';
@@ -32,18 +19,8 @@
 } from '../../../core/Analytics';
 import AnalyticsV2 from '../../../util/analyticsV2';
 import { DrawerContext } from '../../../components/Nav/Main/MainNavigator';
-<<<<<<< HEAD
 
 const createStyles = () =>
-=======
-import ElevatedView from 'react-native-elevated-view';
-import { useTheme } from '../../../util/theme';
-import { ONBOARDING_WIZARD_SKIP_TUTORIAL_BUTTON } from '../../../../wdio/screen-objects/testIDs/Components/OnboardingWizard.testIds';
-import generateTestId from '../../../../wdio/utils/generateTestId';
-import Device from '../../../util/device';
-
-const createStyles = ({ colors, typography }) =>
->>>>>>> 6e062b69
   StyleSheet.create({
     root: {
       top: 0,
@@ -59,34 +36,6 @@
       flex: 1,
       backgroundColor: importedColors.transparent,
     },
-<<<<<<< HEAD
-=======
-    smallSkipWrapper: {
-      alignItems: 'center',
-      alignSelf: 'center',
-      bottom: Device.isIos() ? 25 : 30,
-    },
-    largeSkipWrapper: {
-      alignItems: 'center',
-      alignSelf: 'center',
-      bottom: Device.isIos() && Device.isIphoneX() ? 93 : 61,
-    },
-    skipButtonContainer: {
-      height: 30,
-      width: 120,
-      borderRadius: 15,
-      backgroundColor: colors.background.default,
-    },
-    skipButton: {
-      backgroundColor: colors.background.default,
-      alignItems: 'center',
-      justifyContent: 'center',
-    },
-    skipText: {
-      ...typography.sBodyMD,
-      color: colors.primary.default,
-    },
->>>>>>> 6e062b69
   });
 
 const OnboardingWizard = (props) => {
@@ -98,12 +47,7 @@
     isAutomaticSecurityChecksModalOpen,
   } = props;
   const { drawerRef } = useContext(DrawerContext);
-<<<<<<< HEAD
   const styles = createStyles();
-=======
-  const theme = useTheme();
-  const styles = createStyles(theme);
->>>>>>> 6e062b69
 
   /**
    * Close onboarding wizard setting step to 0 and closing drawer
