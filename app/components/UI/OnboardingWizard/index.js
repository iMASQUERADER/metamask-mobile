import React, { useContext } from 'react';
import PropTypes from 'prop-types';
<<<<<<< HEAD
import { View, StyleSheet, Dimensions, InteractionManager } from 'react-native';
import { colors as importedColors } from '../../../styles/common';
=======
import {
  TouchableOpacity,
  View,
  StyleSheet,
  Text,
  InteractionManager,
} from 'react-native';
import { colors as importedColors, fontStyles } from '../../../styles/common';
>>>>>>> 7c44db93
import { connect } from 'react-redux';
import Step1 from './Step1';
import Step2 from './Step2';
import Step3 from './Step3';
import Step4 from './Step4';
import Step5 from './Step5';
import Step6 from './Step6';
import setOnboardingWizardStep from '../../../actions/wizard';
import DefaultPreference from 'react-native-default-preference';
import Modal from 'react-native-modal';
import Device from '../../../util/device';
import { ONBOARDING_WIZARD_STEP_DESCRIPTION } from '../../../util/analytics';
import { ONBOARDING_WIZARD, EXPLORED } from '../../../constants/storage';
import AnalyticsV2 from '../../../util/analyticsV2';
import { DrawerContext } from '../../../components/Nav/Main/MainNavigator';

<<<<<<< HEAD
const MIN_HEIGHT = Dimensions.get('window').height;
const createStyles = () =>
=======
const createStyles = (colors) =>
>>>>>>> 7c44db93
  StyleSheet.create({
    root: {
      top: 0,
      bottom: 0,
      left: 0,
      right: 0,
      flex: 1,
      margin: 0,
      position: 'absolute',
      backgroundColor: importedColors.transparent,
    },
    main: {
      flex: 1,
      backgroundColor: importedColors.transparent,
    },
  });

const OnboardingWizard = (props) => {
  const {
    setOnboardingWizardStep,
    navigation,
    wizard: { step },
    coachmarkRef,
    isAutomaticSecurityChecksModalOpen,
  } = props;
  const { drawerRef } = useContext(DrawerContext);
  const styles = createStyles();

  /**
   * Close onboarding wizard setting step to 0 and closing drawer
   */
  const closeOnboardingWizard = async () => {
    await DefaultPreference.set(ONBOARDING_WIZARD, EXPLORED);
    setOnboardingWizardStep && setOnboardingWizardStep(0);
    drawerRef?.current?.dismissDrawer?.();
    InteractionManager.runAfterInteractions(() => {
      AnalyticsV2.trackEvent(
        AnalyticsV2.ANALYTICS_EVENTS.ONBOARDING_TOUR_SKIPPED,
        {
          tutorial_step_count: step,
          tutorial_step_name: ONBOARDING_WIZARD_STEP_DESCRIPTION[step],
        },
      );
      AnalyticsV2.trackEvent(
        AnalyticsV2.ANALYTICS_EVENTS.ONBOARDING_TOUR_COMPLETED,
      );
    });
  };

  const onboardingWizardNavigator = (step) => {
    const steps = {
      1: <Step1 onClose={closeOnboardingWizard} />,
      2: <Step2 coachmarkRef={coachmarkRef} />,
      3: <Step3 coachmarkRef={coachmarkRef} />,
      4: (
        <Step4
          coachmarkRef={coachmarkRef}
          drawerRef={drawerRef}
          navigation={navigation}
        />
      ),
      5: <Step5 drawerRef={drawerRef} navigation={navigation} />,
      6: (
        <Step6
          coachmarkRef={coachmarkRef}
          navigation={navigation}
          onClose={closeOnboardingWizard}
        />
      ),
    };
    return steps[step];
  };

  const getBackButtonBehavior = () => {
    if (step === 1) {
      return closeOnboardingWizard();
    } else if (step === 5) {
      setOnboardingWizardStep(4);
      navigation.navigate('WalletView');
      drawerRef?.current?.dismissDrawer?.();
    } else if (step === 6) {
      drawerRef?.current?.showDrawer?.();
      setOnboardingWizardStep(5);
    }
    return setOnboardingWizardStep(step - 1);
  };

  if (isAutomaticSecurityChecksModalOpen) {
    return null;
  }

  return (
    <Modal
      animationIn={{ from: { opacity: 1 }, to: { opacity: 1 } }}
      animationOut={{ from: { opacity: 0 }, to: { opacity: 0 } }}
      isVisible
      backdropOpacity={0}
      disableAnimation
      transparent
      onBackButtonPress={getBackButtonBehavior}
      style={styles.root}
    >
      <View style={styles.main}>{onboardingWizardNavigator(step)}</View>
    </Modal>
  );
};

const mapDispatchToProps = (dispatch) => ({
  setOnboardingWizardStep: (step) => dispatch(setOnboardingWizardStep(step)),
});

const mapStateToProps = (state) => ({
  wizard: state.wizard,
  isAutomaticSecurityChecksModalOpen:
    state.security.isAutomaticSecurityChecksModalOpen,
});

OnboardingWizard.propTypes = {
  /**
   * Object that represents the navigator
   */
  navigation: PropTypes.object,
  /**
   * Wizard state
   */
  wizard: PropTypes.object,
  /**
   * Dispatch set onboarding wizard step
   */
  setOnboardingWizardStep: PropTypes.func,
  /**
   * Coachmark ref to get position
   */
  coachmarkRef: PropTypes.object,
  /**
   * Boolean that determines if the user has selected the automatic security check option
   */
  isAutomaticSecurityChecksModalOpen: PropTypes.bool,
};

export default connect(mapStateToProps, mapDispatchToProps)(OnboardingWizard);<|MERGE_RESOLUTION|>--- conflicted
+++ resolved
@@ -1,18 +1,11 @@
 import React, { useContext } from 'react';
 import PropTypes from 'prop-types';
-<<<<<<< HEAD
-import { View, StyleSheet, Dimensions, InteractionManager } from 'react-native';
-import { colors as importedColors } from '../../../styles/common';
-=======
 import {
-  TouchableOpacity,
   View,
   StyleSheet,
-  Text,
   InteractionManager,
 } from 'react-native';
-import { colors as importedColors, fontStyles } from '../../../styles/common';
->>>>>>> 7c44db93
+import { colors as importedColors, } from '../../../styles/common';
 import { connect } from 'react-redux';
 import Step1 from './Step1';
 import Step2 from './Step2';
@@ -23,18 +16,12 @@
 import setOnboardingWizardStep from '../../../actions/wizard';
 import DefaultPreference from 'react-native-default-preference';
 import Modal from 'react-native-modal';
-import Device from '../../../util/device';
 import { ONBOARDING_WIZARD_STEP_DESCRIPTION } from '../../../util/analytics';
 import { ONBOARDING_WIZARD, EXPLORED } from '../../../constants/storage';
 import AnalyticsV2 from '../../../util/analyticsV2';
 import { DrawerContext } from '../../../components/Nav/Main/MainNavigator';
 
-<<<<<<< HEAD
-const MIN_HEIGHT = Dimensions.get('window').height;
 const createStyles = () =>
-=======
-const createStyles = (colors) =>
->>>>>>> 7c44db93
   StyleSheet.create({
     root: {
       top: 0,
