--- conflicted
+++ resolved
@@ -1,17 +1,12 @@
 import React, { PureComponent } from 'react';
 import PropTypes from 'prop-types';
-<<<<<<< HEAD
-import { Alert, TouchableOpacity, StyleSheet, View, InteractionManager } from 'react-native';
-=======
 import {
   Alert,
   TouchableOpacity,
   StyleSheet,
-  Text,
   View,
   InteractionManager,
 } from 'react-native';
->>>>>>> 380db218
 import TokenImage from '../TokenImage';
 import { fontStyles } from '../../../styles/common';
 import { strings } from '../../../../locales/i18n';
