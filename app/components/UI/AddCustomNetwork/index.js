import React, { useState } from 'react';
import PropTypes from 'prop-types';
import StyledButton from '../StyledButton';
import { StyleSheet, View, TouchableOpacity, ScrollView, Linking } from 'react-native';
import TransactionHeader from '../TransactionHeader';
import { strings } from '../../../../locales/i18n';
import { fontStyles } from '../../../styles/common';
import Device from '../../../util/device';
import Icon from 'react-native-vector-icons/FontAwesome';
import Alert, { AlertType } from '../../Base/Alert';
import EvilIcons from 'react-native-vector-icons/EvilIcons';
import Text from '../../Base/Text';
<<<<<<< HEAD
import { useAppThemeFromContext, mockTheme } from '../../../util/theme';
=======
import { CANCEL_BUTTON_ID } from '../../../constants/test-ids';
>>>>>>> ddc91f90

const createStyles = (colors) =>
	StyleSheet.create({
		root: {
			backgroundColor: colors.background.default,
			paddingTop: 24,
			borderTopLeftRadius: 20,
			borderTopRightRadius: 20,
			minHeight: 200,
			paddingBottom: Device.isIphoneX() ? 20 : 0,
		},
		accountCardWrapper: {
			borderWidth: 1,
			borderColor: colors.border.default,
			borderRadius: 10,
			padding: 16,
			margin: 24,
		},
		intro: {
			fontSize: Device.isSmallDevice() ? 18 : 24,
			marginBottom: 16,
			marginTop: 16,
			marginRight: 24,
			marginLeft: 24,
		},
		warning: {
			paddingHorizontal: 24,
			fontSize: 13,
			width: '100%',
			paddingBottom: 12,
		},
		warningSubtext: {
			lineHeight: 20,
			paddingHorizontal: 24,
			fontSize: 13,
			width: '100%',
		},
		actionContainer: {
			flex: 0,
			flexDirection: 'row',
			padding: 24,
		},
		button: {
			flex: 1,
		},
		cancel: {
			marginRight: 8,
		},
		confirm: {
			marginLeft: 8,
		},
		actionTouchable: {
			flexDirection: 'column',
			alignItems: 'center',
		},
		viewDetailsText: {
			fontSize: 12,
			lineHeight: 16,
		},
		textSection: {
			flexDirection: 'row',
			paddingBottom: 7,
		},
		textSectionLast: {
			flexDirection: 'row',
		},
		networkInfoTitle: {
			paddingRight: 10,
		},
		networkInfoValue: {
			flex: 1,
			fontSize: 13,
		},
		detailsBackButton: {
			height: 24,
			width: 24,
			justifyContent: 'space-around',
			alignItems: 'center',
			textAlign: 'center',
			padding: 24,
		},
		detailsBackIcon: {
			width: 24,
			height: 24,
			color: colors.text.default,
			textAlign: 'center',
		},
		detailsContainer: {
			flexDirection: 'row',
			alignItems: 'center',
		},
		flexAux: {
			flex: 1,
		},
		alertContainer: {
			marginHorizontal: 24,
			marginBottom: 16,
		},
		alertIcon: {
			fontSize: 20,
			...fontStyles.bold,
			color: colors.warning.default,
			marginRight: 6,
		},
		alertText: {
			lineHeight: 18,
			color: colors.text.default,
		},
	});

/**
 * Account access approval component
 */
const AddCustomNetwork = ({ customNetworkInformation, currentPageInformation, onCancel, onConfirm }) => {
	const [viewDetails, setViewDetails] = useState(false);
	const { colors } = useAppThemeFromContext() || mockTheme;
	const styles = createStyles(colors);

	/**
	 * Calls onConfirm callback and analytics to track connect confirmed event
	 */
	const confirm = () => {
		onConfirm && onConfirm();
	};

	/**
	 * Calls onConfirm callback and analytics to track connect canceled event
	 */
	const cancel = () => {
		onCancel && onCancel();
	};

	/**
	 * Toggle network details
	 */
	const toggleViewDetails = () => {
		setViewDetails((viewDetails) => !viewDetails);
	};

	const renderNetworkInfo = (moreDetails) => (
		<View style={styles.accountCardWrapper}>
			<View style={styles.textSection}>
				<Text small primary noMargin style={styles.networkInfoTitle}>
					{strings('add_custom_network.display_name')}
				</Text>
				<Text primary bold noMargin right style={styles.networkInfoValue}>
					{customNetworkInformation.chainName}
				</Text>
			</View>
			<View style={styles.textSection}>
				<Text small primary noMargin style={styles.networkInfoTitle}>
					{strings('add_custom_network.chain_id')}
				</Text>
				<Text primary bold noMargin right style={styles.networkInfoValue}>
					{customNetworkInformation.chainId}
				</Text>
			</View>
			<View style={moreDetails ? styles.textSection : styles.textSectionLast}>
				<Text small primary noMargin style={styles.networkInfoTitle}>
					{strings('add_custom_network.network_url')}
				</Text>
				<Text primary bold noMargin right style={styles.networkInfoValue}>
					{customNetworkInformation.rpcUrl}
				</Text>
			</View>
			{moreDetails ? (
				<View>
					<View style={styles.textSection}>
						<Text small primary noMargin style={styles.networkInfoTitle}>
							{strings('add_custom_network.currency_symbol')}
						</Text>
						<Text primary bold noMargin right style={styles.networkInfoValue}>
							{customNetworkInformation.ticker}
						</Text>
					</View>
					<View style={styles.textSectionLast}>
						<Text small primary noMargin style={styles.networkInfoTitle}>
							{strings('add_custom_network.block_explorer_url')}
						</Text>
						<Text primary bold noMargin right style={styles.networkInfoValue}>
							{customNetworkInformation.blockExplorerUrl}
						</Text>
					</View>
				</View>
			) : null}
		</View>
	);

	const renderDetails = () => (
		<View>
			<View style={styles.detailsContainer}>
				<View style={styles.flexAux}>
					<TouchableOpacity
						onPress={toggleViewDetails}
						style={styles.detailsBackButton}
						testID={'go-back-button'}
					>
						<Icon name="angle-left" size={24} style={styles.detailsBackIcon} />
					</TouchableOpacity>
				</View>
				<Text bold centered primary noMargin>
					{strings('add_custom_network.details_title')}
				</Text>
				<View style={styles.flexAux} />
			</View>
			{renderNetworkInfo(true)}
		</View>
	);

	const openHowToUseCustomNetworks = () => {
		Linking.openURL('https://metamask.zendesk.com/hc/en-us/articles/360056196151');
	};
	const openHowToVerifyCustomNetworks = () => {
		Linking.openURL('https://metamask.zendesk.com/hc/en-us/articles/360057142392');
	};

	const renderAlert = () => {
		if (!customNetworkInformation.alert) return null;
		let alertText;
		if (customNetworkInformation.alert === 'INVALID_CHAIN') {
			alertText = strings('add_custom_network.invalid_chain', { rpcUrl: customNetworkInformation.rpcUrl });
		}
		if (customNetworkInformation.alert === 'UNRECOGNIZED_CHAIN') {
			alertText = strings('add_custom_network.unrecognized_chain');
		}

		return (
			<Alert
				type={AlertType.Warning}
				testID={'error-message-warning'}
				style={styles.alertContainer}
				renderIcon={() => <EvilIcons name="bell" style={styles.alertIcon} />}
			>
				<Text primary noMargin style={styles.alertText}>
					<Text primary bold noMargin style={styles.alertText}>
						{alertText}
						{'\n'}
					</Text>
					<Text primary noMargin>
						{strings('add_custom_network.alert_recommend')}{' '}
						<Text primary link noMargin onPress={openHowToVerifyCustomNetworks}>
							{strings('add_custom_network.alert_verify')}
						</Text>
						.
					</Text>
				</Text>
			</Alert>
		);
	};

	const renderApproval = () => (
		<ScrollView>
			<TransactionHeader currentPageInformation={currentPageInformation} />
			<Text centered bold primary noMargin style={styles.intro}>
				{strings('add_custom_network.title')}
			</Text>
			<Text primary centered noMargin style={styles.warning}>
				{strings('add_custom_network.warning')}
			</Text>
			<Text primary centered noMargin style={styles.warningSubtext}>
				<Text primary bold noMargin>
					{strings('add_custom_network.warning_subtext_1')}
				</Text>{' '}
				{strings('add_custom_network.warning_subtext_2')}
				<Text primary link noMargin onPress={openHowToUseCustomNetworks}>
					{' '}
					{strings('add_custom_network.warning_subtext_3')}
				</Text>
				.
			</Text>
			{renderNetworkInfo()}
			{renderAlert()}
			<TouchableOpacity style={styles.actionTouchable} onPress={toggleViewDetails}>
				<View style={styles.viewDetailsWrapper}>
					<Text bold link centered noMargin style={styles.viewDetailsText}>
						{strings('spend_limit_edition.view_details')}
					</Text>
				</View>
			</TouchableOpacity>
			<View style={styles.actionContainer}>
				<StyledButton
					type={'cancel'}
					onPress={cancel}
					containerStyle={[styles.button, styles.cancel]}
					testID={CANCEL_BUTTON_ID}
				>
					{strings('spend_limit_edition.cancel')}
				</StyledButton>
				<StyledButton
					type={'confirm'}
					onPress={confirm}
					containerStyle={[styles.button, styles.confirm]}
					testID={'connect-approve-button'}
				>
					{strings('spend_limit_edition.approve')}
				</StyledButton>
			</View>
		</ScrollView>
	);

	return <View style={styles.root}>{viewDetails ? renderDetails() : renderApproval()}</View>;
};

AddCustomNetwork.propTypes = {
	/**
	 * Object containing current page title, url, and icon href
	 */
	currentPageInformation: PropTypes.object,
	/**
	 * Callback triggered on account access approval
	 */
	onConfirm: PropTypes.func,
	/**
	 * Callback triggered on account access rejection
	 */
	onCancel: PropTypes.func,
	/**
	 * Object containing info of the network to add
	 */
	customNetworkInformation: PropTypes.object,
};

export default AddCustomNetwork;<|MERGE_RESOLUTION|>--- conflicted
+++ resolved
@@ -10,11 +10,8 @@
 import Alert, { AlertType } from '../../Base/Alert';
 import EvilIcons from 'react-native-vector-icons/EvilIcons';
 import Text from '../../Base/Text';
-<<<<<<< HEAD
 import { useAppThemeFromContext, mockTheme } from '../../../util/theme';
-=======
 import { CANCEL_BUTTON_ID } from '../../../constants/test-ids';
->>>>>>> ddc91f90
 
 const createStyles = (colors) =>
 	StyleSheet.create({
