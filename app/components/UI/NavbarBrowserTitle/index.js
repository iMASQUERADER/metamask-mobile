import React, { PureComponent } from 'react';
import PropTypes from 'prop-types';
import { connect } from 'react-redux';
import { TouchableOpacity, View, StyleSheet, Text, Image } from 'react-native';
import { fontStyles } from '../../../styles/common';
import Networks from '../../../util/networks';
import Icon from 'react-native-vector-icons/FontAwesome';
import Device from '../../../util/device';
import { ThemeContext, mockColors } from '../../../util/theme';

const createStyles = (colors) =>
	StyleSheet.create({
		wrapper: {
			alignItems: 'center',
			flex: 1,
		},
		network: {
			flexDirection: 'row',
			marginBottom: 5,
		},
		networkName: {
			fontSize: 11,
			lineHeight: 11,
			color: colors.text.default,
			...fontStyles.normal,
		},
		networkIcon: {
			marginTop: 3,
			width: 5,
			height: 5,
			borderRadius: 100,
			marginRight: 5,
		},
		currentUrlWrapper: {
			flexDirection: 'row',
			alignItems: 'center',
			justifyContent: 'center',
			flex: 1,
			marginBottom: Device.isAndroid() ? 5 : 0,
		},
		lockIcon: {
			marginTop: 2,
			marginLeft: 10,
			color: colors.text.default,
		},
		currentUrl: {
			...fontStyles.normal,
			fontSize: 14,
			textAlign: 'center',
			color: colors.text.default,
		},
		currentUrlAndroid: {
			maxWidth: '60%',
		},
		siteIcon: {
			width: 16,
			height: 16,
			marginRight: 4,
		},
	});

/**
 * UI PureComponent that renders inside the navbar
 * showing the view title and the selected network
 */
class NavbarBrowserTitle extends PureComponent {
	static propTypes = {
		/**
		 * String representing the current url
		 */
		url: PropTypes.string,
		/**
		 * Object representing the selected the selected network
		 */
		network: PropTypes.object.isRequired,
		/**
		 * hostname of the current webview
		 */
		hostname: PropTypes.string.isRequired,
		/**
		 * Boolean that specifies if it is a secure website
		 */
		https: PropTypes.bool,
		/**
		 * Boolean that specifies if there is an error
		 */
		error: PropTypes.bool,
		/**
		 * Website icon
		 */
		icon: PropTypes.string,
		/**
		 * Object that represents the current route info like params passed to it
		 */
		route: PropTypes.object,
	};

	onTitlePress = () => {
		this.props.route.params?.showUrlModal?.({ urlInput: this.props.url });
	};

	getNetworkName(network) {
		let name = { ...Networks.rpc, color: null }.name;

		if (network && network.provider) {
			if (network.provider.nickname) {
				name = network.provider.nickname;
			} else if (network.provider.type) {
				const currentNetwork = Networks[network.provider.type];
				if (currentNetwork && currentNetwork.name) {
					name = currentNetwork.name;
				}
			}
		}

		return name;
	}

	render = () => {
		const { https, network, hostname, error, icon } = this.props;
		const colors = this.context.colors || mockColors.colors;
		const styles = createStyles(colors);
		const color = (Networks[network.provider.type] && Networks[network.provider.type].color) || null;
		const name = this.getNetworkName(network);

		return (
			<TouchableOpacity onPress={this.onTitlePress} style={styles.wrapper}>
				<View style={styles.currentUrlWrapper}>
					{Boolean(icon) && <Image style={styles.siteIcon} source={{ uri: icon }} />}
					<Text
						numberOfLines={1}
						ellipsizeMode={'head'}
						style={[styles.currentUrl, Device.isAndroid() ? styles.currentUrlAndroid : {}]}
					>
						{hostname}
					</Text>
					{https && !error ? <Icon name="lock" size={14} style={styles.lockIcon} /> : null}
				</View>
				<View style={styles.network}>
<<<<<<< HEAD
					<View style={[styles.networkIcon, { backgroundColor: color || colors.error.default }]} />
					<Text style={styles.networkName} testID={'navbar-title-network'}>
=======
					<View style={[styles.networkIcon, { backgroundColor: color || colors.red }]} />
					<Text numberOfLines={1} style={styles.networkName} testID={'navbar-title-network'}>
>>>>>>> 8c362c38
						{name}
					</Text>
				</View>
			</TouchableOpacity>
		);
	};
}

const mapStateToProps = (state) => ({ network: state.engine.backgroundState.NetworkController });

NavbarBrowserTitle.contextType = ThemeContext;

export default connect(mapStateToProps)(NavbarBrowserTitle);<|MERGE_RESOLUTION|>--- conflicted
+++ resolved
@@ -137,13 +137,8 @@
 					{https && !error ? <Icon name="lock" size={14} style={styles.lockIcon} /> : null}
 				</View>
 				<View style={styles.network}>
-<<<<<<< HEAD
 					<View style={[styles.networkIcon, { backgroundColor: color || colors.error.default }]} />
-					<Text style={styles.networkName} testID={'navbar-title-network'}>
-=======
-					<View style={[styles.networkIcon, { backgroundColor: color || colors.red }]} />
 					<Text numberOfLines={1} style={styles.networkName} testID={'navbar-title-network'}>
->>>>>>> 8c362c38
 						{name}
 					</Text>
 				</View>
