import React, { PureComponent } from 'react';
import {
  View,
  TouchableOpacity,
  InteractionManager,
  Linking,
} from 'react-native';
import PropTypes from 'prop-types';
import { connect } from 'react-redux';
import { GAS_ESTIMATE_TYPES, util } from '@metamask/controllers';
import { withNavigation } from '@react-navigation/compat';
import Engine from '../../../core/Engine';
import { MetaMetricsEvents } from '../../../core/Analytics';
import ActionView from '../../UI/ActionView';
import { getApproveNavbar } from '../../UI/Navbar';
<<<<<<< HEAD
import { fontStyles } from '../../../styles/common';
=======
import { connect } from 'react-redux';
>>>>>>> fc246c5e
import { getHost } from '../../../util/browser';
import {
  safeToChecksumAddress,
  renderShortAddress,
  getAddressAccountType,
} from '../../../util/address';
import { strings } from '../../../../locales/i18n';
import { setTransactionObject } from '../../../actions/transaction';
import { fromTokenMinimalUnit } from '../../../util/number';
import EthereumAddress from '../EthereumAddress';
import {
  getTicker,
  getNormalizedTxState,
  getActiveTabUrl,
  getMethodData,
  decodeApproveData,
  generateTxWithNewTokenAllowance,
  minimumTokenAllowance,
} from '../../../util/transactions';
import Feather from 'react-native-vector-icons/Feather';
import Identicon from '../../UI/Identicon';
import { showAlert } from '../../../actions/alert';
import { trackEvent, trackLegacyEvent } from '../../../util/analyticsV2';
import TransactionHeader from '../../UI/TransactionHeader';
import AccountInfoCard from '../../UI/AccountInfoCard';
import TransactionReviewDetailsCard from '../../UI/TransactionReview/TransactionReviewDetailsCard';
import AppConstants from '../../../core/AppConstants';
import { UINT256_HEX_MAX_VALUE } from '../../../constants/transaction';
import { WALLET_CONNECT_ORIGIN } from '../../../util/walletconnect';
import { isTestNet, isMainnetByChainId } from '../../../util/networks';
import EditPermission from './EditPermission';
import Logger from '../../../util/Logger';
import InfoModal from '../Swaps/components/InfoModal';
import Text from '../../Base/Text';
import { getTokenList } from '../../../reducers/tokens';
import TransactionReview from '../../UI/TransactionReview/TransactionReviewEIP1559Update';
import ClipboardManager from '../../../core/ClipboardManager';
import { ThemeContext, mockTheme } from '../../../util/theme';
import withQRHardwareAwareness from '../QRHardware/withQRHardwareAwareness';
import QRSigningDetails from '../QRHardware/QRSigningDetails';
import Routes from '../../../constants/navigation/Routes';
import formatNumber from '../../../util/formatNumber';
import { allowedToBuy } from '../FiatOrders';
import { MM_SDK_REMOTE_ORIGIN } from '../../../core/SDKConnect';
import createStyles from './styles';

const { hexToBN } = util;

const { ORIGIN_DEEPLINK, ORIGIN_QR_CODE } = AppConstants.DEEPLINKS;

/**
 * PureComponent that manages ERC20 approve from the dapp browser
 */
class ApproveTransactionReview extends PureComponent {
  static navigationOptions = ({ navigation }) =>
    getApproveNavbar('approve.title', navigation);

  static propTypes = {
    /**
     * A string that represents the selected address
     */
    selectedAddress: PropTypes.string,
    /**
     * Callback triggered when this transaction is cancelled
     */
    onCancel: PropTypes.func,
    /**
     * Callback triggered when this transaction is confirmed
     */
    onConfirm: PropTypes.func,
    /**
     * Transaction state
     */
    transaction: PropTypes.object.isRequired,
    /**
     * Action that shows the global alert
     */
    showAlert: PropTypes.func,
    /**
     * Current provider ticker
     */
    ticker: PropTypes.string,
    /**
     * Number of tokens
     */
    tokensLength: PropTypes.number,
    /**
     * Number of accounts
     */
    accountsLength: PropTypes.number,
    /**
     * A string representing the network name
     */
    providerType: PropTypes.string,
    /**
     * Function to change the mode
     */
    onModeChange: PropTypes.func,
    /**
     * Error coming from gas component
     */
    gasError: PropTypes.string,
    /**
     * Primary currency, either ETH or Fiat
     */
    primaryCurrency: PropTypes.string,
    /**
     * Active tab URL, the currently active tab url
     */
    activeTabUrl: PropTypes.string,
    /**
     * Object that represents the navigator
     */
    navigation: PropTypes.object,
    /**
     * Network id
     */
    network: PropTypes.string,
    /**
     * True if transaction is over the available funds
     */
    over: PropTypes.bool,
    /**
     * Function to set analytics params
     */
    onSetAnalyticsParams: PropTypes.func,
    /**
     * A string representing the network chainId
     */
    chainId: PropTypes.string,
    /**
     * Estimate type returned by the gas fee controller, can be market-fee, legacy or eth_gasPrice
     */
    gasEstimateType: PropTypes.string,
    /**
     * Function to call when update animation starts
     */
    onUpdatingValuesStart: PropTypes.func,
    /**
     * Function to call when update animation ends
     */
    onUpdatingValuesEnd: PropTypes.func,
    /**
     * If the values should animate upon update or not
     */
    animateOnChange: PropTypes.bool,
    /**
     * Boolean to determine if the animation is happening
     */
    isAnimating: PropTypes.bool,
    /**
     * If the gas estimations are ready
     */
    gasEstimationReady: PropTypes.bool,
    /**
     * List of tokens from TokenListController
     */
    tokenList: PropTypes.object,
    /**
     * Whether the transaction was confirmed or not
     */
    transactionConfirmed: PropTypes.bool,
    /**
     * Dispatch set transaction object from transaction action
     */
    setTransactionObject: PropTypes.func,
    /**
     * Update contract nickname
     */
    onUpdateContractNickname: PropTypes.func,
    /**
     * The saved nickname of the address
     */
    nickname: PropTypes.string,
    /**
     * Check if nickname is saved
     */
    nicknameExists: PropTypes.bool,
    isSigningQRObject: PropTypes.bool,
    QRState: PropTypes.object,
    /**
     * The selected gas value (low, medium, high). Gas value can be null when the advanced option is modified.
     */
    gasSelected: PropTypes.string,
    /**
     * update gas transaction state to parent
     */
    updateTransactionState: PropTypes.func,
    /**
     * legacy gas object for calculating the legacy transaction
     */
    legacyGasObject: PropTypes.object,
    /**
     * eip1559 gas object for calculating eip1559 transaction
     */
    eip1559GasObject: PropTypes.object,
  };

  state = {
    viewData: false,
    editPermissionVisible: false,
    host: undefined,
    originalApproveAmount: undefined,
    customSpendAmount: null,
    tokenSymbol: undefined,
    spendLimitUnlimitedSelected: true,
    spendLimitCustomValue: undefined,
    ticker: getTicker(this.props.ticker),
    viewDetails: false,
    spenderAddress: '0x...',
    transaction: this.props.transaction,
    token: {},
    showGasTooltip: false,
    gasTransactionObject: {},
  };

  customSpendLimitInput = React.createRef();
  originIsWalletConnect = this.props.transaction.origin?.startsWith(
    WALLET_CONNECT_ORIGIN,
  );

  originIsMMSDKRemoteConn =
    this.props.transaction.origin?.startsWith(MM_SDK_REMOTE_ORIGIN);

  componentDidMount = async () => {
    const {
      transaction: { origin, to, data },
      tokenList,
    } = this.props;
    const { AssetsContractController } = Engine.context;

    let host;

    if (this.originIsWalletConnect) {
      host = getHost(origin.split(WALLET_CONNECT_ORIGIN)[1]);
    } else if (this.originIsMMSDKRemoteConn) {
      host = origin.split(MM_SDK_REMOTE_ORIGIN)[1];
    } else {
      host = getHost(origin);
    }

    let tokenSymbol, tokenDecimals;
    const contract = tokenList[safeToChecksumAddress(to)];
    if (!contract) {
      try {
        tokenDecimals = await AssetsContractController.getERC20TokenDecimals(
          to,
        );
        tokenSymbol = await AssetsContractController.getERC721AssetSymbol(to);
      } catch (e) {
        tokenSymbol = 'ERC20 Token';
        tokenDecimals = 18;
      }
    } else {
      tokenSymbol = contract.symbol;
      tokenDecimals = contract.decimals;
    }
    const { spenderAddress, encodedAmount } = decodeApproveData(data);
    const approveAmount = fromTokenMinimalUnit(
      hexToBN(encodedAmount),
      tokenDecimals,
    );
    const { name: method } = await getMethodData(data);
    const minTokenAllowance = minimumTokenAllowance(tokenDecimals);

    this.setState(
      {
        host,
        method,
        originalApproveAmount: approveAmount,
        tokenSymbol,
        token: { symbol: tokenSymbol, decimals: tokenDecimals },
        spenderAddress,
        encodedAmount,
        spendLimitCustomValue: minTokenAllowance,
      },
      () => {
        trackEvent(
          MetaMetricsEvents.APPROVAL_STARTED,
          this.getAnalyticsParams(),
        );
      },
    );
  };

  getAnalyticsParams = () => {
    try {
      const {
        activeTabUrl,
        transaction,
        onSetAnalyticsParams,
        selectedAddress,
      } = this.props;
      const { tokenSymbol, originalApproveAmount, encodedAmount } = this.state;
      const { NetworkController } = Engine.context;
      const { chainId, type } = NetworkController?.state?.provider || {};
      const isDapp = !Object.values(AppConstants.DEEPLINKS).includes(
        transaction?.origin,
      );
      const unlimited = encodedAmount === UINT256_HEX_MAX_VALUE;
      const params = {
        account_type: getAddressAccountType(selectedAddress),
        dapp_host_name: transaction?.origin,
        dapp_url: isDapp ? activeTabUrl : undefined,
        network_name: type,
        chain_id: chainId,
        active_currency: { value: tokenSymbol, anonymous: true },
        number_tokens_requested: {
          value: originalApproveAmount,
          anonymous: true,
        },
        unlimited_permission_requested: unlimited,
        referral_type: isDapp ? 'dapp' : transaction?.origin,
        request_source: this.originIsMMSDKRemoteConn
          ? AppConstants.REQUEST_SOURCES.SDK_REMOTE_CONN
          : this.originIsWalletConnect
          ? AppConstants.REQUEST_SOURCES.WC
          : AppConstants.REQUEST_SOURCES.IN_APP_BROWSER,
      };
      // Send analytics params to parent component so it's available when cancelling and confirming
      onSetAnalyticsParams && onSetAnalyticsParams(params);

      return params;
    } catch (error) {
      return {};
    }
  };

  trackApproveEvent = (event) => {
    const { transaction, tokensLength, accountsLength, providerType } =
      this.props;
    InteractionManager.runAfterInteractions(() => {
      trackLegacyEvent(event, {
        view: transaction.origin,
        numberOfTokens: tokensLength,
        numberOfAccounts: accountsLength,
        network: providerType,
      });
    });
  };

  toggleViewData = () => {
    const { viewData } = this.state;
    this.setState({ viewData: !viewData });
  };

  toggleViewDetails = () => {
    const { viewDetails } = this.state;
    trackLegacyEvent(MetaMetricsEvents.DAPP_APPROVE_SCREEN_VIEW_DETAILS);
    this.setState({ viewDetails: !viewDetails });
  };

  toggleEditPermission = () => {
    const { editPermissionVisible } = this.state;
    !editPermissionVisible &&
      this.trackApproveEvent(
        MetaMetricsEvents.DAPP_APPROVE_SCREEN_EDIT_PERMISSION,
      );
    this.setState({ editPermissionVisible: !editPermissionVisible });
  };

  onPressSpendLimitUnlimitedSelected = () => {
    const { token } = this.state;
    const minTokenAllowance = minimumTokenAllowance(token.decimals);
    this.setState({
      spendLimitUnlimitedSelected: true,
      spendLimitCustomValue: minTokenAllowance,
    });
  };

  onPressSpendLimitCustomSelected = () => {
    this.setState({ spendLimitUnlimitedSelected: false });
    setTimeout(
      () =>
        this.customSpendLimitInput &&
        this.customSpendLimitInput.current &&
        this.customSpendLimitInput.current.focus(),
      100,
    );
  };

  onSpendLimitCustomValueChange = (value) => {
    this.setState({ spendLimitCustomValue: value });
  };

  copyContractAddress = async () => {
    const { transaction } = this.props;
    await ClipboardManager.setString(transaction.to);
    this.props.showAlert({
      isVisible: true,
      autodismiss: 1500,
      content: 'clipboard-alert',
      data: { msg: strings('transactions.address_copied_to_clipboard') },
    });
    trackEvent(
      MetaMetricsEvents.CONTRACT_ADDRESS_COPIED,
      this.getAnalyticsParams(),
    );
  };

  edit = () => {
    const { onModeChange } = this.props;
    trackLegacyEvent(MetaMetricsEvents.TRANSACTIONS_EDIT_TRANSACTION);
    onModeChange && onModeChange('edit');
  };

  onEditPermissionSetAmount = () => {
    const {
      token,
      spenderAddress,
      spendLimitUnlimitedSelected,
      originalApproveAmount,
      spendLimitCustomValue,
      transaction,
    } = this.state;

    try {
      const { setTransactionObject } = this.props;
      const newApprovalTransaction = generateTxWithNewTokenAllowance(
        spendLimitUnlimitedSelected
          ? originalApproveAmount
          : spendLimitCustomValue,
        token.decimals,
        spenderAddress,
        transaction,
      );

      const { encodedAmount } = decodeApproveData(newApprovalTransaction.data);

      const approveAmount = fromTokenMinimalUnit(
        hexToBN(encodedAmount),
        token.decimals,
      );

      this.setState({ customSpendAmount: approveAmount });
      setTransactionObject({
        ...newApprovalTransaction,
        transaction: {
          ...newApprovalTransaction.transaction,
          data: newApprovalTransaction.data,
        },
      });
    } catch (err) {
      Logger.log('Failed to setTransactionObject', err);
    }
    this.toggleEditPermission();
    trackEvent(
      MetaMetricsEvents.APPROVAL_PERMISSION_UPDATED,
      this.getAnalyticsParams(),
    );
  };

  openLinkAboutGas = () =>
    Linking.openURL(
      'https://community.metamask.io/t/what-is-gas-why-do-transactions-take-so-long/3172',
    );

  toggleGasTooltip = () =>
    this.setState((state) => ({ showGasTooltip: !state.showGasTooltip }));

  renderGasTooltip = () => {
    const isMainnet = isMainnetByChainId(this.props.chainId);
    return (
      <InfoModal
        isVisible={this.state.showGasTooltip}
        title={strings(
          `transaction.gas_education_title${isMainnet ? '_ethereum' : ''}`,
        )}
        toggleModal={this.toggleGasTooltip}
        body={
          <View>
            <Text grey infoModal>
              {strings('transaction.gas_education_1')}
              {strings(
                `transaction.gas_education_2${isMainnet ? '_ethereum' : ''}`,
              )}{' '}
              <Text bold>{strings('transaction.gas_education_3')}</Text>
            </Text>
            <Text grey infoModal>
              {strings('transaction.gas_education_4')}
            </Text>
            <TouchableOpacity onPress={this.openLinkAboutGas}>
              <Text grey link infoModal>
                {strings('transaction.gas_education_learn_more')}
              </Text>
            </TouchableOpacity>
          </View>
        }
      />
    );
  };

  renderEditPermission = () => {
    const {
      host,
      spendLimitUnlimitedSelected,
      tokenSymbol,
      spendLimitCustomValue,
      originalApproveAmount,
      token,
    } = this.state;
    const minimumSpendLimit = minimumTokenAllowance(token.decimals);

    return (
      <EditPermission
        host={host}
        minimumSpendLimit={minimumSpendLimit}
        spendLimitUnlimitedSelected={spendLimitUnlimitedSelected}
        tokenSymbol={tokenSymbol}
        spendLimitCustomValue={spendLimitCustomValue}
        originalApproveAmount={originalApproveAmount}
        onSetApprovalAmount={this.onEditPermissionSetAmount}
        onSpendLimitCustomValueChange={this.onSpendLimitCustomValueChange}
        onPressSpendLimitUnlimitedSelected={
          this.onPressSpendLimitUnlimitedSelected
        }
        onPressSpendLimitCustomSelected={this.onPressSpendLimitCustomSelected}
        toggleEditPermission={this.toggleEditPermission}
      />
    );
  };

  getStyles = () => {
    const colors = this.context.colors || mockTheme.colors;
    return createStyles(colors);
  };

  toggleDisplay = () => this.props.onUpdateContractNickname();

  renderDetails = () => {
    const {
      host,
      tokenSymbol,
      spenderAddress,
      originalApproveAmount,
      customSpendAmount,
    } = this.state;
    const {
      primaryCurrency,
      gasError,
      activeTabUrl,
      transaction: { origin },
      network,
      over,
      gasEstimateType,
      onUpdatingValuesStart,
      onUpdatingValuesEnd,
      animateOnChange,
      isAnimating,
      gasEstimationReady,
      transactionConfirmed,
      gasSelected,
      legacyGasObject,
      eip1559GasObject,
      updateTransactionState,
    } = this.props;
    const styles = this.getStyles();
    const isTestNetwork = isTestNet(network);

    const originIsDeeplink =
      origin === ORIGIN_DEEPLINK || origin === ORIGIN_QR_CODE;
    const errorPress = isTestNetwork ? this.goToFaucet : this.buyEth;
    const errorLinkText = isTestNetwork
      ? strings('transaction.go_to_faucet')
      : strings('transaction.buy_more');

    const showFeeMarket =
      !gasEstimateType ||
      gasEstimateType === GAS_ESTIMATE_TYPES.FEE_MARKET ||
      gasEstimateType === GAS_ESTIMATE_TYPES.NONE;

    return (
      <>
        <View style={styles.section} testID={'approve-modal-test-id'}>
          <TransactionHeader
            currentPageInformation={{
              origin,
              spenderAddress,
              title: host,
              url: activeTabUrl,
            }}
          />
          <Text reset style={styles.title} testID={'allow-access'}>
            {strings(
              `spend_limit_edition.${
                originIsDeeplink ? 'allow_to_address_access' : 'allow_to_access'
              }`,
              { tokenSymbol },
            )}
          </Text>
          {originalApproveAmount && (
            <View style={styles.tokenAccess}>
              <Text bold style={styles.tokenKey}>
                {` ${strings('spend_limit_edition.access_up_to')} `}
              </Text>
              <Text numberOfLines={4} style={styles.tokenValue}>
                {` ${
                  customSpendAmount
                    ? formatNumber(customSpendAmount)
                    : originalApproveAmount &&
                      formatNumber(originalApproveAmount)
                } ${tokenSymbol}`}
              </Text>
            </View>
          )}
          <TouchableOpacity
            style={styles.actionTouchable}
            onPress={this.toggleEditPermission}
          >
            <Text reset style={styles.editPermissionText}>
              {strings('spend_limit_edition.edit_permission')}
            </Text>
          </TouchableOpacity>
          <Text reset style={styles.explanation}>
            {`${strings(
              `spend_limit_edition.${
                originIsDeeplink
                  ? 'you_trust_this_address'
                  : 'you_trust_this_site'
              }`,
            )}`}
          </Text>
          <View style={styles.contactWrapper}>
            <Text>{strings('nickname.contract')}: </Text>
            <TouchableOpacity
              style={styles.addressWrapper}
              onPress={this.copyContractAddress}
              testID={'contract-address'}
            >
              <Identicon address={this.state.transaction.to} diameter={20} />
              {this.props.nicknameExists ? (
                <Text numberOfLines={1} style={styles.address}>
                  {this.props.nickname}
                </Text>
              ) : (
                <EthereumAddress
                  address={this.state.transaction.to}
                  style={styles.address}
                  type={'short'}
                />
              )}
              <Feather name="copy" size={18} style={styles.actionIcon} />
            </TouchableOpacity>
          </View>
          <Text style={styles.nickname} onPress={this.toggleDisplay}>
            {this.props.nicknameExists ? 'Edit' : 'Add'}{' '}
            {strings('nickname.nickname')}
          </Text>
          <View style={styles.actionViewWrapper}>
            <ActionView
              confirmButtonMode="confirm"
              cancelText={strings('transaction.reject')}
              confirmText={strings('transactions.approve')}
              onCancelPress={this.onCancelPress}
              onConfirmPress={this.onConfirmPress}
              confirmDisabled={Boolean(gasError) || transactionConfirmed}
            >
              <View style={styles.paddingHorizontal}>
                <AccountInfoCard />
                <View style={styles.section}>
                  <TransactionReview
                    gasSelected={gasSelected}
                    primaryCurrency={primaryCurrency}
                    hideTotal
                    noMargin
                    onEdit={this.edit}
                    chainId={this.props.chainId}
                    onUpdatingValuesStart={onUpdatingValuesStart}
                    onUpdatingValuesEnd={onUpdatingValuesEnd}
                    animateOnChange={animateOnChange}
                    isAnimating={isAnimating}
                    gasEstimationReady={gasEstimationReady}
                    legacy={!showFeeMarket}
                    gasObject={
                      !showFeeMarket ? legacyGasObject : eip1559GasObject
                    }
                    updateTransactionState={updateTransactionState}
                    onlyGas
                  />

                  {gasError && (
                    <View style={styles.errorWrapper}>
                      {isTestNetwork || allowedToBuy(network) ? (
                        <TouchableOpacity onPress={errorPress}>
                          <Text reset style={styles.error}>
                            {gasError}
                          </Text>

                          {over && (
                            <Text
                              reset
                              style={[styles.error, styles.underline]}
                            >
                              {errorLinkText}
                            </Text>
                          )}
                        </TouchableOpacity>
                      ) : (
                        <Text reset style={styles.error}>
                          {gasError}
                        </Text>
                      )}
                    </View>
                  )}
                  {!gasError && (
                    <TouchableOpacity
                      style={styles.actionTouchable}
                      onPress={this.toggleViewDetails}
                    >
                      <View>
                        <Text reset style={styles.viewDetailsText}>
                          {strings('spend_limit_edition.view_details')}
                        </Text>
                      </View>
                    </TouchableOpacity>
                  )}
                </View>
              </View>
            </ActionView>
          </View>
        </View>
        {this.renderGasTooltip()}
      </>
    );
  };

  renderTransactionReview = () => {
    const { nickname, nicknameExists } = this.props;
    const {
      host,
      method,
      viewData,
      tokenSymbol,
      originalApproveAmount,
      spendLimitUnlimitedSelected,
      spendLimitCustomValue,
    } = this.state;
    const {
      transaction: { to, data },
    } = this.props;
    const allowance =
      (!spendLimitUnlimitedSelected && spendLimitCustomValue) ||
      originalApproveAmount;
    return (
      <TransactionReviewDetailsCard
        toggleViewDetails={this.toggleViewDetails}
        toggleViewData={this.toggleViewData}
        copyContractAddress={this.copyContractAddress}
        nickname={nickname}
        nicknameExists={nicknameExists}
        address={renderShortAddress(to)}
        host={host}
        allowance={allowance}
        tokenSymbol={tokenSymbol}
        data={data}
        method={method}
        displayViewData={viewData}
      />
    );
  };

  buyEth = () => {
    const { navigation } = this.props;
    /* this is kinda weird, we have to reject the transaction to collapse the modal */
    this.onCancelPress();
    try {
      navigation.navigate('FiatOnRampAggregator');
    } catch (error) {
      Logger.error(error, 'Navigation: Error when navigating to buy ETH.');
    }
    InteractionManager.runAfterInteractions(() => {
      trackLegacyEvent(MetaMetricsEvents.RECEIVE_OPTIONS_PAYMENT_REQUEST);
    });
  };

  onCancelPress = () => {
    const { onCancel } = this.props;
    onCancel && onCancel();
  };

  onConfirmPress = () => {
    const { onConfirm } = this.props;
    onConfirm && onConfirm();
  };

  goToFaucet = () => {
    InteractionManager.runAfterInteractions(() => {
      this.onCancelPress();
      this.props.navigation.navigate(Routes.BROWSER_VIEW, {
        newTabUrl: AppConstants.URLS.MM_FAUCET,
        timestamp: Date.now(),
      });
    });
  };

  renderQRDetails() {
    const { host, spenderAddress } = this.state;
    const {
      activeTabUrl,
      transaction: { origin },
      QRState,
    } = this.props;
    const styles = this.getStyles();
    return (
      <View style={styles.actionViewQRObject} testID={'qr-details'}>
        <TransactionHeader
          currentPageInformation={{
            origin,
            spenderAddress,
            title: host,
            url: activeTabUrl,
          }}
        />
        <QRSigningDetails
          QRState={QRState}
          tighten
          showHint={false}
          showCancelButton
          bypassAndroidCameraAccessCheck={false}
        />
      </View>
    );
  }

  render = () => {
    const { viewDetails, editPermissionVisible } = this.state;
    const { isSigningQRObject } = this.props;
    return (
      <View>
        {viewDetails
          ? this.renderTransactionReview()
          : editPermissionVisible
          ? this.renderEditPermission()
          : isSigningQRObject
          ? this.renderQRDetails()
          : this.renderDetails()}
      </View>
    );
  };
}

const mapStateToProps = (state) => ({
  accounts: state.engine.backgroundState.AccountTrackerController.accounts,
  selectedAddress:
    state.engine.backgroundState.PreferencesController.selectedAddress,
  ticker: state.engine.backgroundState.NetworkController.provider.ticker,
  transaction: getNormalizedTxState(state),
  accountsLength: Object.keys(
    state.engine.backgroundState.AccountTrackerController.accounts || {},
  ).length,
  tokensLength: state.engine.backgroundState.TokensController.tokens.length,
  providerType: state.engine.backgroundState.NetworkController.provider.type,
  primaryCurrency: state.settings.primaryCurrency,
  activeTabUrl: getActiveTabUrl(state),
  network: state.engine.backgroundState.NetworkController.network,
  chainId: state.engine.backgroundState.NetworkController.provider.chainId,
  tokenList: getTokenList(state),
});

const mapDispatchToProps = (dispatch) => ({
  setTransactionObject: (transaction) =>
    dispatch(setTransactionObject(transaction)),
  showAlert: (config) => dispatch(showAlert(config)),
});

ApproveTransactionReview.contextType = ThemeContext;

export default connect(
  mapStateToProps,
  mapDispatchToProps,
)(withNavigation(withQRHardwareAwareness(ApproveTransactionReview)));<|MERGE_RESOLUTION|>--- conflicted
+++ resolved
@@ -13,11 +13,6 @@
 import { MetaMetricsEvents } from '../../../core/Analytics';
 import ActionView from '../../UI/ActionView';
 import { getApproveNavbar } from '../../UI/Navbar';
-<<<<<<< HEAD
-import { fontStyles } from '../../../styles/common';
-=======
-import { connect } from 'react-redux';
->>>>>>> fc246c5e
 import { getHost } from '../../../util/browser';
 import {
   safeToChecksumAddress,
