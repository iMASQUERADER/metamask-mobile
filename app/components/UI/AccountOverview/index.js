--- conflicted
+++ resolved
@@ -50,7 +50,6 @@
 } from '../../../../wdio/features/testIDs/Screens/WalletView.testIds';
 import { createAccountSelectorNavDetails } from '../../Views/AccountSelector';
 
-import { createAccountSelectorNavDetails } from '../../Views/AccountSelector';
 const createStyles = (colors) =>
   StyleSheet.create({
     scrollView: {
@@ -225,11 +224,7 @@
   openAccountSelector = () => {
     const { onboardingWizard, navigation } = this.props;
     !onboardingWizard &&
-<<<<<<< HEAD
-      navigation.navigate(...createAccountSelectorNavDetails());
-=======
       navigation.navigate(...createAccountSelectorNavDetails({}));
->>>>>>> 6e062b69
   };
 
   isAccountLabelDefined = (accountLabel) =>
