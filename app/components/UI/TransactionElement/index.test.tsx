--- conflicted
+++ resolved
@@ -6,44 +6,6 @@
 
 const mockStore = configureMockStore();
 const initialState = {
-<<<<<<< HEAD
-	engine: {
-		backgroundState: {
-			PreferencesController: {
-				selectedAddress: '0x1',
-				identities: { '0xbar': { name: 'Account 1', address: '0x0', importTime: Date.now() } },
-			},
-			CurrencyRateController: {
-				currentCurrency: 'usd',
-				conversionRate: 0.1,
-			},
-			NetworkController: {
-				provider: {
-					ticker: 'ETH',
-					type: 'mainnet',
-				},
-			},
-			TransactionController: {
-				swapsTransactions: {},
-			},
-			SwapsController: {
-				tokens: [],
-			},
-			CollectiblesController: {
-				allCollectibleContracts: [],
-			},
-			TokenRatesController: {
-				contractExchangeRates: null,
-			},
-			TokensController: {
-				tokens: [],
-			},
-		},
-	},
-	settings: {
-		primaryCurrency: 'ETH',
-	},
-=======
   engine: {
     backgroundState: {
       PreferencesController: {
@@ -72,26 +34,24 @@
       SwapsController: {
         tokens: [],
       },
+      CollectiblesController: {
+        allCollectibleContracts: [],
+      },
+      TokenRatesController: {
+        contractExchangeRates: null,
+      },
+      TokensController: {
+        tokens: [],
+      },
     },
   },
   settings: {
     primaryCurrency: 'ETH',
   },
->>>>>>> b8f7402c
 };
 const store = mockStore(initialState);
 
 describe('TransactionElement', () => {
-<<<<<<< HEAD
-	it('should render correctly', () => {
-		const wrapper = shallow(
-			<Provider store={store}>
-				<TransactionElement tx={{ transaction: { to: '0x0', from: '0x1', nonce: 1 }, status: 'CONFIRMED' }} />
-			</Provider>
-		);
-		expect(wrapper.dive()).toMatchSnapshot();
-	});
-=======
   it('should render correctly', () => {
     const wrapper = shallow(
       <Provider store={store}>
@@ -100,11 +60,9 @@
             transaction: { to: '0x0', from: '0x1', nonce: 1 },
             status: 'CONFIRMED',
           }}
-          i={1}
         />
       </Provider>,
     );
     expect(wrapper.dive()).toMatchSnapshot();
   });
->>>>>>> b8f7402c
 });