---
format_version: '8'
default_step_lib_source: 'https://github.com/bitrise-io/bitrise-steplib.git'
project_type: react-native
trigger_map:
<<<<<<< HEAD
=======
- push_branch: 'bitrise_yml_new'
  workflow: deploy
>>>>>>> cd6fba4d
- push_branch: 'bitrise-yml-bump-version'
  workflow: bump_version_minor
# - pull_request_source_branch: '*'
#   workflow: ci_test
workflows:
  code_setup:
    steps:
    - activate-ssh-key@4:
        run_if: '{{getenv "SSH_RSA_PRIVATE_KEY" | ne ""}}'
    - git-clone@4: {}
    - nvm@1:
        inputs:
        - node_version: ''
    - yarn@0:
        inputs:
        - cache_local_deps: 'yes'
        - command: install --network-timeout 300000 --frozen-lockfile --network-concurrency 1
        title: Yarn Install
    # Commented out for speed of build during testing    
    # - script@1:
    #     inputs:
    #     - content: |-
    #         #!/usr/bin/env bash
    #         # fail if any commands fails
    #         set -e
    #         # debug log
    #         set -x

    #         # or run a script from your repository, like:
    #         ./scripts/yarn-audit.sh
    #     title: Audit Dependencies
    # - yarn@0:
    #     title: Lint
    #     inputs:
    #     - args: ''
    #     - command: lint
    #     is_always_run: true
  ci_test:
    before_run:
    - code_setup
    steps:
    - yarn@0:
        inputs:
        - args: ''
        - command: test:unit --silent
        title: Unit Test
        is_always_run: false
    - script@1:
        inputs:
        - content: |-
            #!/usr/bin/env bash echo 'weew - everything passed!'
        title: All Tests Passed
        is_always_run: false
  e2e:
    before_run:
    - code_setup
    steps:
    - yarn@0:
        inputs:
        - cache_local_deps: 'yes'
        - command: global add detox-cli
        title: Install Detox CLI
    - script:
        inputs:
        - content: |-
            # Add cache directory to environment variable
            envman add --key BREW_APPLESIMUTILS --value "$(brew --cellar)/applesimutils"
            envman add --key BREW_OPT_APPLESIMUTILS --value "/usr/local/opt/applesimutils"
        title: Set Env Path for caching deps
    - script@1:
        inputs:
        - content: |-
            #!/bin/bash
            brew tap wix/brew
        title: Detox Setup
    - script@1:
        inputs:
        - content: |-
            #!/bin/bash
            detox build --configuration ios.sim.release
        title: Detox - Build Release App
    - script@1:
        inputs:
        - content: |-
            #!/bin/bash
            detox test -R 1 --configuration ios.sim.release -l verbose
        title: Run E2E Tests
    - yarn@0:
        inputs:
        - args: ''
        - command: add codecov
        title: Install Code Coverage
        is_always_run: false
    - script@1:
        inputs:
        - content: |-
            #!/usr/bin/env bash
            # fail if any commands fails
            set -e
            # debug log
            set -x

            # or run a script from your repository, like:
            ./node_modules/.bin/codecov
        title: Code Coverage
        is_always_run: false
  deploy:
    description: >
      ## Configure Android part of the deploy workflow

      To generate a signed APK:

      1. Open the **Workflow** tab of your project on Bitrise.io

      1. Add **Sign APK step right after Android Build step**

      1. Click on **Code Signing** tab

      1. Find the **ANDROID KEYSTORE FILE** section

      1. Click or drop your file on the upload file field

      1. Fill the displayed 3 input fields:

      1. **Keystore password**

      1. **Keystore alias**

      1. **Private key password**

      1. Click on **[Save metadata]** button


      That's it! From now on, **Sign APK** step will receive your uploaded
      files.


      ## Configure iOS part of the deploy workflow


      To generate IPA:


      1. Open the **Workflow** tab of your project on Bitrise.io

      1. Click on **Code Signing** tab

      1. Find the **PROVISIONING PROFILE** section

      1. Click or drop your file on the upload file field

      1. Find the **CODE SIGNING IDENTITY** section

      1. Click or drop your file on the upload file field

      1. Click on **Workflows** tab

      1. Select deploy workflow

      1. Select **Xcode Archive & Export for iOS** step

      1. Open **Force Build Settings** input group

      1. Specify codesign settings

      Set **Force code signing with Development Team**, **Force code signing
      with Code Signing Identity**  

      and **Force code signing with Provisioning Profile** inputs regarding to
      the uploaded codesigning files

      1. Specify manual codesign style

      If the codesigning files, are generated manually on the Apple Developer
      Portal,  

      you need to explicitly specify to use manual coedsign settings  

      (as ejected rn projects have xcode managed codesigning turned on).  

      To do so, add 'CODE_SIGN_STYLE="Manual"' to 'Additional options for
      xcodebuild call' input


      ## To run this workflow


      If you want to run this workflow manually:


      1. Open the app's build list page

      2. Click on **[Start/Schedule a Build]** button

      3. Select **deploy** in **Workflow** dropdown input

      4. Click **[Start Build]** button


      Or if you need this workflow to be started by a GIT event:


      1. Click on **Triggers** tab

      2. Setup your desired event (push/tag/pull) and select **deploy** workflow

      3. Click on **[Done]** and then **[Save]** buttons


      The next change in your repository that matches any of your trigger map
      event will start **deploy** workflow.
    before_run:
    - code_setup
    steps:
    # Insert e2e before building release
    # Segment Out Android
    - install-missing-android-tools@2:
        inputs:
        - gradlew_path: $PROJECT_LOCATION/gradlew
    - script@1:
        inputs:
        - content: |-
            #!/usr/bin/env bash 
            jq 'del(.engines)' package.json > new.json && mv new.json package.json
            node -v
            METAMASK_ENVIRONMENT='production' yarn build:android
        title: Build Android Pre-Release Bundle
        is_always_run: false
    # - sign-APK@1.4.1: {}
    - deploy-to-bitrise-io@1.9.4:
        inputs:
        - deploy_path: $PROJECT_LOCATION/app/build/outputs/apk/debug/    
    # - deploy-to-bitrise-io@1.9.4:
    #     inputs:
    #     - deploy_path: $PROJECT_LOCATION/app/build/outputs/bundle/debug/   
    # - deploy-to-bitrise-io@1.9.4:
    #     inputs:
    #     - deploy_path: sourcemaps/android    
    # - yarn@0:
    #     inputs:
    #     - command: build:announce
    #     title: Accouncing pre-release
    #     is_always_run: false      
    # Segment Out iOS
    # - certificate-and-profile-installer@1: {}
    # - script@1:
    #     inputs:
    #     - content: |-
    #         #!/usr/bin/env bash 
    #         curl -sL https://sentry.io/get-cli/ | bash
    #     title: Install Sentry CLI
    #     is_always_run: false
    # - script@1:
    #     inputs:
    #     - content: |-
    #         #!/usr/bin/env bash 
    #         sudo gem install bundler:1.17.1
    #         sudo gem install faraday:1.3.0
    #     title: Install Bundler
    #     is_always_run: false
    # - cocoapods-install@2: {}
    # - script@1:
    #     inputs:
    #     - content: |-
    #         #!/usr/bin/env bash 
                      
    #         jq 'del(.engines)' package.json > new.json && mv new.json package.json
    #         node -v
    #         METAMASK_ENVIRONMENT='production' yarn build:ios:pre-release
    #     title: Build iOS Pre-Release Bundle
    #     is_always_run: false
    # - deploy-to-bitrise-io@1: {}
    # Need to deploy to Bitrise 
    # Notify on Slack
  bump_version_minor:
    steps:
    - activate-ssh-key@4:
        run_if: '{{getenv "SSH_RSA_PRIVATE_KEY" | ne ""}}'
    - git-clone@4: {}
    - nvm@1:
        inputs:
        - node_version: ''
    - change-android-versioncode-and-versionname@1:
        inputs:
        - build_gradle_path: $PROJECT_LOCATION_ANDROID/app/build.gradle
    - set-xcode-build-number@1:
        inputs:
        - plist_path: $PROJECT_LOCATION_IOS/MetaMask/Info.plist
<<<<<<< HEAD
=======

>>>>>>> cd6fba4d
app:
  envs:
  - opts:
      is_expand: false
    PROJECT_LOCATION: android
  - opts:
      is_expand: false
    MODULE: app
  - opts:
      is_expand: false
    VARIANT: ''
  - opts:
      is_expand: false
    BITRISE_PROJECT_PATH: ios/MetaMask.xcworkspace
  - opts:
      is_expand: false
    BITRISE_SCHEME: MetaMask
  - opts:
      is_expand: false
    BITRISE_EXPORT_METHOD: enterprise
<<<<<<< HEAD
- opts:
=======
  - opts:
>>>>>>> cd6fba4d
      is_expand: false
    PROJECT_LOCATION_ANDROID: android
  - opts:
      is_expand: false
    PROJECT_LOCATION_IOS: ios<|MERGE_RESOLUTION|>--- conflicted
+++ resolved
@@ -3,11 +3,8 @@
 default_step_lib_source: 'https://github.com/bitrise-io/bitrise-steplib.git'
 project_type: react-native
 trigger_map:
-<<<<<<< HEAD
-=======
 - push_branch: 'bitrise_yml_new'
   workflow: deploy
->>>>>>> cd6fba4d
 - push_branch: 'bitrise-yml-bump-version'
   workflow: bump_version_minor
 # - pull_request_source_branch: '*'
@@ -296,10 +293,6 @@
     - set-xcode-build-number@1:
         inputs:
         - plist_path: $PROJECT_LOCATION_IOS/MetaMask/Info.plist
-<<<<<<< HEAD
-=======
-
->>>>>>> cd6fba4d
 app:
   envs:
   - opts:
@@ -320,11 +313,7 @@
   - opts:
       is_expand: false
     BITRISE_EXPORT_METHOD: enterprise
-<<<<<<< HEAD
-- opts:
-=======
-  - opts:
->>>>>>> cd6fba4d
+  - opts:
       is_expand: false
     PROJECT_LOCATION_ANDROID: android
   - opts:
