---
format_version: '8'
default_step_lib_source: 'https://github.com/bitrise-io/bitrise-steplib.git'
project_type: react-native
workflows:
  # Code Setups
  setup:
    steps:
      - activate-ssh-key@4:
          run_if: '{{getenv "SSH_RSA_PRIVATE_KEY" | ne ""}}'
      - git-clone@6: {}
      - nvm@1.3.0:
          inputs:
            - node_version: '14'
<<<<<<< HEAD
=======

>>>>>>> b4f7ac94
  code_setup_cache:
    before_run:
      - setup
    steps:
      - cache-pull@2: {}
      - yarn@0:
          inputs:
            - cache_local_deps: 'yes'
            - command: setup
          title: Yarn Setup
      - yarn@0:
          inputs:
            - cache_local_deps: 'yes'
<<<<<<< HEAD
            - command: setup:react-native-webrtc
          title: Yarn Download WebRTC Bitcode
      - yarn@0:
          inputs:
            - cache_local_deps: 'yes'
=======
>>>>>>> b4f7ac94
            - command: audit:ci
          title: Audit Dependencies
      - yarn@0:
          title: Lint
          inputs:
            - cache_local_deps: 'yes'
            - command: lint
          is_always_run: true
      - cache-push@2: {}
<<<<<<< HEAD
=======

>>>>>>> b4f7ac94
  code_setup:
    before_run:
      - setup
    steps:
      - yarn@0:
          inputs:
            - cache_local_deps: 'yes'
            - command: setup
          title: Yarn Setup
      - yarn@0:
          inputs:
            - cache_local_deps: 'yes'
<<<<<<< HEAD
            - command: setup:react-native-webrtc
          title: Yarn Download WebRTC Bitcode
      - yarn@0:
          inputs:
            - cache_local_deps: 'yes'
=======
>>>>>>> b4f7ac94
            - command: audit:ci
          title: Audit Dependencies
      - yarn@0:
          title: Lint
          inputs:
            - cache_local_deps: 'yes'
            - command: lint
          is_always_run: true
<<<<<<< HEAD
=======

>>>>>>> b4f7ac94
  # CI Steps
  ci_test:
    before_run:
      - code_setup_cache
    steps:
      - yarn@0:
          inputs:
            - args: ''
            - command: test:unit --silent
          title: Unit Test
          is_always_run: false
      - script@1:
          inputs:
            - content: |-
                #!/usr/bin/env bash
                echo 'weew - everything passed!'
          title: All Tests Passed
          is_always_run: false
<<<<<<< HEAD
=======

>>>>>>> b4f7ac94
  # E2E Steps
  e2e_setup:
    steps:
      - yarn@:
          inputs:
            - cache_local_deps: 'yes'
            - command: global add detox-cli
          title: Detox - Install CLI
<<<<<<< HEAD
=======

>>>>>>> b4f7ac94
  android_e2e_test:
    before_run:
      - code_setup
      - e2e_setup
    steps:
      - install-missing-android-tools@2:
          inputs:
            - ndk_revision: $NDK_VERSION
            - gradlew_path: $PROJECT_LOCATION/gradlew
      - avd-manager@1:
          inputs:
            - api_level: '29'
            - create_command_flags: '--sdcard 4096M'
            - profile: pixel
      - wait-for-android-emulator@1: {}
      - file-downloader@1:
          inputs:
            - source: $BITRISEIO_ANDROID_KEYSTORE_URL
            - destination: android/keystores/release.keystore
      - yarn@0:
          inputs:
            - cache_local_deps: 'yes'
            - command: test:e2e:android
          title: E2E Tests on Android
          is_always_run: false
<<<<<<< HEAD
=======

>>>>>>> b4f7ac94
  ios_e2e_test:
    before_run:
      - code_setup
      - e2e_setup
    steps:
      - certificate-and-profile-installer@1: {}
      - set-xcode-build-number@1:
          inputs:
            - build_short_version_string: $VERSION_NAME
            - plist_path: $PROJECT_LOCATION_IOS/MetaMask/Info.plist
      - script:
          inputs:
            - content: |-
                # Add cache directory to environment variable
                envman add --key BREW_APPLESIMUTILS --value "$(brew --cellar)/applesimutils"
                envman add --key BREW_OPT_APPLESIMUTILS --value "/usr/local/opt/applesimutils"
                brew tap wix/brew
          title: Set Env Path for caching deps
      - cocoapods-install@2:
          is_always_run: false
      - script@1:
          inputs:
            - content: |-
                #!/usr/bin/env bash
                node -v
                METAMASK_ENVIRONMENT='production' yarn test:e2e:ios
          title: Detox Build & Test
          is_always_run: false
<<<<<<< HEAD
=======

>>>>>>> b4f7ac94
  start_e2e_tests:
    steps:
      - build-router-start@0:
          inputs:
            - workflows: |-
                ios_e2e_test
            - wait_for_builds: 'true'
            - access_token: $BITRISE_START_BUILD_ACCESS_TOKEN
      - build-router-wait@0:
          inputs:
            - abort_on_fail: 'yes'
            - access_token: $BITRISE_START_BUILD_ACCESS_TOKEN
      - script@1:
          inputs:
            - content: |-
                #!/usr/bin/env bash echo 'weew - everything passed!'
          title: All Tests Passed
          is_always_run: false
<<<<<<< HEAD
  # Parallel Build & Deploy Steps
  start_bitrise_release_builds:
=======

  # Parallel Build & Deploy Steps
  create_release_builds:
>>>>>>> b4f7ac94
    before_run:
      - code_setup_cache
    steps:
      - build-router-start@0:
          inputs:
            - workflows: |-
<<<<<<< HEAD
                android_test_release_step
                ios_test_release_step
=======
                build_android_release
                build_ios_release
>>>>>>> b4f7ac94
            - wait_for_builds: 'true'
            - abort_on_fail: 'yes'
            - access_token: $BITRISE_START_BUILD_ACCESS_TOKEN
      - build-router-wait@0:
          inputs:
            - abort_on_fail: 'yes'
            - build_artifacts_save_path: $BITRISE_DEPLOY_DIR
            - access_token: $BITRISE_START_BUILD_ACCESS_TOKEN
<<<<<<< HEAD
  start_store_release_builds:
=======

  release_to_stores:
>>>>>>> b4f7ac94
    before_run:
      - code_setup_cache
    steps:
      - build-router-start@0:
          inputs:
            - workflows: |-
<<<<<<< HEAD
                android_store_release_step
                ios_store_release_step
=======
                deploy_android_to_store
                deploy_ios_to_store
>>>>>>> b4f7ac94
            - wait_for_builds: 'true'
            - abort_on_fail: 'yes'
            - access_token: $BITRISE_START_BUILD_ACCESS_TOKEN
      - build-router-wait@0:
          inputs:
            - abort_on_fail: 'yes'
            - build_artifacts_save_path: $BITRISE_DEPLOY_DIR
            - access_token: $BITRISE_START_BUILD_ACCESS_TOKEN
      - deploy-to-bitrise-io@1:
          inputs:
<<<<<<< HEAD
            - deploy_path: $BITRISE_DEPLOY_DIR/app-release.apk
=======
            - deploy_path: $BITRISE_DEPLOY_DIR/app-prod-release.apk
>>>>>>> b4f7ac94
          title: Bitrise Deploy APK
      - yarn@0:
          inputs:
            - command: build:announce
          title: Accouncing pre-release
          is_always_run: false
<<<<<<< HEAD
  android_test_release_step:
=======

  create_qa_builds:
    before_run:
      - code_setup_cache
    steps:
      - build-router-start@0:
          inputs:
            - workflows: |-
                build_android_qa
                build_ios_qa
            - wait_for_builds: 'true'
            - abort_on_fail: 'yes'
            - access_token: $BITRISE_START_BUILD_ACCESS_TOKEN
      - build-router-wait@0:
          inputs:
            - abort_on_fail: 'yes'
            - build_artifacts_save_path: $BITRISE_DEPLOY_DIR
            - access_token: $BITRISE_START_BUILD_ACCESS_TOKEN

  build_android_release:
>>>>>>> b4f7ac94
    before_run:
      - code_setup
    steps:
      - change-android-versioncode-and-versionname@1:
          inputs:
            - new_version_name: $VERSION_NAME
            - new_version_code: $VERSION_NUMBER
            - build_gradle_path: $PROJECT_LOCATION_ANDROID/app/build.gradle
      - file-downloader@1:
          inputs:
            - source: $BITRISEIO_ANDROID_KEYSTORE_URL
            - destination: android/keystores/release.keystore
      - install-missing-android-tools@2:
          inputs:
            - ndk_revision: $NDK_VERSION
            - gradlew_path: $PROJECT_LOCATION/gradlew
      - script@1:
          inputs:
            - content: |-
                #!/usr/bin/env bash
                node -v
                METAMASK_ENVIRONMENT='production' yarn build:android:pre-release:bundle
          title: Build Android Pre-Release Bundle
          is_always_run: false
      - deploy-to-bitrise-io@1:
          inputs:
<<<<<<< HEAD
            - deploy_path: $PROJECT_LOCATION/app/build/outputs/apk/release/app-release.apk
          title: Bitrise Deploy APK
      - deploy-to-bitrise-io@1:
          inputs:
            - deploy_path: $PROJECT_LOCATION/app/build/outputs/apk/release/sha512sums.txt
          title: Bitrise Deploy Checksum
      - deploy-to-bitrise-io@1:
          inputs:
            - deploy_path: $PROJECT_LOCATION/app/build/outputs/mapping/release/mapping.txt
          title: Bitrise ProGuard Map Files
      - deploy-to-bitrise-io@1:
          inputs:
            - deploy_path: $PROJECT_LOCATION/app/build/outputs/bundle/release/app-release.aab
=======
            - deploy_path: $PROJECT_LOCATION/app/build/outputs/apk/prod/release/app-prod-release.apk
          title: Bitrise Deploy APK
      - deploy-to-bitrise-io@1:
          inputs:
            - deploy_path: $PROJECT_LOCATION/app/build/outputs/apk/prod/release/sha512sums.txt
          title: Bitrise Deploy Checksum
      - deploy-to-bitrise-io@1:
          inputs:
            - deploy_path: $PROJECT_LOCATION/app/build/outputs/mapping/prodRelease/mapping.txt
          title: Bitrise ProGuard Map Files
      - deploy-to-bitrise-io@1:
          inputs:
            - deploy_path: $PROJECT_LOCATION/app/build/outputs/bundle/prodRelease/app-prod-release.aab
          title: Bitrise Deploy AAB
      - deploy-to-bitrise-io@1:
          inputs:
            - deploy_path: sourcemaps/android/index.js.map
          title: Bitrise Deploy Sourcemaps

  build_android_qa:
    before_run:
      - code_setup
    steps:
      - change-android-versioncode-and-versionname@1:
          inputs:
            - new_version_name: $VERSION_NAME
            - new_version_code: $VERSION_NUMBER
            - build_gradle_path: $PROJECT_LOCATION_ANDROID/app/build.gradle
      - file-downloader@1:
          inputs:
            - source: $BITRISEIO_ANDROID_QA_KEYSTORE_URL
            - destination: android/keystores/internalRelease.keystore
      - install-missing-android-tools@2:
          inputs:
            - ndk_revision: $NDK_VERSION
            - gradlew_path: $PROJECT_LOCATION/gradlew
      - script@1:
          inputs:
            - content: |-
                #!/usr/bin/env bash
                node -v
                GIT_BRANCH=$BITRISE_GIT_BRANCH METAMASK_ENVIRONMENT='qa' yarn build:android:pre-release:bundle:qa
          title: Build Android Pre-Release Bundle
          is_always_run: false
      - deploy-to-bitrise-io@1:
          inputs:
            - deploy_path: $PROJECT_LOCATION/app/build/outputs/apk/qa/release/app-qa-release.apk
          title: Bitrise Deploy APK
      - deploy-to-bitrise-io@1:
          inputs:
            - deploy_path: $PROJECT_LOCATION/app/build/outputs/apk/qa/release/sha512sums.txt
          title: Bitrise Deploy Checksum
      - deploy-to-bitrise-io@1:
          inputs:
            - deploy_path: $PROJECT_LOCATION/app/build/outputs/mapping/qaRelease/mapping.txt
          title: Bitrise ProGuard Map Files
      - deploy-to-bitrise-io@1:
          inputs:
            - deploy_path: $PROJECT_LOCATION/app/build/outputs/bundle/qaRelease/app-qa-release.aab
>>>>>>> b4f7ac94
          title: Bitrise Deploy AAB
      - deploy-to-bitrise-io@1:
          inputs:
            - deploy_path: sourcemaps/android/index.js.map
          title: Bitrise Deploy Sourcemaps
<<<<<<< HEAD
  android_store_release_step:
    before_run:
      - android_test_release_step
    steps:
      - google-play-deploy:
          inputs:
            - app_path: $PROJECT_LOCATION/app/build/outputs/bundle/release/app-release.aab
=======

  deploy_android_to_store:
    before_run:
      - build_android_release
    steps:
      - google-play-deploy:
          inputs:
            - app_path: $PROJECT_LOCATION/app/build/outputs/bundle/prodRelease/app-prod-release.aab
>>>>>>> b4f7ac94
            - track: internal
            - service_account_json_key_path: $BITRISEIO_BITRISEIO_SERVICE_ACCOUNT_JSON_KEY_URL_URL
            - package_name: $MM_ANDROID_PACKAGE_NAME
    envs:
      - opts:
          is_expand: false
        MM_ANDROID_PACKAGE_NAME: io.metamask
<<<<<<< HEAD
  ios_test_release_step:
=======

  deploy_ios_to_store:
    before_run:
      - build_ios_release
    steps:
      - deploy-to-itunesconnect-application-loader@1:
          inputs:
            - ipa_path: ios/build/output/MetaMask.ipa

  build_ios_release:
>>>>>>> b4f7ac94
    before_run:
      - code_setup_cache
    steps:
      - certificate-and-profile-installer@1: {}
      - set-xcode-build-number@1:
          inputs:
            - build_short_version_string: $VERSION_NAME
            - build_version: $VERSION_NUMBER
            - plist_path: $PROJECT_LOCATION_IOS/MetaMask/Info.plist
      - cocoapods-install@2: {}
      - script@1:
          inputs:
            - content: |-
                #!/usr/bin/env bash
                node -v
                METAMASK_ENVIRONMENT='production' yarn build:ios:pre-release
          title: iOS Sourcemaps & Build
          is_always_run: false
      - deploy-to-bitrise-io@1:
          inputs:
            - deploy_path: ios/build/output/MetaMask.ipa
          title: Deploy iOS IPA
      - deploy-to-bitrise-io@1:
          inputs:
            - deploy_path: ios/build/MetaMask.xcarchive
          title: Deploy Symbols File
      - deploy-to-bitrise-io@1:
          inputs:
            - deploy_path: sourcemaps/ios/index.js.map
          title: Deploy Source Map
<<<<<<< HEAD
  ios_store_release_step:
    before_run:
      - ios_test_release_step
    steps:
      - deploy-to-itunesconnect-application-loader@1:
          inputs:
            - ipa_path: ios/build/output/MetaMask.ipa
=======

  build_ios_qa:
    before_run:
      - code_setup_cache
    steps:
      - certificate-and-profile-installer@1: {}
      - set-xcode-build-number@1:
          inputs:
            - build_short_version_string: $VERSION_NAME
            - build_version: $VERSION_NUMBER
            - plist_path: $PROJECT_LOCATION_IOS/MetaMask/MetaMask-QA-Info.plist
      - cocoapods-install@2: {}
      - script@1:
          inputs:
            - content: |-
                #!/usr/bin/env bash
                node -v
                GIT_BRANCH=$BITRISE_GIT_BRANCH METAMASK_ENVIRONMENT='qa' yarn build:ios:pre-qa
          title: iOS Sourcemaps & Build
          is_always_run: false
      - deploy-to-bitrise-io@1:
          inputs:
            - deploy_path: ios/build/output/MetaMask-QA.ipa
          title: Deploy iOS IPA
      - deploy-to-bitrise-io@1:
          inputs:
            - deploy_path: ios/build/MetaMask-QA.xcarchive
          title: Deploy Symbols File
      - deploy-to-bitrise-io@1:
          inputs:
            - deploy_path: sourcemaps/ios/index.js.map
          title: Deploy Source Map

>>>>>>> b4f7ac94
app:
  envs:
    - opts:
        is_expand: false
      PROJECT_LOCATION: android
    - opts:
        is_expand: false
      NDK_VERSION: 21e
    - opts:
        is_expand: false
      MODULE: app
    - opts:
        is_expand: false
      VARIANT: ''
    - opts:
        is_expand: false
      BITRISE_PROJECT_PATH: ios/MetaMask.xcworkspace
    - opts:
        is_expand: false
      BITRISE_SCHEME: MetaMask
    - opts:
        is_expand: false
      BITRISE_EXPORT_METHOD: enterprise
    - opts:
        is_expand: false
      PROJECT_LOCATION_ANDROID: android
    - opts:
        is_expand: false
      PROJECT_LOCATION_IOS: ios
    - opts:
        is_expand: false
<<<<<<< HEAD
      VERSION_NAME: 5.6.99
    - opts:
        is_expand: false
      VERSION_NUMBER: 970
=======
      VERSION_NAME: 5.8.0
    - opts:
        is_expand: false
      VERSION_NUMBER: 973
>>>>>>> b4f7ac94
    - opts:
        is_expand: false
      ANDROID_APK_LINK: ''
    - opts:
        is_expand: false
      ANDROID_AAP_LINK: ''
    - opts:
        is_expand: false
      IOS_APP_LINK: ''
meta:
  bitrise.io:
<<<<<<< HEAD
    stack: osx-xcode-13.3.x
=======
    stack: osx-xcode-13.4.x
>>>>>>> b4f7ac94
<|MERGE_RESOLUTION|>--- conflicted
+++ resolved
@@ -12,10 +12,6 @@
       - nvm@1.3.0:
           inputs:
             - node_version: '14'
-<<<<<<< HEAD
-=======
-
->>>>>>> b4f7ac94
   code_setup_cache:
     before_run:
       - setup
@@ -29,14 +25,11 @@
       - yarn@0:
           inputs:
             - cache_local_deps: 'yes'
-<<<<<<< HEAD
             - command: setup:react-native-webrtc
           title: Yarn Download WebRTC Bitcode
       - yarn@0:
           inputs:
             - cache_local_deps: 'yes'
-=======
->>>>>>> b4f7ac94
             - command: audit:ci
           title: Audit Dependencies
       - yarn@0:
@@ -46,10 +39,6 @@
             - command: lint
           is_always_run: true
       - cache-push@2: {}
-<<<<<<< HEAD
-=======
-
->>>>>>> b4f7ac94
   code_setup:
     before_run:
       - setup
@@ -62,14 +51,11 @@
       - yarn@0:
           inputs:
             - cache_local_deps: 'yes'
-<<<<<<< HEAD
             - command: setup:react-native-webrtc
           title: Yarn Download WebRTC Bitcode
       - yarn@0:
           inputs:
             - cache_local_deps: 'yes'
-=======
->>>>>>> b4f7ac94
             - command: audit:ci
           title: Audit Dependencies
       - yarn@0:
@@ -78,10 +64,6 @@
             - cache_local_deps: 'yes'
             - command: lint
           is_always_run: true
-<<<<<<< HEAD
-=======
-
->>>>>>> b4f7ac94
   # CI Steps
   ci_test:
     before_run:
@@ -100,10 +82,6 @@
                 echo 'weew - everything passed!'
           title: All Tests Passed
           is_always_run: false
-<<<<<<< HEAD
-=======
-
->>>>>>> b4f7ac94
   # E2E Steps
   e2e_setup:
     steps:
@@ -112,10 +90,6 @@
             - cache_local_deps: 'yes'
             - command: global add detox-cli
           title: Detox - Install CLI
-<<<<<<< HEAD
-=======
-
->>>>>>> b4f7ac94
   android_e2e_test:
     before_run:
       - code_setup
@@ -141,10 +115,6 @@
             - command: test:e2e:android
           title: E2E Tests on Android
           is_always_run: false
-<<<<<<< HEAD
-=======
-
->>>>>>> b4f7ac94
   ios_e2e_test:
     before_run:
       - code_setup
@@ -173,10 +143,6 @@
                 METAMASK_ENVIRONMENT='production' yarn test:e2e:ios
           title: Detox Build & Test
           is_always_run: false
-<<<<<<< HEAD
-=======
-
->>>>>>> b4f7ac94
   start_e2e_tests:
     steps:
       - build-router-start@0:
@@ -195,27 +161,16 @@
                 #!/usr/bin/env bash echo 'weew - everything passed!'
           title: All Tests Passed
           is_always_run: false
-<<<<<<< HEAD
-  # Parallel Build & Deploy Steps
-  start_bitrise_release_builds:
-=======
-
   # Parallel Build & Deploy Steps
   create_release_builds:
->>>>>>> b4f7ac94
     before_run:
       - code_setup_cache
     steps:
       - build-router-start@0:
           inputs:
             - workflows: |-
-<<<<<<< HEAD
-                android_test_release_step
-                ios_test_release_step
-=======
                 build_android_release
                 build_ios_release
->>>>>>> b4f7ac94
             - wait_for_builds: 'true'
             - abort_on_fail: 'yes'
             - access_token: $BITRISE_START_BUILD_ACCESS_TOKEN
@@ -224,25 +179,15 @@
             - abort_on_fail: 'yes'
             - build_artifacts_save_path: $BITRISE_DEPLOY_DIR
             - access_token: $BITRISE_START_BUILD_ACCESS_TOKEN
-<<<<<<< HEAD
-  start_store_release_builds:
-=======
-
   release_to_stores:
->>>>>>> b4f7ac94
     before_run:
       - code_setup_cache
     steps:
       - build-router-start@0:
           inputs:
             - workflows: |-
-<<<<<<< HEAD
-                android_store_release_step
-                ios_store_release_step
-=======
                 deploy_android_to_store
                 deploy_ios_to_store
->>>>>>> b4f7ac94
             - wait_for_builds: 'true'
             - abort_on_fail: 'yes'
             - access_token: $BITRISE_START_BUILD_ACCESS_TOKEN
@@ -253,21 +198,13 @@
             - access_token: $BITRISE_START_BUILD_ACCESS_TOKEN
       - deploy-to-bitrise-io@1:
           inputs:
-<<<<<<< HEAD
-            - deploy_path: $BITRISE_DEPLOY_DIR/app-release.apk
-=======
             - deploy_path: $BITRISE_DEPLOY_DIR/app-prod-release.apk
->>>>>>> b4f7ac94
           title: Bitrise Deploy APK
       - yarn@0:
           inputs:
             - command: build:announce
           title: Accouncing pre-release
           is_always_run: false
-<<<<<<< HEAD
-  android_test_release_step:
-=======
-
   create_qa_builds:
     before_run:
       - code_setup_cache
@@ -285,9 +222,7 @@
             - abort_on_fail: 'yes'
             - build_artifacts_save_path: $BITRISE_DEPLOY_DIR
             - access_token: $BITRISE_START_BUILD_ACCESS_TOKEN
-
   build_android_release:
->>>>>>> b4f7ac94
     before_run:
       - code_setup
     steps:
@@ -314,21 +249,6 @@
           is_always_run: false
       - deploy-to-bitrise-io@1:
           inputs:
-<<<<<<< HEAD
-            - deploy_path: $PROJECT_LOCATION/app/build/outputs/apk/release/app-release.apk
-          title: Bitrise Deploy APK
-      - deploy-to-bitrise-io@1:
-          inputs:
-            - deploy_path: $PROJECT_LOCATION/app/build/outputs/apk/release/sha512sums.txt
-          title: Bitrise Deploy Checksum
-      - deploy-to-bitrise-io@1:
-          inputs:
-            - deploy_path: $PROJECT_LOCATION/app/build/outputs/mapping/release/mapping.txt
-          title: Bitrise ProGuard Map Files
-      - deploy-to-bitrise-io@1:
-          inputs:
-            - deploy_path: $PROJECT_LOCATION/app/build/outputs/bundle/release/app-release.aab
-=======
             - deploy_path: $PROJECT_LOCATION/app/build/outputs/apk/prod/release/app-prod-release.apk
           title: Bitrise Deploy APK
       - deploy-to-bitrise-io@1:
@@ -347,7 +267,6 @@
           inputs:
             - deploy_path: sourcemaps/android/index.js.map
           title: Bitrise Deploy Sourcemaps
-
   build_android_qa:
     before_run:
       - code_setup
@@ -388,30 +307,18 @@
       - deploy-to-bitrise-io@1:
           inputs:
             - deploy_path: $PROJECT_LOCATION/app/build/outputs/bundle/qaRelease/app-qa-release.aab
->>>>>>> b4f7ac94
           title: Bitrise Deploy AAB
       - deploy-to-bitrise-io@1:
           inputs:
             - deploy_path: sourcemaps/android/index.js.map
           title: Bitrise Deploy Sourcemaps
-<<<<<<< HEAD
-  android_store_release_step:
-    before_run:
-      - android_test_release_step
+  deploy_android_to_store:
+    before_run:
+      - build_android_release
     steps:
       - google-play-deploy:
           inputs:
-            - app_path: $PROJECT_LOCATION/app/build/outputs/bundle/release/app-release.aab
-=======
-
-  deploy_android_to_store:
-    before_run:
-      - build_android_release
-    steps:
-      - google-play-deploy:
-          inputs:
             - app_path: $PROJECT_LOCATION/app/build/outputs/bundle/prodRelease/app-prod-release.aab
->>>>>>> b4f7ac94
             - track: internal
             - service_account_json_key_path: $BITRISEIO_BITRISEIO_SERVICE_ACCOUNT_JSON_KEY_URL_URL
             - package_name: $MM_ANDROID_PACKAGE_NAME
@@ -419,10 +326,6 @@
       - opts:
           is_expand: false
         MM_ANDROID_PACKAGE_NAME: io.metamask
-<<<<<<< HEAD
-  ios_test_release_step:
-=======
-
   deploy_ios_to_store:
     before_run:
       - build_ios_release
@@ -430,9 +333,7 @@
       - deploy-to-itunesconnect-application-loader@1:
           inputs:
             - ipa_path: ios/build/output/MetaMask.ipa
-
   build_ios_release:
->>>>>>> b4f7ac94
     before_run:
       - code_setup_cache
     steps:
@@ -463,16 +364,6 @@
           inputs:
             - deploy_path: sourcemaps/ios/index.js.map
           title: Deploy Source Map
-<<<<<<< HEAD
-  ios_store_release_step:
-    before_run:
-      - ios_test_release_step
-    steps:
-      - deploy-to-itunesconnect-application-loader@1:
-          inputs:
-            - ipa_path: ios/build/output/MetaMask.ipa
-=======
-
   build_ios_qa:
     before_run:
       - code_setup_cache
@@ -504,8 +395,6 @@
           inputs:
             - deploy_path: sourcemaps/ios/index.js.map
           title: Deploy Source Map
-
->>>>>>> b4f7ac94
 app:
   envs:
     - opts:
@@ -537,17 +426,10 @@
       PROJECT_LOCATION_IOS: ios
     - opts:
         is_expand: false
-<<<<<<< HEAD
-      VERSION_NAME: 5.6.99
-    - opts:
-        is_expand: false
-      VERSION_NUMBER: 970
-=======
       VERSION_NAME: 5.8.0
     - opts:
         is_expand: false
       VERSION_NUMBER: 973
->>>>>>> b4f7ac94
     - opts:
         is_expand: false
       ANDROID_APK_LINK: ''
@@ -559,8 +441,4 @@
       IOS_APP_LINK: ''
 meta:
   bitrise.io:
-<<<<<<< HEAD
-    stack: osx-xcode-13.3.x
-=======
-    stack: osx-xcode-13.4.x
->>>>>>> b4f7ac94
+    stack: osx-xcode-13.4.x