--- conflicted
+++ resolved
@@ -34,35 +34,7 @@
   # Pods for MetaMask
   pod 'React-RCTPushNotification', :path => '../node_modules/react-native/Libraries/PushNotificationIOS'
   
-<<<<<<< HEAD
-  pod 'React-cxxreact', :path => '../node_modules/react-native/ReactCommon/cxxreact'
-  pod 'React-jsi', :path => '../node_modules/react-native/ReactCommon/jsi'
-  pod 'React-jsiexecutor', :path => '../node_modules/react-native/ReactCommon/jsiexecutor'
-  pod 'React-jsinspector', :path => '../node_modules/react-native/ReactCommon/jsinspector'
-  pod 'ReactCommon/callinvoker', :path => "../node_modules/react-native/ReactCommon"
-  pod 'ReactCommon/turbomodule/core', :path => "../node_modules/react-native/ReactCommon"
-  pod 'Yoga', :path => '../node_modules/react-native/ReactCommon/yoga', :modular_headers => true
-  
-  pod 'DoubleConversion', :podspec => '../node_modules/react-native/third-party-podspecs/DoubleConversion.podspec'
-  pod 'glog', :podspec => '../node_modules/react-native/third-party-podspecs/glog.podspec'
-  pod 'Folly', :podspec => '../node_modules/react-native/third-party-podspecs/Folly.podspec'
-  
-  
-  use_native_modules!
-
-  # Enables Flipper.
-  #
-  # Note that if you have use_frameworks! enabled, Flipper will not work and
-  # you should disable these next few lines.
-  add_flipper_pods!
-
-
-
-  pod 'rn-fetch-blob', :path => '../node_modules/rn-fetch-blob'
-
-=======
   use_flipper!
->>>>>>> b7124f00
   post_install do |installer|
 	react_native_post_install(installer)
 	# Enables Flipper.
