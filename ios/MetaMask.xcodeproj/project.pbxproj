// !$*UTF8*$!
{
	archiveVersion = 1;
	classes = {
	};
	objectVersion = 54;
	objects = {

/* Begin PBXBuildFile section */
		07CBADD9D4B441008304F8D3 /* EuclidCircularB-Light.otf in Resources */ = {isa = PBXBuildFile; fileRef = A98029A3662F4C1391489A6B /* EuclidCircularB-Light.otf */; };
		0FD509E0336BF221F6527B24 /* libPods-MetaMask.a in Frameworks */ = {isa = PBXBuildFile; fileRef = EA0FF04C201CE95ED7EEEA82 /* libPods-MetaMask.a */; };
		13B07FBC1A68108700A75B9A /* AppDelegate.m in Sources */ = {isa = PBXBuildFile; fileRef = 13B07FB01A68108700A75B9A /* AppDelegate.m */; };
		13B07FBF1A68108700A75B9A /* Images.xcassets in Resources */ = {isa = PBXBuildFile; fileRef = 13B07FB51A68108700A75B9A /* Images.xcassets */; };
		13B07FC11A68108700A75B9A /* main.m in Sources */ = {isa = PBXBuildFile; fileRef = 13B07FB71A68108700A75B9A /* main.m */; };
		153C1ABB2217BCDC0088EFE0 /* JavaScriptCore.framework in Frameworks */ = {isa = PBXBuildFile; fileRef = 153C1A742217BCDC0088EFE0 /* JavaScriptCore.framework */; };
		153F84CA2319B8FD00C19B63 /* Branch.framework in Frameworks */ = {isa = PBXBuildFile; fileRef = 153F84C92319B8DB00C19B63 /* Branch.framework */; };
		153F84CB2319B8FD00C19B63 /* Branch.framework in Embed Frameworks */ = {isa = PBXBuildFile; fileRef = 153F84C92319B8DB00C19B63 /* Branch.framework */; settings = {ATTRIBUTES = (CodeSignOnCopy, RemoveHeadersOnCopy, ); }; };
		158B063B211A72F500DF3C74 /* InpageBridgeWeb3.js in Resources */ = {isa = PBXBuildFile; fileRef = 158B0639211A72F500DF3C74 /* InpageBridgeWeb3.js */; };
		15ACC9FB226555820063978B /* LaunchScreen.xib in Resources */ = {isa = PBXBuildFile; fileRef = 13B07FB11A68108700A75B9A /* LaunchScreen.xib */; };
		15ACC9FC22655C3A0063978B /* Lottie.framework in Frameworks */ = {isa = PBXBuildFile; fileRef = 15723E2D225FD0B800A5B418 /* Lottie.framework */; };
		15ACC9FD22655C3A0063978B /* Lottie.framework in Embed Frameworks */ = {isa = PBXBuildFile; fileRef = 15723E2D225FD0B800A5B418 /* Lottie.framework */; settings = {ATTRIBUTES = (CodeSignOnCopy, RemoveHeadersOnCopy, ); }; };
		15AD28A921B7CFD9005DEB23 /* release.xcconfig in Resources */ = {isa = PBXBuildFile; fileRef = 15FDD86021B76461006B7C35 /* release.xcconfig */; };
		15AD28AA21B7CFDC005DEB23 /* debug.xcconfig in Resources */ = {isa = PBXBuildFile; fileRef = 15FDD82721B7642B006B7C35 /* debug.xcconfig */; };
		15D158ED210BD912006982B5 /* Metamask.ttf in Resources */ = {isa = PBXBuildFile; fileRef = 15D158EC210BD8C8006982B5 /* Metamask.ttf */; };
		15F7795E22A1B7B500B1DF8C /* Mixpanel.framework in Frameworks */ = {isa = PBXBuildFile; fileRef = 15F7795722A1B79400B1DF8C /* Mixpanel.framework */; };
		15F7795F22A1B7B500B1DF8C /* Mixpanel.framework in Embed Frameworks */ = {isa = PBXBuildFile; fileRef = 15F7795722A1B79400B1DF8C /* Mixpanel.framework */; settings = {ATTRIBUTES = (CodeSignOnCopy, RemoveHeadersOnCopy, ); }; };
		15F7796522A1BC8C00B1DF8C /* RCTAnalytics.m in Sources */ = {isa = PBXBuildFile; fileRef = 15F7796422A1BC8C00B1DF8C /* RCTAnalytics.m */; };
		2370F9A340CF4ADFBCFB0543 /* EuclidCircularB-RegularItalic.otf in Resources */ = {isa = PBXBuildFile; fileRef = 58572D81B5D54ED79A16A16D /* EuclidCircularB-RegularItalic.otf */; };
		298242C958524BB38FB44CAE /* Roboto-BoldItalic.ttf in Resources */ = {isa = PBXBuildFile; fileRef = C9FD3FB1258A41A5A0546C83 /* Roboto-BoldItalic.ttf */; };
		2A27FC9EEF1F4FD18E658544 /* config.json in Resources */ = {isa = PBXBuildFile; fileRef = EF1C01B7F08047F9B8ADCFBA /* config.json */; };
		2CDF19FE9DEE4BF8B07154B1 /* EuclidCircularB-LightItalic.otf in Resources */ = {isa = PBXBuildFile; fileRef = F79EAC4A7BF74E458277AFA4 /* EuclidCircularB-LightItalic.otf */; };
		2DB27BE39B164356A98A0FB1 /* Roboto-Italic.ttf in Resources */ = {isa = PBXBuildFile; fileRef = 5D7956F8525C4A45A2A555C3 /* Roboto-Italic.ttf */; };
		34CEE49BC79D411687B42FA9 /* Roboto-Regular.ttf in Resources */ = {isa = PBXBuildFile; fileRef = 459C4774EB724F2D8E12F088 /* Roboto-Regular.ttf */; };
		373454C575C84C24B0BB24D4 /* EuclidCircularB-SemiboldItalic.otf in Resources */ = {isa = PBXBuildFile; fileRef = 9499B01ECAC44DA29AC44E80 /* EuclidCircularB-SemiboldItalic.otf */; };
		39D0D096A0F340ABAC1A8565 /* EuclidCircularB-Regular.otf in Resources */ = {isa = PBXBuildFile; fileRef = F564570593ED4F3FB10BD348 /* EuclidCircularB-Regular.otf */; };
		48AD4B0AABCB447B99B85DC4 /* Roboto-Black.ttf in Resources */ = {isa = PBXBuildFile; fileRef = 684F2C84313849199863B5FE /* Roboto-Black.ttf */; };
		49D8E62C506F4A63889EEC7F /* branch.json in Resources */ = {isa = PBXBuildFile; fileRef = FE3C9A2458A1416290DEDAD4 /* branch.json */; };
		4CEFC9E34A8D4288BFE2F85A /* Roboto-Light.ttf in Resources */ = {isa = PBXBuildFile; fileRef = BB8BA2D3C0354D6090B56A8A /* Roboto-Light.ttf */; };
		650F2B9D24DC5FF200C3B9C4 /* libRCTAesForked.a in Frameworks */ = {isa = PBXBuildFile; fileRef = 650F2B9C24DC5FEC00C3B9C4 /* libRCTAesForked.a */; };
		654378B0243E2ADC00571B9C /* File.swift in Sources */ = {isa = PBXBuildFile; fileRef = 654378AF243E2ADC00571B9C /* File.swift */; };
		7C0226ABD9694AEDBAF3016F /* Roboto-ThinItalic.ttf in Resources */ = {isa = PBXBuildFile; fileRef = CF552F79C77A4184A690513A /* Roboto-ThinItalic.ttf */; };
		7E08FB90F3754D47994208B4 /* Roboto-Thin.ttf in Resources */ = {isa = PBXBuildFile; fileRef = D9A37B5BF2914CF1B49EEF80 /* Roboto-Thin.ttf */; };
		813214A2220E40C7BBB5ED9E /* Roboto-Bold.ttf in Resources */ = {isa = PBXBuildFile; fileRef = A783D1CD7D27456796FE2E1B /* Roboto-Bold.ttf */; };
		887E75FB64A54509A08D6C50 /* Roboto-LightItalic.ttf in Resources */ = {isa = PBXBuildFile; fileRef = E020F42F788744B3BCE17F05 /* Roboto-LightItalic.ttf */; };
		8DEB44A7E7EF48E1B3298910 /* EuclidCircularB-Medium.otf in Resources */ = {isa = PBXBuildFile; fileRef = CE0434C5FB7C4C6F9FEBDCE2 /* EuclidCircularB-Medium.otf */; };
		B0EF7FA927BD16EA00D48B4E /* ThemeColors.xcassets in Resources */ = {isa = PBXBuildFile; fileRef = B0EF7FA827BD16EA00D48B4E /* ThemeColors.xcassets */; };
		BF39E5BAE0F34F9091FF6AC0 /* EuclidCircularB-Semibold.otf in Resources */ = {isa = PBXBuildFile; fileRef = A8DE9C5BC0714D648276E123 /* EuclidCircularB-Semibold.otf */; };
		CD13D926E1E84D9ABFE672C0 /* Roboto-BlackItalic.ttf in Resources */ = {isa = PBXBuildFile; fileRef = 3E2492C67CF345CABD7B8601 /* Roboto-BlackItalic.ttf */; };
		D171C39A8BD44DBEB6B68480 /* EuclidCircularB-MediumItalic.otf in Resources */ = {isa = PBXBuildFile; fileRef = 42CBA652072F4BE2A8B815C1 /* EuclidCircularB-MediumItalic.otf */; };
		DC6A024F56DD43E1A83B47B1 /* Roboto-MediumItalic.ttf in Resources */ = {isa = PBXBuildFile; fileRef = D5FF0FF1DFB74B3C8BB99E09 /* Roboto-MediumItalic.ttf */; };
		E34DE917F6FC4438A6E88402 /* EuclidCircularB-BoldItalic.otf in Resources */ = {isa = PBXBuildFile; fileRef = 13EE4910D3BD408A8FCCA5D7 /* EuclidCircularB-BoldItalic.otf */; };
		EF65C42EA15B4774B1947A12 /* Roboto-Medium.ttf in Resources */ = {isa = PBXBuildFile; fileRef = C752564A28B44392AEE16BD5 /* Roboto-Medium.ttf */; };
		FF0F3B13A5354C41913F766D /* EuclidCircularB-Bold.otf in Resources */ = {isa = PBXBuildFile; fileRef = 67FBD519E04742E0AF191782 /* EuclidCircularB-Bold.otf */; };
/* End PBXBuildFile section */

/* Begin PBXContainerItemProxy section */
		153F84C82319B8DB00C19B63 /* PBXContainerItemProxy */ = {
			isa = PBXContainerItemProxy;
			containerPortal = 153F84C42319B8DA00C19B63 /* BranchSDK.xcodeproj */;
			proxyType = 2;
			remoteGlobalIDString = E298D0521C73D1B800589D22;
			remoteInfo = Branch;
		};
		153F84CC2319B8FD00C19B63 /* PBXContainerItemProxy */ = {
			isa = PBXContainerItemProxy;
			containerPortal = 153F84C42319B8DA00C19B63 /* BranchSDK.xcodeproj */;
			proxyType = 1;
			remoteGlobalIDString = E298D0511C73D1B800589D22;
			remoteInfo = Branch;
		};
		15723E2C225FD0B800A5B418 /* PBXContainerItemProxy */ = {
			isa = PBXContainerItemProxy;
			containerPortal = 4379F36F969347758D1A9F96 /* Lottie.xcodeproj */;
			proxyType = 2;
			remoteGlobalIDString = 62CA59B81E3C173B002D7188;
			remoteInfo = Lottie_iOS;
		};
		15723E2E225FD0B800A5B418 /* PBXContainerItemProxy */ = {
			isa = PBXContainerItemProxy;
			containerPortal = 4379F36F969347758D1A9F96 /* Lottie.xcodeproj */;
			proxyType = 2;
			remoteGlobalIDString = FAE1F7E61E428CBE002E0974;
			remoteInfo = Lottie_macOS;
		};
		15723E30225FD0B800A5B418 /* PBXContainerItemProxy */ = {
			isa = PBXContainerItemProxy;
			containerPortal = 4379F36F969347758D1A9F96 /* Lottie.xcodeproj */;
			proxyType = 2;
			remoteGlobalIDString = 8C5379761FB471D100C1BC65;
			remoteInfo = Lottie_tvOS;
		};
		15723E32225FD0B800A5B418 /* PBXContainerItemProxy */ = {
			isa = PBXContainerItemProxy;
			containerPortal = 4379F36F969347758D1A9F96 /* Lottie.xcodeproj */;
			proxyType = 2;
			remoteGlobalIDString = 84FE12EF1E4C1485009B157C;
			remoteInfo = LottieLibraryIOS;
		};
		15ACC9FE22655C3A0063978B /* PBXContainerItemProxy */ = {
			isa = PBXContainerItemProxy;
			containerPortal = 4379F36F969347758D1A9F96 /* Lottie.xcodeproj */;
			proxyType = 1;
			remoteGlobalIDString = 62CA59B71E3C173B002D7188;
			remoteInfo = Lottie_iOS;
		};
		15F7795622A1B79400B1DF8C /* PBXContainerItemProxy */ = {
			isa = PBXContainerItemProxy;
			containerPortal = 15F7794F22A1B79400B1DF8C /* Mixpanel.xcodeproj */;
			proxyType = 2;
			remoteGlobalIDString = 7C170C2A1A4A02F500D9E0F2;
			remoteInfo = Mixpanel;
		};
		15F7795822A1B79400B1DF8C /* PBXContainerItemProxy */ = {
			isa = PBXContainerItemProxy;
			containerPortal = 15F7794F22A1B79400B1DF8C /* Mixpanel.xcodeproj */;
			proxyType = 2;
			remoteGlobalIDString = 511FC39D1C2B74BD00DC4796;
			remoteInfo = Mixpanel_watchOS;
		};
		15F7795A22A1B79400B1DF8C /* PBXContainerItemProxy */ = {
			isa = PBXContainerItemProxy;
			containerPortal = 15F7794F22A1B79400B1DF8C /* Mixpanel.xcodeproj */;
			proxyType = 2;
			remoteGlobalIDString = E1C2BEB61CFD6A010052172F;
			remoteInfo = Mixpanel_tvOS;
		};
		15F7795C22A1B79400B1DF8C /* PBXContainerItemProxy */ = {
			isa = PBXContainerItemProxy;
			containerPortal = 15F7794F22A1B79400B1DF8C /* Mixpanel.xcodeproj */;
			proxyType = 2;
			remoteGlobalIDString = E1F160B01E677D2200391AE3;
			remoteInfo = Mixpanel_macOS;
		};
		15F7796022A1B7B500B1DF8C /* PBXContainerItemProxy */ = {
			isa = PBXContainerItemProxy;
			containerPortal = 15F7794F22A1B79400B1DF8C /* Mixpanel.xcodeproj */;
			proxyType = 1;
			remoteGlobalIDString = 7C170C291A4A02F500D9E0F2;
			remoteInfo = Mixpanel;
		};
		650F2B9B24DC5FEC00C3B9C4 /* PBXContainerItemProxy */ = {
			isa = PBXContainerItemProxy;
			containerPortal = 650F2B9724DC5FEB00C3B9C4 /* RCTAesForked.xcodeproj */;
			proxyType = 2;
			remoteGlobalIDString = 32D980DD1BE9F11C00FA27E5;
			remoteInfo = RCTAesForked;
		};
/* End PBXContainerItemProxy section */

/* Begin PBXCopyFilesBuildPhase section */
		15ACCA0022655C3A0063978B /* Embed Frameworks */ = {
			isa = PBXCopyFilesBuildPhase;
			buildActionMask = 2147483647;
			dstPath = "";
			dstSubfolderSpec = 10;
			files = (
				15F7795F22A1B7B500B1DF8C /* Mixpanel.framework in Embed Frameworks */,
				153F84CB2319B8FD00C19B63 /* Branch.framework in Embed Frameworks */,
				15ACC9FD22655C3A0063978B /* Lottie.framework in Embed Frameworks */,
			);
			name = "Embed Frameworks";
			runOnlyForDeploymentPostprocessing = 0;
		};
/* End PBXCopyFilesBuildPhase section */

/* Begin PBXFileReference section */
		008F07F21AC5B25A0029DE68 /* main.jsbundle */ = {isa = PBXFileReference; fileEncoding = 4; lastKnownFileType = text; path = main.jsbundle; sourceTree = "<group>"; };
		00E356F11AD99517003FC87E /* Info.plist */ = {isa = PBXFileReference; lastKnownFileType = text.plist.xml; path = Info.plist; sourceTree = "<group>"; };
		00E356F21AD99517003FC87E /* MetaMaskTests.m */ = {isa = PBXFileReference; lastKnownFileType = sourcecode.c.objc; path = MetaMaskTests.m; sourceTree = "<group>"; };
		13B07F961A680F5B00A75B9A /* MetaMask.app */ = {isa = PBXFileReference; explicitFileType = wrapper.application; includeInIndex = 0; path = MetaMask.app; sourceTree = BUILT_PRODUCTS_DIR; };
		13B07FAF1A68108700A75B9A /* AppDelegate.h */ = {isa = PBXFileReference; fileEncoding = 4; lastKnownFileType = sourcecode.c.h; name = AppDelegate.h; path = MetaMask/AppDelegate.h; sourceTree = "<group>"; };
		13B07FB01A68108700A75B9A /* AppDelegate.m */ = {isa = PBXFileReference; fileEncoding = 4; lastKnownFileType = sourcecode.c.objc; name = AppDelegate.m; path = MetaMask/AppDelegate.m; sourceTree = "<group>"; };
		13B07FB21A68108700A75B9A /* Base */ = {isa = PBXFileReference; lastKnownFileType = file.xib; name = Base; path = Base.lproj/LaunchScreen.xib; sourceTree = "<group>"; };
		13B07FB51A68108700A75B9A /* Images.xcassets */ = {isa = PBXFileReference; lastKnownFileType = folder.assetcatalog; name = Images.xcassets; path = MetaMask/Images.xcassets; sourceTree = "<group>"; };
		13B07FB61A68108700A75B9A /* Info.plist */ = {isa = PBXFileReference; fileEncoding = 4; lastKnownFileType = text.plist.xml; name = Info.plist; path = MetaMask/Info.plist; sourceTree = "<group>"; };
		13B07FB71A68108700A75B9A /* main.m */ = {isa = PBXFileReference; fileEncoding = 4; lastKnownFileType = sourcecode.c.objc; name = main.m; path = MetaMask/main.m; sourceTree = "<group>"; };
		13EE4910D3BD408A8FCCA5D7 /* EuclidCircularB-BoldItalic.otf */ = {isa = PBXFileReference; explicitFileType = undefined; fileEncoding = 9; includeInIndex = 0; lastKnownFileType = unknown; name = "EuclidCircularB-BoldItalic.otf"; path = "../app/fonts/EuclidCircularB-BoldItalic.otf"; sourceTree = "<group>"; };
		15205D6221596AD90049EA93 /* MetaMask.entitlements */ = {isa = PBXFileReference; lastKnownFileType = text.plist.entitlements; name = MetaMask.entitlements; path = MetaMask/MetaMask.entitlements; sourceTree = "<group>"; };
		153C1A742217BCDC0088EFE0 /* JavaScriptCore.framework */ = {isa = PBXFileReference; lastKnownFileType = wrapper.framework; name = JavaScriptCore.framework; path = System/Library/Frameworks/JavaScriptCore.framework; sourceTree = SDKROOT; };
		153F84C42319B8DA00C19B63 /* BranchSDK.xcodeproj */ = {isa = PBXFileReference; lastKnownFileType = "wrapper.pb-project"; name = BranchSDK.xcodeproj; path = "branch-ios-sdk/carthage-files/BranchSDK.xcodeproj"; sourceTree = "<group>"; };
		158B0639211A72F500DF3C74 /* InpageBridgeWeb3.js */ = {isa = PBXFileReference; fileEncoding = 4; lastKnownFileType = sourcecode.javascript; name = InpageBridgeWeb3.js; path = ../app/core/InpageBridgeWeb3.js; sourceTree = "<group>"; };
		159878012231DF67001748EC /* AntDesign.ttf */ = {isa = PBXFileReference; lastKnownFileType = file; name = AntDesign.ttf; path = "../node_modules/react-native-vector-icons/Fonts/AntDesign.ttf"; sourceTree = "<group>"; };
		15D158EC210BD8C8006982B5 /* Metamask.ttf */ = {isa = PBXFileReference; lastKnownFileType = file; name = Metamask.ttf; path = ../app/fonts/Metamask.ttf; sourceTree = "<group>"; };
		15F7794F22A1B79400B1DF8C /* Mixpanel.xcodeproj */ = {isa = PBXFileReference; lastKnownFileType = "wrapper.pb-project"; name = Mixpanel.xcodeproj; path = "mixpanel-iphone/Mixpanel.xcodeproj"; sourceTree = "<group>"; };
		15F7796322A1BC8C00B1DF8C /* RCTAnalytics.h */ = {isa = PBXFileReference; lastKnownFileType = sourcecode.c.h; name = RCTAnalytics.h; path = MetaMask/NativeModules/RCTAnalytics/RCTAnalytics.h; sourceTree = "<group>"; };
		15F7796422A1BC8C00B1DF8C /* RCTAnalytics.m */ = {isa = PBXFileReference; lastKnownFileType = sourcecode.c.objc; name = RCTAnalytics.m; path = MetaMask/NativeModules/RCTAnalytics/RCTAnalytics.m; sourceTree = "<group>"; };
		15FDD82721B7642B006B7C35 /* debug.xcconfig */ = {isa = PBXFileReference; lastKnownFileType = text.xcconfig; path = debug.xcconfig; sourceTree = "<group>"; };
		15FDD86021B76461006B7C35 /* release.xcconfig */ = {isa = PBXFileReference; lastKnownFileType = text.xcconfig; path = release.xcconfig; sourceTree = "<group>"; };
		178440FE3F1C4F4180D14622 /* libTcpSockets.a */ = {isa = PBXFileReference; explicitFileType = undefined; fileEncoding = 9; includeInIndex = 0; lastKnownFileType = archive.ar; path = libTcpSockets.a; sourceTree = "<group>"; };
		1C516951C09F43CB97129B66 /* Octicons.ttf */ = {isa = PBXFileReference; explicitFileType = undefined; fileEncoding = 9; includeInIndex = 0; lastKnownFileType = unknown; name = Octicons.ttf; path = "../node_modules/react-native-vector-icons/Fonts/Octicons.ttf"; sourceTree = "<group>"; };
		1F06D56A2D2F41FB9345D16F /* Lottie.framework */ = {isa = PBXFileReference; explicitFileType = undefined; fileEncoding = 9; includeInIndex = 0; lastKnownFileType = wrapper.framework; name = Lottie.framework; path = System/Library/Frameworks/Lottie.framework; sourceTree = SDKROOT; };
		278065D027394AD9B2906E38 /* libBVLinearGradient.a */ = {isa = PBXFileReference; explicitFileType = undefined; fileEncoding = 9; includeInIndex = 0; lastKnownFileType = archive.ar; path = libBVLinearGradient.a; sourceTree = "<group>"; };
		2D16E6891FA4F8E400B85C8A /* libReact.a */ = {isa = PBXFileReference; explicitFileType = archive.ar; path = libReact.a; sourceTree = BUILT_PRODUCTS_DIR; };
		3E2492C67CF345CABD7B8601 /* Roboto-BlackItalic.ttf */ = {isa = PBXFileReference; explicitFileType = undefined; fileEncoding = 9; includeInIndex = 0; lastKnownFileType = unknown; name = "Roboto-BlackItalic.ttf"; path = "../app/fonts/Roboto-BlackItalic.ttf"; sourceTree = "<group>"; };
		42C239E9FAA64BD9A34B8D8A /* MaterialCommunityIcons.ttf */ = {isa = PBXFileReference; explicitFileType = undefined; fileEncoding = 9; includeInIndex = 0; lastKnownFileType = unknown; name = MaterialCommunityIcons.ttf; path = "../node_modules/react-native-vector-icons/Fonts/MaterialCommunityIcons.ttf"; sourceTree = "<group>"; };
		42C6DDE3B80F47AFA9C9D4F5 /* Foundation.ttf */ = {isa = PBXFileReference; explicitFileType = undefined; fileEncoding = 9; includeInIndex = 0; lastKnownFileType = unknown; name = Foundation.ttf; path = "../node_modules/react-native-vector-icons/Fonts/Foundation.ttf"; sourceTree = "<group>"; };
		42CBA652072F4BE2A8B815C1 /* EuclidCircularB-MediumItalic.otf */ = {isa = PBXFileReference; explicitFileType = undefined; fileEncoding = 9; includeInIndex = 0; lastKnownFileType = unknown; name = "EuclidCircularB-MediumItalic.otf"; path = "../app/fonts/EuclidCircularB-MediumItalic.otf"; sourceTree = "<group>"; };
		4379F36F969347758D1A9F96 /* Lottie.xcodeproj */ = {isa = PBXFileReference; explicitFileType = undefined; fileEncoding = 9; includeInIndex = 0; lastKnownFileType = "wrapper.pb-project"; name = Lottie.xcodeproj; path = "../node_modules/lottie-ios/Lottie.xcodeproj"; sourceTree = "<group>"; };
		4444176409EB42CB93AB03C5 /* SimpleLineIcons.ttf */ = {isa = PBXFileReference; explicitFileType = undefined; fileEncoding = 9; includeInIndex = 0; lastKnownFileType = unknown; name = SimpleLineIcons.ttf; path = "../node_modules/react-native-vector-icons/Fonts/SimpleLineIcons.ttf"; sourceTree = "<group>"; };
		459C4774EB724F2D8E12F088 /* Roboto-Regular.ttf */ = {isa = PBXFileReference; explicitFileType = undefined; fileEncoding = 9; includeInIndex = 0; lastKnownFileType = unknown; name = "Roboto-Regular.ttf"; path = "../app/fonts/Roboto-Regular.ttf"; sourceTree = "<group>"; };
		4A2D27104599412CA00C35EF /* Ionicons.ttf */ = {isa = PBXFileReference; explicitFileType = undefined; fileEncoding = 9; includeInIndex = 0; lastKnownFileType = unknown; name = Ionicons.ttf; path = "../node_modules/react-native-vector-icons/Fonts/Ionicons.ttf"; sourceTree = "<group>"; };
		57C103F40F394637B5A886FC /* FontAwesome5_Brands.ttf */ = {isa = PBXFileReference; explicitFileType = undefined; fileEncoding = 9; includeInIndex = 0; lastKnownFileType = unknown; name = FontAwesome5_Brands.ttf; path = "../node_modules/react-native-vector-icons/Fonts/FontAwesome5_Brands.ttf"; sourceTree = "<group>"; };
		58572D81B5D54ED79A16A16D /* EuclidCircularB-RegularItalic.otf */ = {isa = PBXFileReference; explicitFileType = undefined; fileEncoding = 9; includeInIndex = 0; lastKnownFileType = unknown; name = "EuclidCircularB-RegularItalic.otf"; path = "../app/fonts/EuclidCircularB-RegularItalic.otf"; sourceTree = "<group>"; };
		5D7956F8525C4A45A2A555C3 /* Roboto-Italic.ttf */ = {isa = PBXFileReference; explicitFileType = undefined; fileEncoding = 9; includeInIndex = 0; lastKnownFileType = unknown; name = "Roboto-Italic.ttf"; path = "../app/fonts/Roboto-Italic.ttf"; sourceTree = "<group>"; };
		5E32A09A7BDC431FA403BA73 /* FontAwesome.ttf */ = {isa = PBXFileReference; explicitFileType = undefined; fileEncoding = 9; includeInIndex = 0; lastKnownFileType = unknown; name = FontAwesome.ttf; path = "../node_modules/react-native-vector-icons/Fonts/FontAwesome.ttf"; sourceTree = "<group>"; };
		650F2B9724DC5FEB00C3B9C4 /* RCTAesForked.xcodeproj */ = {isa = PBXFileReference; lastKnownFileType = "wrapper.pb-project"; name = RCTAesForked.xcodeproj; path = "../node_modules/react-native-aes-crypto-forked/ios/RCTAesForked.xcodeproj"; sourceTree = "<group>"; };
		654378AE243E2ADB00571B9C /* MetaMask-Bridging-Header.h */ = {isa = PBXFileReference; lastKnownFileType = sourcecode.c.h; path = "MetaMask-Bridging-Header.h"; sourceTree = "<group>"; };
		654378AF243E2ADC00571B9C /* File.swift */ = {isa = PBXFileReference; lastKnownFileType = sourcecode.swift; path = File.swift; sourceTree = "<group>"; };
		67FBD519E04742E0AF191782 /* EuclidCircularB-Bold.otf */ = {isa = PBXFileReference; explicitFileType = undefined; fileEncoding = 9; includeInIndex = 0; lastKnownFileType = unknown; name = "EuclidCircularB-Bold.otf"; path = "../app/fonts/EuclidCircularB-Bold.otf"; sourceTree = "<group>"; };
		684F2C84313849199863B5FE /* Roboto-Black.ttf */ = {isa = PBXFileReference; explicitFileType = undefined; fileEncoding = 9; includeInIndex = 0; lastKnownFileType = unknown; name = "Roboto-Black.ttf"; path = "../app/fonts/Roboto-Black.ttf"; sourceTree = "<group>"; };
		7FF1597C0ACA4902B86140B2 /* Zocial.ttf */ = {isa = PBXFileReference; explicitFileType = undefined; fileEncoding = 9; includeInIndex = 0; lastKnownFileType = unknown; name = Zocial.ttf; path = "../node_modules/react-native-vector-icons/Fonts/Zocial.ttf"; sourceTree = "<group>"; };
		8E369AC13A2049B6B21E5120 /* libRCTSearchApi.a */ = {isa = PBXFileReference; explicitFileType = undefined; fileEncoding = 9; includeInIndex = 0; lastKnownFileType = archive.ar; path = libRCTSearchApi.a; sourceTree = "<group>"; };
		9499B01ECAC44DA29AC44E80 /* EuclidCircularB-SemiboldItalic.otf */ = {isa = PBXFileReference; explicitFileType = undefined; fileEncoding = 9; includeInIndex = 0; lastKnownFileType = unknown; name = "EuclidCircularB-SemiboldItalic.otf"; path = "../app/fonts/EuclidCircularB-SemiboldItalic.otf"; sourceTree = "<group>"; };
		A498EA4CD2F8488DB666B94C /* Entypo.ttf */ = {isa = PBXFileReference; explicitFileType = undefined; fileEncoding = 9; includeInIndex = 0; lastKnownFileType = unknown; name = Entypo.ttf; path = "../node_modules/react-native-vector-icons/Fonts/Entypo.ttf"; sourceTree = "<group>"; };
		A783D1CD7D27456796FE2E1B /* Roboto-Bold.ttf */ = {isa = PBXFileReference; explicitFileType = undefined; fileEncoding = 9; includeInIndex = 0; lastKnownFileType = unknown; name = "Roboto-Bold.ttf"; path = "../app/fonts/Roboto-Bold.ttf"; sourceTree = "<group>"; };
		A8DE9C5BC0714D648276E123 /* EuclidCircularB-Semibold.otf */ = {isa = PBXFileReference; explicitFileType = undefined; fileEncoding = 9; includeInIndex = 0; lastKnownFileType = unknown; name = "EuclidCircularB-Semibold.otf"; path = "../app/fonts/EuclidCircularB-Semibold.otf"; sourceTree = "<group>"; };
		A98029A3662F4C1391489A6B /* EuclidCircularB-Light.otf */ = {isa = PBXFileReference; explicitFileType = undefined; fileEncoding = 9; includeInIndex = 0; lastKnownFileType = unknown; name = "EuclidCircularB-Light.otf"; path = "../app/fonts/EuclidCircularB-Light.otf"; sourceTree = "<group>"; };
		A98DB430A7DA47EFB97EDF8B /* FontAwesome5_Solid.ttf */ = {isa = PBXFileReference; explicitFileType = undefined; fileEncoding = 9; includeInIndex = 0; lastKnownFileType = unknown; name = FontAwesome5_Solid.ttf; path = "../node_modules/react-native-vector-icons/Fonts/FontAwesome5_Solid.ttf"; sourceTree = "<group>"; };
		AA9EDF17249955C7005D89EE /* MetaMaskDebug.entitlements */ = {isa = PBXFileReference; lastKnownFileType = text.plist.entitlements; name = MetaMaskDebug.entitlements; path = MetaMask/MetaMaskDebug.entitlements; sourceTree = "<group>"; };
		B0EF7FA827BD16EA00D48B4E /* ThemeColors.xcassets */ = {isa = PBXFileReference; lastKnownFileType = folder.assetcatalog; path = ThemeColors.xcassets; sourceTree = "<group>"; };
		BB8BA2D3C0354D6090B56A8A /* Roboto-Light.ttf */ = {isa = PBXFileReference; explicitFileType = undefined; fileEncoding = 9; includeInIndex = 0; lastKnownFileType = unknown; name = "Roboto-Light.ttf"; path = "../app/fonts/Roboto-Light.ttf"; sourceTree = "<group>"; };
		BF485CDA047B4D52852B87F5 /* EvilIcons.ttf */ = {isa = PBXFileReference; explicitFileType = undefined; fileEncoding = 9; includeInIndex = 0; lastKnownFileType = unknown; name = EvilIcons.ttf; path = "../node_modules/react-native-vector-icons/Fonts/EvilIcons.ttf"; sourceTree = "<group>"; };
		C752564A28B44392AEE16BD5 /* Roboto-Medium.ttf */ = {isa = PBXFileReference; explicitFileType = undefined; fileEncoding = 9; includeInIndex = 0; lastKnownFileType = unknown; name = "Roboto-Medium.ttf"; path = "../app/fonts/Roboto-Medium.ttf"; sourceTree = "<group>"; };
		C9FD3FB1258A41A5A0546C83 /* Roboto-BoldItalic.ttf */ = {isa = PBXFileReference; explicitFileType = undefined; fileEncoding = 9; includeInIndex = 0; lastKnownFileType = unknown; name = "Roboto-BoldItalic.ttf"; path = "../app/fonts/Roboto-BoldItalic.ttf"; sourceTree = "<group>"; };
		CE0434C5FB7C4C6F9FEBDCE2 /* EuclidCircularB-Medium.otf */ = {isa = PBXFileReference; explicitFileType = undefined; fileEncoding = 9; includeInIndex = 0; lastKnownFileType = unknown; name = "EuclidCircularB-Medium.otf"; path = "../app/fonts/EuclidCircularB-Medium.otf"; sourceTree = "<group>"; };
		CEBDB50281E3230DEEC32937 /* Pods-MetaMask.debug.xcconfig */ = {isa = PBXFileReference; includeInIndex = 1; lastKnownFileType = text.xcconfig; name = "Pods-MetaMask.debug.xcconfig"; path = "Target Support Files/Pods-MetaMask/Pods-MetaMask.debug.xcconfig"; sourceTree = "<group>"; };
		CF552F79C77A4184A690513A /* Roboto-ThinItalic.ttf */ = {isa = PBXFileReference; explicitFileType = undefined; fileEncoding = 9; includeInIndex = 0; lastKnownFileType = unknown; name = "Roboto-ThinItalic.ttf"; path = "../app/fonts/Roboto-ThinItalic.ttf"; sourceTree = "<group>"; };
		D0CBAE789660472DB719C765 /* libLottie.a */ = {isa = PBXFileReference; explicitFileType = undefined; fileEncoding = 9; includeInIndex = 0; lastKnownFileType = archive.ar; path = libLottie.a; sourceTree = "<group>"; };
		D5FF0FF1DFB74B3C8BB99E09 /* Roboto-MediumItalic.ttf */ = {isa = PBXFileReference; explicitFileType = undefined; fileEncoding = 9; includeInIndex = 0; lastKnownFileType = unknown; name = "Roboto-MediumItalic.ttf"; path = "../app/fonts/Roboto-MediumItalic.ttf"; sourceTree = "<group>"; };
		D9A37B5BF2914CF1B49EEF80 /* Roboto-Thin.ttf */ = {isa = PBXFileReference; explicitFileType = undefined; fileEncoding = 9; includeInIndex = 0; lastKnownFileType = unknown; name = "Roboto-Thin.ttf"; path = "../app/fonts/Roboto-Thin.ttf"; sourceTree = "<group>"; };
		E020F42F788744B3BCE17F05 /* Roboto-LightItalic.ttf */ = {isa = PBXFileReference; explicitFileType = undefined; fileEncoding = 9; includeInIndex = 0; lastKnownFileType = unknown; name = "Roboto-LightItalic.ttf"; path = "../app/fonts/Roboto-LightItalic.ttf"; sourceTree = "<group>"; };
		E9629905BA1940ADA4189921 /* Feather.ttf */ = {isa = PBXFileReference; explicitFileType = undefined; fileEncoding = 9; includeInIndex = 0; lastKnownFileType = unknown; name = Feather.ttf; path = "../node_modules/react-native-vector-icons/Fonts/Feather.ttf"; sourceTree = "<group>"; };
		EA0FF04C201CE95ED7EEEA82 /* libPods-MetaMask.a */ = {isa = PBXFileReference; explicitFileType = archive.ar; includeInIndex = 0; path = "libPods-MetaMask.a"; sourceTree = BUILT_PRODUCTS_DIR; };
		EBC2B6371CD846D28B9FAADF /* FontAwesome5_Regular.ttf */ = {isa = PBXFileReference; explicitFileType = undefined; fileEncoding = 9; includeInIndex = 0; lastKnownFileType = unknown; name = FontAwesome5_Regular.ttf; path = "../node_modules/react-native-vector-icons/Fonts/FontAwesome5_Regular.ttf"; sourceTree = "<group>"; };
		EF1C01B7F08047F9B8ADCFBA /* config.json */ = {isa = PBXFileReference; explicitFileType = undefined; fileEncoding = 9; includeInIndex = 0; lastKnownFileType = unknown; name = config.json; path = ../app/fonts/config.json; sourceTree = "<group>"; };
		F1857854610FB89EA41B3134 /* Pods-MetaMask.release.xcconfig */ = {isa = PBXFileReference; includeInIndex = 1; lastKnownFileType = text.xcconfig; name = "Pods-MetaMask.release.xcconfig"; path = "Target Support Files/Pods-MetaMask/Pods-MetaMask.release.xcconfig"; sourceTree = "<group>"; };
		F562CA6B28AA4A67AA29B61C /* MaterialIcons.ttf */ = {isa = PBXFileReference; explicitFileType = undefined; fileEncoding = 9; includeInIndex = 0; lastKnownFileType = unknown; name = MaterialIcons.ttf; path = "../node_modules/react-native-vector-icons/Fonts/MaterialIcons.ttf"; sourceTree = "<group>"; };
		F564570593ED4F3FB10BD348 /* EuclidCircularB-Regular.otf */ = {isa = PBXFileReference; explicitFileType = undefined; fileEncoding = 9; includeInIndex = 0; lastKnownFileType = unknown; name = "EuclidCircularB-Regular.otf"; path = "../app/fonts/EuclidCircularB-Regular.otf"; sourceTree = "<group>"; };
		F79EAC4A7BF74E458277AFA4 /* EuclidCircularB-LightItalic.otf */ = {isa = PBXFileReference; explicitFileType = undefined; fileEncoding = 9; includeInIndex = 0; lastKnownFileType = unknown; name = "EuclidCircularB-LightItalic.otf"; path = "../app/fonts/EuclidCircularB-LightItalic.otf"; sourceTree = "<group>"; };
		F9DFF7AC557B46B6BEFAA1C1 /* libRNShakeEvent.a */ = {isa = PBXFileReference; explicitFileType = undefined; fileEncoding = 9; includeInIndex = 0; lastKnownFileType = archive.ar; path = libRNShakeEvent.a; sourceTree = "<group>"; };
		FE3C9A2458A1416290DEDAD4 /* branch.json */ = {isa = PBXFileReference; explicitFileType = undefined; fileEncoding = 9; includeInIndex = 0; lastKnownFileType = unknown; name = branch.json; path = ../branch.json; sourceTree = "<group>"; };
/* End PBXFileReference section */

/* Begin PBXFrameworksBuildPhase section */
		13B07F8C1A680F5B00A75B9A /* Frameworks */ = {
			isa = PBXFrameworksBuildPhase;
			buildActionMask = 2147483647;
			files = (
				650F2B9D24DC5FF200C3B9C4 /* libRCTAesForked.a in Frameworks */,
				153C1ABB2217BCDC0088EFE0 /* JavaScriptCore.framework in Frameworks */,
				15ACC9FC22655C3A0063978B /* Lottie.framework in Frameworks */,
				15F7795E22A1B7B500B1DF8C /* Mixpanel.framework in Frameworks */,
				153F84CA2319B8FD00C19B63 /* Branch.framework in Frameworks */,
				0FD509E0336BF221F6527B24 /* libPods-MetaMask.a in Frameworks */,
			);
			runOnlyForDeploymentPostprocessing = 0;
		};
/* End PBXFrameworksBuildPhase section */

/* Begin PBXGroup section */
		00E356EF1AD99517003FC87E /* MetaMaskTests */ = {
			isa = PBXGroup;
			children = (
				00E356F21AD99517003FC87E /* MetaMaskTests.m */,
				00E356F01AD99517003FC87E /* Supporting Files */,
			);
			path = MetaMaskTests;
			sourceTree = "<group>";
		};
		00E356F01AD99517003FC87E /* Supporting Files */ = {
			isa = PBXGroup;
			children = (
				00E356F11AD99517003FC87E /* Info.plist */,
			);
			name = "Supporting Files";
			sourceTree = "<group>";
		};
		13B07FAE1A68108700A75B9A /* MetaMask */ = {
			isa = PBXGroup;
			children = (
				AA9EDF17249955C7005D89EE /* MetaMaskDebug.entitlements */,
				15F7796222A1BC1E00B1DF8C /* NativeModules */,
				15205D6221596AD90049EA93 /* MetaMask.entitlements */,
				158B0639211A72F500DF3C74 /* InpageBridgeWeb3.js */,
				008F07F21AC5B25A0029DE68 /* main.jsbundle */,
				13B07FAF1A68108700A75B9A /* AppDelegate.h */,
				13B07FB01A68108700A75B9A /* AppDelegate.m */,
				13B07FB51A68108700A75B9A /* Images.xcassets */,
				13B07FB61A68108700A75B9A /* Info.plist */,
				13B07FB11A68108700A75B9A /* LaunchScreen.xib */,
				13B07FB71A68108700A75B9A /* main.m */,
				FE3C9A2458A1416290DEDAD4 /* branch.json */,
				B0EF7FA827BD16EA00D48B4E /* ThemeColors.xcassets */,
			);
			name = MetaMask;
			sourceTree = "<group>";
		};
		153F84C52319B8DA00C19B63 /* Products */ = {
			isa = PBXGroup;
			children = (
				153F84C92319B8DB00C19B63 /* Branch.framework */,
			);
			name = Products;
			sourceTree = "<group>";
		};
		15723E24225FD0B800A5B418 /* Products */ = {
			isa = PBXGroup;
			children = (
				15723E2D225FD0B800A5B418 /* Lottie.framework */,
				15723E2F225FD0B800A5B418 /* Lottie.framework */,
				15723E31225FD0B800A5B418 /* Lottie.framework */,
				15723E33225FD0B800A5B418 /* libLottie.a */,
			);
			name = Products;
			sourceTree = "<group>";
		};
		15A2E5EF2100077400A1F331 /* Recovered References */ = {
			isa = PBXGroup;
			children = (
				278065D027394AD9B2906E38 /* libBVLinearGradient.a */,
				F9DFF7AC557B46B6BEFAA1C1 /* libRNShakeEvent.a */,
				8E369AC13A2049B6B21E5120 /* libRCTSearchApi.a */,
				1F06D56A2D2F41FB9345D16F /* Lottie.framework */,
				D0CBAE789660472DB719C765 /* libLottie.a */,
				178440FE3F1C4F4180D14622 /* libTcpSockets.a */,
			);
			name = "Recovered References";
			sourceTree = "<group>";
		};
		15F7795022A1B79400B1DF8C /* Products */ = {
			isa = PBXGroup;
			children = (
				15F7795722A1B79400B1DF8C /* Mixpanel.framework */,
				15F7795922A1B79400B1DF8C /* Mixpanel.framework */,
				15F7795B22A1B79400B1DF8C /* Mixpanel.framework */,
				15F7795D22A1B79400B1DF8C /* Mixpanel.framework */,
			);
			name = Products;
			sourceTree = "<group>";
		};
		15F7796222A1BC1E00B1DF8C /* NativeModules */ = {
			isa = PBXGroup;
			children = (
				15F7796622A1BC9300B1DF8C /* RCTAnalytics */,
			);
			name = NativeModules;
			sourceTree = "<group>";
		};
		15F7796622A1BC9300B1DF8C /* RCTAnalytics */ = {
			isa = PBXGroup;
			children = (
				15F7796322A1BC8C00B1DF8C /* RCTAnalytics.h */,
				15F7796422A1BC8C00B1DF8C /* RCTAnalytics.m */,
			);
			name = RCTAnalytics;
			sourceTree = "<group>";
		};
		2D16E6871FA4F8E400B85C8A /* Frameworks */ = {
			isa = PBXGroup;
			children = (
				153C1A742217BCDC0088EFE0 /* JavaScriptCore.framework */,
				2D16E6891FA4F8E400B85C8A /* libReact.a */,
				EA0FF04C201CE95ED7EEEA82 /* libPods-MetaMask.a */,
			);
			name = Frameworks;
			sourceTree = "<group>";
		};
		4A27949D046C4516B9653BBB /* Resources */ = {
			isa = PBXGroup;
			children = (
				159878012231DF67001748EC /* AntDesign.ttf */,
				15D158EC210BD8C8006982B5 /* Metamask.ttf */,
				A498EA4CD2F8488DB666B94C /* Entypo.ttf */,
				BF485CDA047B4D52852B87F5 /* EvilIcons.ttf */,
				E9629905BA1940ADA4189921 /* Feather.ttf */,
				5E32A09A7BDC431FA403BA73 /* FontAwesome.ttf */,
				42C6DDE3B80F47AFA9C9D4F5 /* Foundation.ttf */,
				4A2D27104599412CA00C35EF /* Ionicons.ttf */,
				42C239E9FAA64BD9A34B8D8A /* MaterialCommunityIcons.ttf */,
				F562CA6B28AA4A67AA29B61C /* MaterialIcons.ttf */,
				1C516951C09F43CB97129B66 /* Octicons.ttf */,
				4444176409EB42CB93AB03C5 /* SimpleLineIcons.ttf */,
				7FF1597C0ACA4902B86140B2 /* Zocial.ttf */,
				684F2C84313849199863B5FE /* Roboto-Black.ttf */,
				3E2492C67CF345CABD7B8601 /* Roboto-BlackItalic.ttf */,
				A783D1CD7D27456796FE2E1B /* Roboto-Bold.ttf */,
				C9FD3FB1258A41A5A0546C83 /* Roboto-BoldItalic.ttf */,
				5D7956F8525C4A45A2A555C3 /* Roboto-Italic.ttf */,
				BB8BA2D3C0354D6090B56A8A /* Roboto-Light.ttf */,
				E020F42F788744B3BCE17F05 /* Roboto-LightItalic.ttf */,
				C752564A28B44392AEE16BD5 /* Roboto-Medium.ttf */,
				D5FF0FF1DFB74B3C8BB99E09 /* Roboto-MediumItalic.ttf */,
				459C4774EB724F2D8E12F088 /* Roboto-Regular.ttf */,
				D9A37B5BF2914CF1B49EEF80 /* Roboto-Thin.ttf */,
				CF552F79C77A4184A690513A /* Roboto-ThinItalic.ttf */,
				57C103F40F394637B5A886FC /* FontAwesome5_Brands.ttf */,
				EBC2B6371CD846D28B9FAADF /* FontAwesome5_Regular.ttf */,
				A98DB430A7DA47EFB97EDF8B /* FontAwesome5_Solid.ttf */,
				EF1C01B7F08047F9B8ADCFBA /* config.json */,
				67FBD519E04742E0AF191782 /* EuclidCircularB-Bold.otf */,
				13EE4910D3BD408A8FCCA5D7 /* EuclidCircularB-BoldItalic.otf */,
				A98029A3662F4C1391489A6B /* EuclidCircularB-Light.otf */,
				F79EAC4A7BF74E458277AFA4 /* EuclidCircularB-LightItalic.otf */,
				CE0434C5FB7C4C6F9FEBDCE2 /* EuclidCircularB-Medium.otf */,
				42CBA652072F4BE2A8B815C1 /* EuclidCircularB-MediumItalic.otf */,
				F564570593ED4F3FB10BD348 /* EuclidCircularB-Regular.otf */,
				58572D81B5D54ED79A16A16D /* EuclidCircularB-RegularItalic.otf */,
				A8DE9C5BC0714D648276E123 /* EuclidCircularB-Semibold.otf */,
				9499B01ECAC44DA29AC44E80 /* EuclidCircularB-SemiboldItalic.otf */,
			);
			name = Resources;
			sourceTree = "<group>";
		};
		650F2B9824DC5FEB00C3B9C4 /* Products */ = {
			isa = PBXGroup;
			children = (
				650F2B9C24DC5FEC00C3B9C4 /* libRCTAesForked.a */,
			);
			name = Products;
			sourceTree = "<group>";
		};
		832341AE1AAA6A7D00B99B32 /* Libraries */ = {
			isa = PBXGroup;
			children = (
				650F2B9724DC5FEB00C3B9C4 /* RCTAesForked.xcodeproj */,
				153F84C42319B8DA00C19B63 /* BranchSDK.xcodeproj */,
				15F7794F22A1B79400B1DF8C /* Mixpanel.xcodeproj */,
				4379F36F969347758D1A9F96 /* Lottie.xcodeproj */,
			);
			name = Libraries;
			sourceTree = "<group>";
		};
		83CBB9F61A601CBA00E9B192 = {
			isa = PBXGroup;
			children = (
				654378AF243E2ADC00571B9C /* File.swift */,
				15FDD86021B76461006B7C35 /* release.xcconfig */,
				15FDD82721B7642B006B7C35 /* debug.xcconfig */,
				13B07FAE1A68108700A75B9A /* MetaMask */,
				832341AE1AAA6A7D00B99B32 /* Libraries */,
				00E356EF1AD99517003FC87E /* MetaMaskTests */,
				83CBBA001A601CBA00E9B192 /* Products */,
				2D16E6871FA4F8E400B85C8A /* Frameworks */,
				4A27949D046C4516B9653BBB /* Resources */,
				15A2E5EF2100077400A1F331 /* Recovered References */,
				AA342D524556DBBE26F5997C /* Pods */,
				654378AE243E2ADB00571B9C /* MetaMask-Bridging-Header.h */,
			);
			indentWidth = 2;
			sourceTree = "<group>";
			tabWidth = 2;
			usesTabs = 0;
		};
		83CBBA001A601CBA00E9B192 /* Products */ = {
			isa = PBXGroup;
			children = (
				13B07F961A680F5B00A75B9A /* MetaMask.app */,
			);
			name = Products;
			sourceTree = "<group>";
		};
		AA342D524556DBBE26F5997C /* Pods */ = {
			isa = PBXGroup;
			children = (
				CEBDB50281E3230DEEC32937 /* Pods-MetaMask.debug.xcconfig */,
				F1857854610FB89EA41B3134 /* Pods-MetaMask.release.xcconfig */,
			);
			path = Pods;
			sourceTree = "<group>";
		};
/* End PBXGroup section */

/* Begin PBXNativeTarget section */
		13B07F861A680F5B00A75B9A /* MetaMask */ = {
			isa = PBXNativeTarget;
			buildConfigurationList = 13B07F931A680F5B00A75B9A /* Build configuration list for PBXNativeTarget "MetaMask" */;
			buildPhases = (
				99E9B9D94E374E1799EFBA99 /* [CP] Check Pods Manifest.lock */,
				15FDD86321B76696006B7C35 /* Override xcconfig files */,
				13B07F871A680F5B00A75B9A /* Sources */,
				13B07F8C1A680F5B00A75B9A /* Frameworks */,
				13B07F8E1A680F5B00A75B9A /* Resources */,
				00DD1BFF1BD5951E006B06BC /* Bundle React Native code and images */,
				15ACCA0022655C3A0063978B /* Embed Frameworks */,
				3263892F1BBB809723CB4024 /* [CP] Embed Pods Frameworks */,
				802588CED3FC487A5D5263F0 /* [CP] Copy Pods Resources */,
			);
			buildRules = (
			);
			dependencies = (
				15ACC9FF22655C3A0063978B /* PBXTargetDependency */,
				15F7796122A1B7B500B1DF8C /* PBXTargetDependency */,
				153F84CD2319B8FD00C19B63 /* PBXTargetDependency */,
			);
			name = MetaMask;
			productName = "Hello World";
			productReference = 13B07F961A680F5B00A75B9A /* MetaMask.app */;
			productType = "com.apple.product-type.application";
		};
/* End PBXNativeTarget section */

/* Begin PBXProject section */
		83CBB9F71A601CBA00E9B192 /* Project object */ = {
			isa = PBXProject;
			attributes = {
				LastUpgradeCheck = 1010;
				ORGANIZATIONNAME = MetaMask;
				TargetAttributes = {
					13B07F861A680F5B00A75B9A = {
						DevelopmentTeam = 48XVW22RCG;
						LastSwiftMigration = 1140;
						ProvisioningStyle = Manual;
						SystemCapabilities = {
							com.apple.Push = {
								enabled = 1;
							};
							com.apple.SafariKeychain = {
								enabled = 1;
							};
						};
					};
				};
			};
			buildConfigurationList = 83CBB9FA1A601CBA00E9B192 /* Build configuration list for PBXProject "MetaMask" */;
			compatibilityVersion = "Xcode 12.0";
			developmentRegion = English;
			hasScannedForEncodings = 0;
			knownRegions = (
				English,
				en,
				Base,
			);
			mainGroup = 83CBB9F61A601CBA00E9B192;
			productRefGroup = 83CBBA001A601CBA00E9B192 /* Products */;
			projectDirPath = "";
			projectReferences = (
				{
					ProductGroup = 153F84C52319B8DA00C19B63 /* Products */;
					ProjectRef = 153F84C42319B8DA00C19B63 /* BranchSDK.xcodeproj */;
				},
				{
					ProductGroup = 15723E24225FD0B800A5B418 /* Products */;
					ProjectRef = 4379F36F969347758D1A9F96 /* Lottie.xcodeproj */;
				},
				{
					ProductGroup = 15F7795022A1B79400B1DF8C /* Products */;
					ProjectRef = 15F7794F22A1B79400B1DF8C /* Mixpanel.xcodeproj */;
				},
				{
					ProductGroup = 650F2B9824DC5FEB00C3B9C4 /* Products */;
					ProjectRef = 650F2B9724DC5FEB00C3B9C4 /* RCTAesForked.xcodeproj */;
				},
			);
			projectRoot = "";
			targets = (
				13B07F861A680F5B00A75B9A /* MetaMask */,
			);
		};
/* End PBXProject section */

/* Begin PBXReferenceProxy section */
		153F84C92319B8DB00C19B63 /* Branch.framework */ = {
			isa = PBXReferenceProxy;
			fileType = wrapper.framework;
			path = Branch.framework;
			remoteRef = 153F84C82319B8DB00C19B63 /* PBXContainerItemProxy */;
			sourceTree = BUILT_PRODUCTS_DIR;
		};
		15723E2D225FD0B800A5B418 /* Lottie.framework */ = {
			isa = PBXReferenceProxy;
			fileType = wrapper.framework;
			path = Lottie.framework;
			remoteRef = 15723E2C225FD0B800A5B418 /* PBXContainerItemProxy */;
			sourceTree = BUILT_PRODUCTS_DIR;
		};
		15723E2F225FD0B800A5B418 /* Lottie.framework */ = {
			isa = PBXReferenceProxy;
			fileType = wrapper.framework;
			path = Lottie.framework;
			remoteRef = 15723E2E225FD0B800A5B418 /* PBXContainerItemProxy */;
			sourceTree = BUILT_PRODUCTS_DIR;
		};
		15723E31225FD0B800A5B418 /* Lottie.framework */ = {
			isa = PBXReferenceProxy;
			fileType = wrapper.framework;
			path = Lottie.framework;
			remoteRef = 15723E30225FD0B800A5B418 /* PBXContainerItemProxy */;
			sourceTree = BUILT_PRODUCTS_DIR;
		};
		15723E33225FD0B800A5B418 /* libLottie.a */ = {
			isa = PBXReferenceProxy;
			fileType = archive.ar;
			path = libLottie.a;
			remoteRef = 15723E32225FD0B800A5B418 /* PBXContainerItemProxy */;
			sourceTree = BUILT_PRODUCTS_DIR;
		};
		15F7795722A1B79400B1DF8C /* Mixpanel.framework */ = {
			isa = PBXReferenceProxy;
			fileType = wrapper.framework;
			path = Mixpanel.framework;
			remoteRef = 15F7795622A1B79400B1DF8C /* PBXContainerItemProxy */;
			sourceTree = BUILT_PRODUCTS_DIR;
		};
		15F7795922A1B79400B1DF8C /* Mixpanel.framework */ = {
			isa = PBXReferenceProxy;
			fileType = wrapper.framework;
			path = Mixpanel.framework;
			remoteRef = 15F7795822A1B79400B1DF8C /* PBXContainerItemProxy */;
			sourceTree = BUILT_PRODUCTS_DIR;
		};
		15F7795B22A1B79400B1DF8C /* Mixpanel.framework */ = {
			isa = PBXReferenceProxy;
			fileType = wrapper.framework;
			path = Mixpanel.framework;
			remoteRef = 15F7795A22A1B79400B1DF8C /* PBXContainerItemProxy */;
			sourceTree = BUILT_PRODUCTS_DIR;
		};
		15F7795D22A1B79400B1DF8C /* Mixpanel.framework */ = {
			isa = PBXReferenceProxy;
			fileType = wrapper.framework;
			path = Mixpanel.framework;
			remoteRef = 15F7795C22A1B79400B1DF8C /* PBXContainerItemProxy */;
			sourceTree = BUILT_PRODUCTS_DIR;
		};
		650F2B9C24DC5FEC00C3B9C4 /* libRCTAesForked.a */ = {
			isa = PBXReferenceProxy;
			fileType = archive.ar;
			path = libRCTAesForked.a;
			remoteRef = 650F2B9B24DC5FEC00C3B9C4 /* PBXContainerItemProxy */;
			sourceTree = BUILT_PRODUCTS_DIR;
		};
/* End PBXReferenceProxy section */

/* Begin PBXResourcesBuildPhase section */
		13B07F8E1A680F5B00A75B9A /* Resources */ = {
			isa = PBXResourcesBuildPhase;
			buildActionMask = 2147483647;
			files = (
				13B07FBF1A68108700A75B9A /* Images.xcassets in Resources */,
				158B063B211A72F500DF3C74 /* InpageBridgeWeb3.js in Resources */,
				15D158ED210BD912006982B5 /* Metamask.ttf in Resources */,
				48AD4B0AABCB447B99B85DC4 /* Roboto-Black.ttf in Resources */,
				B0EF7FA927BD16EA00D48B4E /* ThemeColors.xcassets in Resources */,
				CD13D926E1E84D9ABFE672C0 /* Roboto-BlackItalic.ttf in Resources */,
				813214A2220E40C7BBB5ED9E /* Roboto-Bold.ttf in Resources */,
				15AD28AA21B7CFDC005DEB23 /* debug.xcconfig in Resources */,
				298242C958524BB38FB44CAE /* Roboto-BoldItalic.ttf in Resources */,
				2DB27BE39B164356A98A0FB1 /* Roboto-Italic.ttf in Resources */,
				4CEFC9E34A8D4288BFE2F85A /* Roboto-Light.ttf in Resources */,
				887E75FB64A54509A08D6C50 /* Roboto-LightItalic.ttf in Resources */,
				15AD28A921B7CFD9005DEB23 /* release.xcconfig in Resources */,
				EF65C42EA15B4774B1947A12 /* Roboto-Medium.ttf in Resources */,
				DC6A024F56DD43E1A83B47B1 /* Roboto-MediumItalic.ttf in Resources */,
				34CEE49BC79D411687B42FA9 /* Roboto-Regular.ttf in Resources */,
				7E08FB90F3754D47994208B4 /* Roboto-Thin.ttf in Resources */,
				7C0226ABD9694AEDBAF3016F /* Roboto-ThinItalic.ttf in Resources */,
				15ACC9FB226555820063978B /* LaunchScreen.xib in Resources */,
				49D8E62C506F4A63889EEC7F /* branch.json in Resources */,
				2A27FC9EEF1F4FD18E658544 /* config.json in Resources */,
				FF0F3B13A5354C41913F766D /* EuclidCircularB-Bold.otf in Resources */,
				E34DE917F6FC4438A6E88402 /* EuclidCircularB-BoldItalic.otf in Resources */,
				07CBADD9D4B441008304F8D3 /* EuclidCircularB-Light.otf in Resources */,
				2CDF19FE9DEE4BF8B07154B1 /* EuclidCircularB-LightItalic.otf in Resources */,
				8DEB44A7E7EF48E1B3298910 /* EuclidCircularB-Medium.otf in Resources */,
				D171C39A8BD44DBEB6B68480 /* EuclidCircularB-MediumItalic.otf in Resources */,
				39D0D096A0F340ABAC1A8565 /* EuclidCircularB-Regular.otf in Resources */,
				2370F9A340CF4ADFBCFB0543 /* EuclidCircularB-RegularItalic.otf in Resources */,
				BF39E5BAE0F34F9091FF6AC0 /* EuclidCircularB-Semibold.otf in Resources */,
				373454C575C84C24B0BB24D4 /* EuclidCircularB-SemiboldItalic.otf in Resources */,
			);
			runOnlyForDeploymentPostprocessing = 0;
		};
/* End PBXResourcesBuildPhase section */

/* Begin PBXShellScriptBuildPhase section */
		00DD1BFF1BD5951E006B06BC /* Bundle React Native code and images */ = {
			isa = PBXShellScriptBuildPhase;
			buildActionMask = 2147483647;
			files = (
			);
			inputFileListPaths = (
				"${PODS_ROOT}/Target Support Files/Pods-MetaMask/Pods-MetaMask-frameworks-${CONFIGURATION}-input-files.xcfilelist",
			);
			inputPaths = (
			);
			name = "Bundle React Native code and images";
			outputPaths = (
			);
			runOnlyForDeploymentPostprocessing = 0;
			shellPath = /bin/sh;
			shellScript = "if [[ -s \"$HOME/.nvm/nvm.sh\" ]]; then\n. \"$HOME/.nvm/nvm.sh\"\nelif [[ -x \"$(command -v brew)\" && -s \"$(brew --prefix nvm)/nvm.sh\" ]]; then\n. \"$(brew --prefix nvm)/nvm.sh\"\nfi\n\nexport NODE_BINARY=$(which node)\n\nif [[ -s \"$HOME/.nvm/nvm.sh\" ]]; then\n. \"$HOME/.nvm/nvm.sh\"\nelif [[ -x \"$(command -v brew)\" && -s \"$(brew --prefix nvm)/nvm.sh\" ]]; then\n. \"$(brew --prefix nvm)/nvm.sh\"\nfi\n\nif [ ! -e \"${SENTRY_PROPERTIES}\" ]; then\n    export SENTRY_PROPERTIES=../sentry.properties\nfi\n\n../node_modules/@sentry/cli/bin/sentry-cli react-native xcode \\\n  ../node_modules/react-native/scripts/react-native-xcode.sh\n";
		};
		15FDD86321B76696006B7C35 /* Override xcconfig files */ = {
			isa = PBXShellScriptBuildPhase;
			buildActionMask = 2147483647;
			files = (
			);
			inputFileListPaths = (
			);
			inputPaths = (
			);
			name = "Override xcconfig files";
			outputFileListPaths = (
			);
			outputPaths = (
			);
			runOnlyForDeploymentPostprocessing = 0;
			shellPath = /bin/sh;
			shellScript = "if [ -e ../.ios.env ]\nthen\n    cp -rf ../.ios.env debug.xcconfig\n    cp -rf ../.ios.env release.xcconfig\nelse\n    cp -rf ../.ios.env.example debug.xcconfig\n    cp -rf ../.ios.env.example release.xcconfig\nfi\n\n";
		};
		3263892F1BBB809723CB4024 /* [CP] Embed Pods Frameworks */ = {
			isa = PBXShellScriptBuildPhase;
			buildActionMask = 2147483647;
			files = (
			);
			inputFileListPaths = (
				"${PODS_ROOT}/Target Support Files/Pods-MetaMask/Pods-MetaMask-frameworks-${CONFIGURATION}-input-files.xcfilelist",
			);
			name = "[CP] Embed Pods Frameworks";
			outputFileListPaths = (
				"${PODS_ROOT}/Target Support Files/Pods-MetaMask/Pods-MetaMask-frameworks-${CONFIGURATION}-output-files.xcfilelist",
			);
			runOnlyForDeploymentPostprocessing = 0;
			shellPath = /bin/sh;
			shellScript = "\"${PODS_ROOT}/Target Support Files/Pods-MetaMask/Pods-MetaMask-frameworks.sh\"\n";
			showEnvVarsInLog = 0;
		};
		802588CED3FC487A5D5263F0 /* [CP] Copy Pods Resources */ = {
			isa = PBXShellScriptBuildPhase;
			buildActionMask = 2147483647;
			files = (
			);
			inputFileListPaths = (
				"${PODS_ROOT}/Target Support Files/Pods-MetaMask/Pods-MetaMask-resources-${CONFIGURATION}-input-files.xcfilelist",
			);
			name = "[CP] Copy Pods Resources";
			outputFileListPaths = (
				"${PODS_ROOT}/Target Support Files/Pods-MetaMask/Pods-MetaMask-resources-${CONFIGURATION}-output-files.xcfilelist",
			);
			runOnlyForDeploymentPostprocessing = 0;
			shellPath = /bin/sh;
			shellScript = "\"${PODS_ROOT}/Target Support Files/Pods-MetaMask/Pods-MetaMask-resources.sh\"\n";
			showEnvVarsInLog = 0;
		};
		99E9B9D94E374E1799EFBA99 /* [CP] Check Pods Manifest.lock */ = {
			isa = PBXShellScriptBuildPhase;
			buildActionMask = 2147483647;
			files = (
			);
			inputFileListPaths = (
			);
			inputPaths = (
				"${PODS_PODFILE_DIR_PATH}/Podfile.lock",
				"${PODS_ROOT}/Manifest.lock",
			);
			name = "[CP] Check Pods Manifest.lock";
			outputFileListPaths = (
			);
			outputPaths = (
				"$(DERIVED_FILE_DIR)/Pods-MetaMask-checkManifestLockResult.txt",
			);
			runOnlyForDeploymentPostprocessing = 0;
			shellPath = /bin/sh;
			shellScript = "diff \"${PODS_PODFILE_DIR_PATH}/Podfile.lock\" \"${PODS_ROOT}/Manifest.lock\" > /dev/null\nif [ $? != 0 ] ; then\n    # print error to STDERR\n    echo \"error: The sandbox is not in sync with the Podfile.lock. Run 'pod install' or update your CocoaPods installation.\" >&2\n    exit 1\nfi\n# This output is used by Xcode 'outputs' to avoid re-running this script phase.\necho \"SUCCESS\" > \"${SCRIPT_OUTPUT_FILE_0}\"\n";
			showEnvVarsInLog = 0;
		};
/* End PBXShellScriptBuildPhase section */

/* Begin PBXSourcesBuildPhase section */
		13B07F871A680F5B00A75B9A /* Sources */ = {
			isa = PBXSourcesBuildPhase;
			buildActionMask = 2147483647;
			files = (
				13B07FBC1A68108700A75B9A /* AppDelegate.m in Sources */,
				654378B0243E2ADC00571B9C /* File.swift in Sources */,
				15F7796522A1BC8C00B1DF8C /* RCTAnalytics.m in Sources */,
				13B07FC11A68108700A75B9A /* main.m in Sources */,
			);
			runOnlyForDeploymentPostprocessing = 0;
		};
/* End PBXSourcesBuildPhase section */

/* Begin PBXTargetDependency section */
		153F84CD2319B8FD00C19B63 /* PBXTargetDependency */ = {
			isa = PBXTargetDependency;
			name = Branch;
			targetProxy = 153F84CC2319B8FD00C19B63 /* PBXContainerItemProxy */;
		};
		15ACC9FF22655C3A0063978B /* PBXTargetDependency */ = {
			isa = PBXTargetDependency;
			name = Lottie_iOS;
			targetProxy = 15ACC9FE22655C3A0063978B /* PBXContainerItemProxy */;
		};
		15F7796122A1B7B500B1DF8C /* PBXTargetDependency */ = {
			isa = PBXTargetDependency;
			name = Mixpanel;
			targetProxy = 15F7796022A1B7B500B1DF8C /* PBXContainerItemProxy */;
		};
/* End PBXTargetDependency section */

/* Begin PBXVariantGroup section */
		13B07FB11A68108700A75B9A /* LaunchScreen.xib */ = {
			isa = PBXVariantGroup;
			children = (
				13B07FB21A68108700A75B9A /* Base */,
			);
			name = LaunchScreen.xib;
			path = MetaMask;
			sourceTree = "<group>";
		};
/* End PBXVariantGroup section */

/* Begin XCBuildConfiguration section */
		13B07F941A680F5B00A75B9A /* Debug */ = {
			isa = XCBuildConfiguration;
			baseConfigurationReference = CEBDB50281E3230DEEC32937 /* Pods-MetaMask.debug.xcconfig */;
			buildSettings = {
				ASSETCATALOG_COMPILER_APPICON_NAME = AppIcon;
				ASSETCATALOG_COMPILER_OPTIMIZATION = time;
				CLANG_ENABLE_MODULES = YES;
				CODE_SIGN_ENTITLEMENTS = MetaMask/MetaMaskDebug.entitlements;
				CODE_SIGN_IDENTITY = "iPhone Developer";
				CODE_SIGN_STYLE = Manual;
<<<<<<< HEAD
				CURRENT_PROJECT_VERSION = 836;
=======
				CURRENT_PROJECT_VERSION = 846;
>>>>>>> 21b49263
				DEAD_CODE_STRIPPING = YES;
				DEBUG_INFORMATION_FORMAT = dwarf;
				DEVELOPMENT_TEAM = 48XVW22RCG;
				ENABLE_BITCODE = NO;
				FRAMEWORK_SEARCH_PATHS = (
					"$(inherited)",
					"$(PROJECT_DIR)",
				);
				GCC_OPTIMIZATION_LEVEL = 0;
				GCC_PREPROCESSOR_DEFINITIONS = (
					"DEBUG=1",
					"$(inherited)",
				);
				HEADER_SEARCH_PATHS = (
					"$(inherited)",
					"$(SRCROOT)/../node_modules/react-native-wkwebview-reborn/ios/RCTWKWebView",
					"$(SRCROOT)/../node_modules/react-native-keychain/RNKeychainManager",
					"$(SRCROOT)/../node_modules/react-native-share/ios",
					"$(SRCROOT)/../node_modules/react-native-branch/ios/**",
					"$(SRCROOT)/../node_modules/react-native-search-api/ios/RCTSearchApi",
					"$(SRCROOT)/../node_modules/lottie-ios/lottie-ios/Classes/**",
					"$(SRCROOT)/../node_modules/react-native-view-shot/ios",
					"$(SRCROOT)/../node_modules/react-native-tcp/ios/**",
				);
				INFOPLIST_FILE = MetaMask/Info.plist;
				IPHONEOS_DEPLOYMENT_TARGET = 11.0;
				LD_RUNPATH_SEARCH_PATHS = (
					"$(inherited)",
					"@executable_path/Frameworks",
				);
				LIBRARY_SEARCH_PATHS = (
					"$(inherited)",
					"\"$(SRCROOT)/MetaMask/System/Library/Frameworks\"",
				);
				LLVM_LTO = YES;
<<<<<<< HEAD
				MARKETING_VERSION = 4.3.0-favcollectibles;
=======
				MARKETING_VERSION = 4.3.3;
>>>>>>> 21b49263
				ONLY_ACTIVE_ARCH = YES;
				OTHER_CFLAGS = (
					"$(inherited)",
					"-DFB_SONARKIT_ENABLED=1",
				);
				OTHER_LDFLAGS = (
					"$(inherited)",
					"-ObjC",
					"-lc++",
				);
				PRODUCT_BUNDLE_IDENTIFIER = "io.metamask.$(PRODUCT_NAME:rfc1034identifier)";
				PRODUCT_NAME = MetaMask;
				PROVISIONING_PROFILE_SPECIFIER = "match Development io.metamask.MetaMask";
				SWIFT_OBJC_BRIDGING_HEADER = "MetaMask-Bridging-Header.h";
				SWIFT_OPTIMIZATION_LEVEL = "-Onone";
				SWIFT_VERSION = 5.0;
				VERSIONING_SYSTEM = "apple-generic";
			};
			name = Debug;
		};
		13B07F951A680F5B00A75B9A /* Release */ = {
			isa = XCBuildConfiguration;
			baseConfigurationReference = F1857854610FB89EA41B3134 /* Pods-MetaMask.release.xcconfig */;
			buildSettings = {
				ASSETCATALOG_COMPILER_APPICON_NAME = AppIcon;
				ASSETCATALOG_COMPILER_OPTIMIZATION = time;
				CLANG_ENABLE_MODULES = YES;
				CODE_SIGN_ENTITLEMENTS = MetaMask/MetaMask.entitlements;
				CODE_SIGN_IDENTITY = "iPhone Distribution";
				CODE_SIGN_STYLE = Manual;
<<<<<<< HEAD
				CURRENT_PROJECT_VERSION = 836;
=======
				CURRENT_PROJECT_VERSION = 846;
>>>>>>> 21b49263
				DEBUG_INFORMATION_FORMAT = "dwarf-with-dsym";
				DEVELOPMENT_TEAM = 48XVW22RCG;
				FRAMEWORK_SEARCH_PATHS = (
					"$(inherited)",
					"$(PROJECT_DIR)",
				);
				GCC_PRECOMPILE_PREFIX_HEADER = YES;
				GCC_PREPROCESSOR_DEFINITIONS = (
					"DISABLE_MIXPANEL_AB_DESIGNER=1",
					"$(inherited)",
				);
				GCC_UNROLL_LOOPS = YES;
				HEADER_SEARCH_PATHS = (
					"$(inherited)",
					"$(SRCROOT)/../node_modules/react-native-wkwebview-reborn/ios/RCTWKWebView",
					"$(SRCROOT)/../node_modules/react-native-keychain/RNKeychainManager",
					"$(SRCROOT)/../node_modules/react-native-share/ios",
					"$(SRCROOT)/../node_modules/react-native-branch/ios/**",
					"$(SRCROOT)/../node_modules/react-native-search-api/ios/RCTSearchApi",
					"$(SRCROOT)/../node_modules/lottie-ios/lottie-ios/Classes/**",
					"$(SRCROOT)/../node_modules/react-native-view-shot/ios",
					"$(SRCROOT)/../node_modules/react-native-tcp/ios/**",
				);
				INFOPLIST_FILE = MetaMask/Info.plist;
				IPHONEOS_DEPLOYMENT_TARGET = 11.0;
				LD_RUNPATH_SEARCH_PATHS = (
					"$(inherited)",
					"@executable_path/Frameworks",
				);
				LIBRARY_SEARCH_PATHS = (
					"$(inherited)",
					"\"$(SRCROOT)/MetaMask/System/Library/Frameworks\"",
				);
				LLVM_LTO = YES;
<<<<<<< HEAD
				MARKETING_VERSION = 4.3.0-favcollectibles;
=======
				MARKETING_VERSION = 4.3.3;
>>>>>>> 21b49263
				ONLY_ACTIVE_ARCH = NO;
				OTHER_CFLAGS = (
					"$(inherited)",
					"-DFB_SONARKIT_ENABLED=1",
				);
				OTHER_LDFLAGS = (
					"$(inherited)",
					"-ObjC",
					"-lc++",
				);
				PRODUCT_BUNDLE_IDENTIFIER = "io.metamask.$(PRODUCT_NAME:rfc1034identifier)";
				PRODUCT_NAME = MetaMask;
				PROVISIONING_PROFILE_SPECIFIER = "Bitrise AppStore io.metamask.MetaMask";
				SWIFT_OBJC_BRIDGING_HEADER = "MetaMask-Bridging-Header.h";
				SWIFT_VERSION = 5.0;
				VERSIONING_SYSTEM = "apple-generic";
			};
			name = Release;
		};
		83CBBA201A601CBA00E9B192 /* Debug */ = {
			isa = XCBuildConfiguration;
			baseConfigurationReference = 15FDD82721B7642B006B7C35 /* debug.xcconfig */;
			buildSettings = {
				ALWAYS_SEARCH_USER_PATHS = NO;
				CLANG_CXX_LANGUAGE_STANDARD = "gnu++0x";
				CLANG_CXX_LIBRARY = "libc++";
				CLANG_ENABLE_MODULES = YES;
				CLANG_ENABLE_OBJC_ARC = YES;
				CLANG_WARN_BOOL_CONVERSION = YES;
				CLANG_WARN_CONSTANT_CONVERSION = YES;
				CLANG_WARN_DIRECT_OBJC_ISA_USAGE = YES_ERROR;
				CLANG_WARN_EMPTY_BODY = YES;
				CLANG_WARN_ENUM_CONVERSION = YES;
				CLANG_WARN_INT_CONVERSION = YES;
				CLANG_WARN_OBJC_ROOT_CLASS = YES_ERROR;
				CLANG_WARN_UNREACHABLE_CODE = YES;
				CLANG_WARN__DUPLICATE_METHOD_MATCH = YES;
				"CODE_SIGN_IDENTITY[sdk=iphoneos*]" = "iPhone Developer";
				COPY_PHASE_STRIP = NO;
				ENABLE_STRICT_OBJC_MSGSEND = YES;
				ENABLE_TESTABILITY = YES;
				"EXCLUDED_ARCHS[sdk=iphonesimulator*]" = arm64;
				GCC_C_LANGUAGE_STANDARD = gnu99;
				GCC_DYNAMIC_NO_PIC = NO;
				GCC_OPTIMIZATION_LEVEL = 0;
				GCC_PREPROCESSOR_DEFINITIONS = (
					"DEBUG=1",
					"$(inherited)",
				);
				GCC_SYMBOLS_PRIVATE_EXTERN = NO;
				GCC_WARN_64_TO_32_BIT_CONVERSION = YES;
				GCC_WARN_ABOUT_RETURN_TYPE = YES_ERROR;
				GCC_WARN_UNDECLARED_SELECTOR = YES;
				GCC_WARN_UNINITIALIZED_AUTOS = YES_AGGRESSIVE;
				GCC_WARN_UNUSED_FUNCTION = YES;
				GCC_WARN_UNUSED_VARIABLE = YES;
				IPHONEOS_DEPLOYMENT_TARGET = 11.0;
				MTL_ENABLE_DEBUG_INFO = YES;
				ONLY_ACTIVE_ARCH = YES;
				SDKROOT = iphoneos;
			};
			name = Debug;
		};
		83CBBA211A601CBA00E9B192 /* Release */ = {
			isa = XCBuildConfiguration;
			buildSettings = {
				ALWAYS_SEARCH_USER_PATHS = NO;
				CLANG_CXX_LANGUAGE_STANDARD = "gnu++0x";
				CLANG_CXX_LIBRARY = "libc++";
				CLANG_ENABLE_MODULES = YES;
				CLANG_ENABLE_OBJC_ARC = YES;
				CLANG_WARN_BOOL_CONVERSION = YES;
				CLANG_WARN_CONSTANT_CONVERSION = YES;
				CLANG_WARN_DIRECT_OBJC_ISA_USAGE = YES_ERROR;
				CLANG_WARN_EMPTY_BODY = YES;
				CLANG_WARN_ENUM_CONVERSION = YES;
				CLANG_WARN_INT_CONVERSION = YES;
				CLANG_WARN_OBJC_ROOT_CLASS = YES_ERROR;
				CLANG_WARN_UNREACHABLE_CODE = YES;
				CLANG_WARN__DUPLICATE_METHOD_MATCH = YES;
				"CODE_SIGN_IDENTITY[sdk=iphoneos*]" = "iPhone Developer";
				COPY_PHASE_STRIP = YES;
				ENABLE_NS_ASSERTIONS = NO;
				ENABLE_STRICT_OBJC_MSGSEND = YES;
				"EXCLUDED_ARCHS[sdk=iphonesimulator*]" = arm64;
				GCC_C_LANGUAGE_STANDARD = gnu99;
				GCC_WARN_64_TO_32_BIT_CONVERSION = YES;
				GCC_WARN_ABOUT_RETURN_TYPE = YES_ERROR;
				GCC_WARN_UNDECLARED_SELECTOR = YES;
				GCC_WARN_UNINITIALIZED_AUTOS = YES_AGGRESSIVE;
				GCC_WARN_UNUSED_FUNCTION = YES;
				GCC_WARN_UNUSED_VARIABLE = YES;
				IPHONEOS_DEPLOYMENT_TARGET = 11.0;
				MTL_ENABLE_DEBUG_INFO = NO;
				SDKROOT = iphoneos;
				VALIDATE_PRODUCT = YES;
			};
			name = Release;
		};
/* End XCBuildConfiguration section */

/* Begin XCConfigurationList section */
		13B07F931A680F5B00A75B9A /* Build configuration list for PBXNativeTarget "MetaMask" */ = {
			isa = XCConfigurationList;
			buildConfigurations = (
				13B07F941A680F5B00A75B9A /* Debug */,
				13B07F951A680F5B00A75B9A /* Release */,
			);
			defaultConfigurationIsVisible = 0;
			defaultConfigurationName = Debug;
		};
		83CBB9FA1A601CBA00E9B192 /* Build configuration list for PBXProject "MetaMask" */ = {
			isa = XCConfigurationList;
			buildConfigurations = (
				83CBBA201A601CBA00E9B192 /* Debug */,
				83CBBA211A601CBA00E9B192 /* Release */,
			);
			defaultConfigurationIsVisible = 0;
			defaultConfigurationName = Debug;
		};
/* End XCConfigurationList section */
	};
	rootObject = 83CBB9F71A601CBA00E9B192 /* Project object */;
}<|MERGE_RESOLUTION|>--- conflicted
+++ resolved
@@ -821,11 +821,7 @@
 				CODE_SIGN_ENTITLEMENTS = MetaMask/MetaMaskDebug.entitlements;
 				CODE_SIGN_IDENTITY = "iPhone Developer";
 				CODE_SIGN_STYLE = Manual;
-<<<<<<< HEAD
-				CURRENT_PROJECT_VERSION = 836;
-=======
 				CURRENT_PROJECT_VERSION = 846;
->>>>>>> 21b49263
 				DEAD_CODE_STRIPPING = YES;
 				DEBUG_INFORMATION_FORMAT = dwarf;
 				DEVELOPMENT_TEAM = 48XVW22RCG;
@@ -861,11 +857,7 @@
 					"\"$(SRCROOT)/MetaMask/System/Library/Frameworks\"",
 				);
 				LLVM_LTO = YES;
-<<<<<<< HEAD
-				MARKETING_VERSION = 4.3.0-favcollectibles;
-=======
 				MARKETING_VERSION = 4.3.3;
->>>>>>> 21b49263
 				ONLY_ACTIVE_ARCH = YES;
 				OTHER_CFLAGS = (
 					"$(inherited)",
@@ -896,11 +888,7 @@
 				CODE_SIGN_ENTITLEMENTS = MetaMask/MetaMask.entitlements;
 				CODE_SIGN_IDENTITY = "iPhone Distribution";
 				CODE_SIGN_STYLE = Manual;
-<<<<<<< HEAD
-				CURRENT_PROJECT_VERSION = 836;
-=======
 				CURRENT_PROJECT_VERSION = 846;
->>>>>>> 21b49263
 				DEBUG_INFORMATION_FORMAT = "dwarf-with-dsym";
 				DEVELOPMENT_TEAM = 48XVW22RCG;
 				FRAMEWORK_SEARCH_PATHS = (
@@ -935,11 +923,7 @@
 					"\"$(SRCROOT)/MetaMask/System/Library/Frameworks\"",
 				);
 				LLVM_LTO = YES;
-<<<<<<< HEAD
-				MARKETING_VERSION = 4.3.0-favcollectibles;
-=======
 				MARKETING_VERSION = 4.3.3;
->>>>>>> 21b49263
 				ONLY_ACTIVE_ARCH = NO;
 				OTHER_CFLAGS = (
 					"$(inherited)",
