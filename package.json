--- conflicted
+++ resolved
@@ -277,11 +277,7 @@
     "react-native-search-api": "ombori/react-native-search-api#8/head",
     "react-native-sensors": "5.3.0",
     "react-native-share": "7.3.7",
-<<<<<<< HEAD
-    "react-native-size-matters": "^0.4.0",
-=======
     "react-native-size-matters": "0.4.0",
->>>>>>> 2f8d35d1
     "react-native-skeleton-placeholder": "^5.0.0",
     "react-native-splash-screen": "git+https://github.com/MetaMask/react-native-splash-screen.git#1f45c08c0824cd94fdc6fb699529688a73614fee",
     "react-native-step-indicator": "^1.0.3",
