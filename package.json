--- conflicted
+++ resolved
@@ -106,13 +106,8 @@
     "@keystonehq/metamask-airgapped-keyring": "^0.3.0",
     "@keystonehq/ur-decoder": "^0.3.0",
     "@metamask/contract-metadata": "^1.30.0",
-<<<<<<< HEAD
-    "@metamask/controllers": "26.0.0",
-    "@metamask/design-tokens": "1.4.2",
-=======
     "@metamask/controllers": "28.0.0",
     "@metamask/design-tokens": "^1.5.1",
->>>>>>> b11b9dfc
     "@metamask/etherscan-link": "^2.0.0",
     "@metamask/swaps-controller": "^6.6.0",
     "@ngraveio/bc-ur": "^1.1.6",
@@ -422,11 +417,8 @@
       "utf-8-validate": false,
       "web3-shh": false,
       "highlight.js": false,
-<<<<<<< HEAD
+      "es5-ext": false,
       "react-native-webrtc": true
-=======
-      "es5-ext": false
->>>>>>> b11b9dfc
     }
   }
 }