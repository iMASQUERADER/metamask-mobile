--- conflicted
+++ resolved
@@ -160,11 +160,7 @@
 		applicationId "io.metamask"
 		minSdkVersion rootProject.ext.minSdkVersion
 		targetSdkVersion rootProject.ext.targetSdkVersion
-<<<<<<< HEAD
-		versionCode 876
-=======
 		versionCode 877
->>>>>>> 65eb606c
 		versionName "5.0.1"
 		multiDexEnabled true
 		testBuildType System.getProperty('testBuildType', 'debug')
