--- conflicted
+++ resolved
@@ -33,14 +33,12 @@
 # -keep class com.facebook.hermes.unicode.** { *; }
 # -keep class com.facebook.jni.** { *; }#
 
-<<<<<<< HEAD
 # react-native-webrt https://github.com/react-native-webrtc/react-native-webrtc/issues/590
 -keep class org.webrtc.** { *; }
-=======
+
 # :react-native-inappbrowser-reborn
 -keepattributes *Annotation*
 -keepclassmembers class ** {
   @org.greenrobot.eventbus.Subscribe <methods>;
 }
--keep enum org.greenrobot.eventbus.ThreadMode { *; }
->>>>>>> 5a27533a
+-keep enum org.greenrobot.eventbus.ThreadMode { *; }