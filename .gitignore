# osx
.DS_Store

# xcode
build/
*.pbxuser
!default.pbxuser
*.mode1v3
!default.mode1v3
*.mode2v3
!default.mode2v3
*.perspectivev3
!default.perspectivev3
xcuserdata
*.xccheckout
*.moved-aside
DerivedData
*.hmap
*.ipa
*.xcuserstate
project.xcworkspace
ios/debug.xcconfig
ios/release.xcconfig

# android / intellij
build/
app/bin
.idea
.gradle
local.properties
*.iml
*.hprof
android/.project
android/app/.project
android/app/bin/
android/app/gradle*
android/app/_build*

# if we ever want to add google services
android/app/google-services.json

# node.js
node_modules/
npm-debug.log
yarn-error.log

# buck
buck-out/
\.buckd/
*.keystore
!debug.keystore

# fastlane
*/fastlane/report.xml
*/fastlane/Preview.html
*/fastlane/screenshots

# bundle artifact
*.jsbundle

# testing
tests

# app-specific
/android/app/src/main/assets/InpageBridgeWeb3.js
/app/core/InpageBridgeWeb3.js

# environment variables
.js.env
.ios.env
.android.env

# Sentry
/sentry.debug.properties
/sentry.release.properties

# editor
.vscode

# CocoaPods
/ios/Pods/

# Language files to add
/locales/languagesToUpdate/*.json

# attributions
licenseInfos.json

<<<<<<< HEAD
# wdio
wdio/reports/
=======
# Allows access to preview versions of @metamask/* packages for testing
.npmrc
>>>>>>> 5b627965
<|MERGE_RESOLUTION|>--- conflicted
+++ resolved
@@ -86,10 +86,7 @@
 # attributions
 licenseInfos.json
 
-<<<<<<< HEAD
 # wdio
 wdio/reports/
-=======
 # Allows access to preview versions of @metamask/* packages for testing
-.npmrc
->>>>>>> 5b627965
+.npmrc